<?xml version="1.0" encoding="UTF-8"?>
<!--
  ~ Licensed to the Apache Software Foundation (ASF) under one or more
  ~ contributor license agreements.  See the NOTICE file distributed with
  ~ this work for additional information regarding copyright ownership.
  ~ The ASF licenses this file to You under the Apache License, Version 2.0
  ~ (the "License"); you may not use this file except in compliance with
  ~ the License.  You may obtain a copy of the License at
  ~
  ~    http://www.apache.org/licenses/LICENSE-2.0
  ~
  ~ Unless required by applicable law or agreed to in writing, software
  ~ distributed under the License is distributed on an "AS IS" BASIS,
  ~ WITHOUT WARRANTIES OR CONDITIONS OF ANY KIND, either express or implied.
  ~ See the License for the specific language governing permissions and
  ~ limitations under the License.
  -->

<project xmlns="http://maven.apache.org/POM/4.0.0" xmlns:xsi="http://www.w3.org/2001/XMLSchema-instance" xsi:schemaLocation="http://maven.apache.org/POM/4.0.0 http://maven.apache.org/xsd/maven-4.0.0.xsd">
  <modelVersion>4.0.0</modelVersion>
  <parent>
    <groupId>org.apache.spark</groupId>
    <artifactId>spark-parent</artifactId>
<<<<<<< HEAD
    <version>0.9.1-incubating-SNAPSHOT</version>
=======
    <version>0.8.2-candidate-csd-3-SNAPSHOT</version>
>>>>>>> 682f0e5d
    <relativePath>../pom.xml</relativePath>
  </parent>

  <groupId>org.apache.spark</groupId>
<<<<<<< HEAD
  <artifactId>spark-repl_2.10</artifactId>
=======
  <artifactId>spark-repl_2.9.3</artifactId>
>>>>>>> 682f0e5d
  <packaging>jar</packaging>
  <name>Spark Project REPL</name>
  <url>http://spark.incubator.apache.org/</url>

  <properties>
    <deb.install.path>/usr/share/spark</deb.install.path>
    <deb.user>root</deb.user>
  </properties>

  <dependencies>
    <dependency>
      <groupId>${akka.group}</groupId>
      <artifactId>akka-actor</artifactId>
    </dependency>
    <dependency>
      <groupId>${akka.group}</groupId>
      <artifactId>akka-remote</artifactId>
    </dependency>
    <dependency>
      <groupId>${akka.group}</groupId>
      <artifactId>akka-slf4j</artifactId>
    </dependency>
    <dependency>
      <groupId>org.apache.spark</groupId>
<<<<<<< HEAD
      <artifactId>spark-core_${scala.binary.version}</artifactId>
=======
      <artifactId>spark-core_2.9.3</artifactId>
>>>>>>> 682f0e5d
      <version>${project.version}</version>
    </dependency>
    <dependency>
      <groupId>org.apache.spark</groupId>
<<<<<<< HEAD
      <artifactId>spark-bagel_${scala.binary.version}</artifactId>
=======
      <artifactId>spark-bagel_2.9.3</artifactId>
>>>>>>> 682f0e5d
      <version>${project.version}</version>
      <scope>runtime</scope>
    </dependency>
    <dependency>
      <groupId>org.apache.spark</groupId>
<<<<<<< HEAD
      <artifactId>spark-mllib_${scala.binary.version}</artifactId>
=======
      <artifactId>spark-mllib_2.9.3</artifactId>
>>>>>>> 682f0e5d
      <version>${project.version}</version>
      <scope>runtime</scope>
    </dependency>
    <dependency>
      <groupId>org.eclipse.jetty</groupId>
      <artifactId>jetty-server</artifactId>
    </dependency>
    <dependency>
      <groupId>org.scala-lang</groupId>
      <artifactId>scala-compiler</artifactId>
      <version>${scala.version}</version>
    </dependency>
    <dependency>
      <groupId>org.scala-lang</groupId>
      <artifactId>jline</artifactId>
      <version>${scala.version}</version>
    </dependency>
    <dependency>
      <groupId>org.slf4j</groupId>
      <artifactId>jul-to-slf4j</artifactId>
    </dependency>
    <dependency>
      <groupId>org.slf4j</groupId>
      <artifactId>slf4j-log4j12</artifactId>
    </dependency>
    <dependency>
      <groupId>org.scalatest</groupId>
<<<<<<< HEAD
      <artifactId>scalatest_${scala.binary.version}</artifactId>
=======
      <artifactId>scalatest_2.9.3</artifactId>
>>>>>>> 682f0e5d
      <scope>test</scope>
    </dependency>
    <dependency>
      <groupId>org.scalacheck</groupId>
<<<<<<< HEAD
      <artifactId>scalacheck_${scala.binary.version}</artifactId>
=======
      <artifactId>scalacheck_2.9.3</artifactId>
>>>>>>> 682f0e5d
      <scope>test</scope>
    </dependency>
  </dependencies>
  <build>
    <outputDirectory>target/scala-${scala.binary.version}/classes</outputDirectory>
    <testOutputDirectory>target/scala-${scala.binary.version}/test-classes</testOutputDirectory>
    <plugins>
      <plugin>
        <groupId>org.apache.maven.plugins</groupId>
        <artifactId>maven-antrun-plugin</artifactId>
        <executions>
          <execution>
            <phase>test</phase>
            <goals>
              <goal>run</goal>
            </goals>
            <configuration>
              <exportAntProperties>true</exportAntProperties>
              <tasks>
                <property name="spark.classpath" refid="maven.test.classpath" />
                <property environment="env" />
                <fail message="Please set the SCALA_HOME (or SCALA_LIBRARY_PATH if scala is on the path) environment variables and retry.">
                  <condition>
                    <not>
                      <or>
                        <isset property="env.SCALA_HOME" />
                        <isset property="env.SCALA_LIBRARY_PATH" />
                      </or>
                    </not>
                  </condition>
                </fail>
              </tasks>
            </configuration>
          </execution>
        </executions>
      </plugin>
      <plugin>
        <groupId>org.scalatest</groupId>
        <artifactId>scalatest-maven-plugin</artifactId>
        <configuration>
          <environmentVariables>
            <SPARK_HOME>${basedir}/..</SPARK_HOME>
            <SPARK_TESTING>1</SPARK_TESTING>
          </environmentVariables>
        </configuration>
      </plugin>
    </plugins>
  </build>
</project><|MERGE_RESOLUTION|>--- conflicted
+++ resolved
@@ -21,20 +21,12 @@
   <parent>
     <groupId>org.apache.spark</groupId>
     <artifactId>spark-parent</artifactId>
-<<<<<<< HEAD
-    <version>0.9.1-incubating-SNAPSHOT</version>
-=======
-    <version>0.8.2-candidate-csd-3-SNAPSHOT</version>
->>>>>>> 682f0e5d
+    <version>0.9.1-SNAPSHOT</version>
     <relativePath>../pom.xml</relativePath>
   </parent>
 
   <groupId>org.apache.spark</groupId>
-<<<<<<< HEAD
   <artifactId>spark-repl_2.10</artifactId>
-=======
-  <artifactId>spark-repl_2.9.3</artifactId>
->>>>>>> 682f0e5d
   <packaging>jar</packaging>
   <name>Spark Project REPL</name>
   <url>http://spark.incubator.apache.org/</url>
@@ -46,43 +38,19 @@
 
   <dependencies>
     <dependency>
-      <groupId>${akka.group}</groupId>
-      <artifactId>akka-actor</artifactId>
-    </dependency>
-    <dependency>
-      <groupId>${akka.group}</groupId>
-      <artifactId>akka-remote</artifactId>
-    </dependency>
-    <dependency>
-      <groupId>${akka.group}</groupId>
-      <artifactId>akka-slf4j</artifactId>
-    </dependency>
-    <dependency>
       <groupId>org.apache.spark</groupId>
-<<<<<<< HEAD
       <artifactId>spark-core_${scala.binary.version}</artifactId>
-=======
-      <artifactId>spark-core_2.9.3</artifactId>
->>>>>>> 682f0e5d
       <version>${project.version}</version>
     </dependency>
     <dependency>
       <groupId>org.apache.spark</groupId>
-<<<<<<< HEAD
       <artifactId>spark-bagel_${scala.binary.version}</artifactId>
-=======
-      <artifactId>spark-bagel_2.9.3</artifactId>
->>>>>>> 682f0e5d
       <version>${project.version}</version>
       <scope>runtime</scope>
     </dependency>
     <dependency>
       <groupId>org.apache.spark</groupId>
-<<<<<<< HEAD
       <artifactId>spark-mllib_${scala.binary.version}</artifactId>
-=======
-      <artifactId>spark-mllib_2.9.3</artifactId>
->>>>>>> 682f0e5d
       <version>${project.version}</version>
       <scope>runtime</scope>
     </dependency>
@@ -110,20 +78,12 @@
     </dependency>
     <dependency>
       <groupId>org.scalatest</groupId>
-<<<<<<< HEAD
       <artifactId>scalatest_${scala.binary.version}</artifactId>
-=======
-      <artifactId>scalatest_2.9.3</artifactId>
->>>>>>> 682f0e5d
       <scope>test</scope>
     </dependency>
     <dependency>
       <groupId>org.scalacheck</groupId>
-<<<<<<< HEAD
       <artifactId>scalacheck_${scala.binary.version}</artifactId>
-=======
-      <artifactId>scalacheck_2.9.3</artifactId>
->>>>>>> 682f0e5d
       <scope>test</scope>
     </dependency>
   </dependencies>
