/* NSC -- new Scala compiler
 * Copyright 2005-2013 LAMP/EPFL
 * @author  Martin Odersky
 */

package org.apache.spark.repl

import scala.tools.nsc._
import scala.tools.nsc.interpreter._

import Predef.{ println => _, _ }
import util.stringFromWriter
import scala.reflect.internal.util._
import java.net.URL
import scala.sys.BooleanProp
import io.{AbstractFile, PlainFile, VirtualDirectory}

import reporters._
import symtab.Flags
import scala.reflect.internal.Names
import scala.tools.util.PathResolver
import scala.tools.nsc.util.ScalaClassLoader
import ScalaClassLoader.URLClassLoader
import scala.tools.nsc.util.Exceptional.unwrap
import scala.collection.{ mutable, immutable }
import scala.util.control.Exception.{ ultimately }
import SparkIMain._
import java.util.concurrent.Future
import typechecker.Analyzer
import scala.language.implicitConversions
import scala.reflect.runtime.{ universe => ru }
import scala.reflect.{ ClassTag, classTag }
import scala.tools.reflect.StdRuntimeTags._
import scala.util.control.ControlThrowable
import util.stackTraceString

import org.apache.spark.HttpServer
import org.apache.spark.util.Utils
import org.apache.spark.SparkEnv
import org.apache.spark.Logging

// /** directory to save .class files to */
// private class ReplVirtualDirectory(out: JPrintWriter) extends VirtualDirectory("((memory))", None) {
//   private def pp(root: AbstractFile, indentLevel: Int) {
//     val spaces = "    " * indentLevel
//     out.println(spaces + root.name)
//     if (root.isDirectory)
//       root.toList sortBy (_.name) foreach (x => pp(x, indentLevel + 1))
//   }
//   // print the contents hierarchically
//   def show() = pp(this, 0)
// }

  /** An interpreter for Scala code.
   *
   *  The main public entry points are compile(), interpret(), and bind().
   *  The compile() method loads a complete Scala file.  The interpret() method
   *  executes one line of Scala code at the request of the user.  The bind()
   *  method binds an object to a variable that can then be used by later
   *  interpreted code.
   *
   *  The overall approach is based on compiling the requested code and then
   *  using a Java classloader and Java reflection to run the code
   *  and access its results.
   *
   *  In more detail, a single compiler instance is used
   *  to accumulate all successfully compiled or interpreted Scala code.  To
   *  "interpret" a line of code, the compiler generates a fresh object that
   *  includes the line of code and which has public member(s) to export
   *  all variables defined by that code.  To extract the result of an
   *  interpreted line to show the user, a second "result object" is created
   *  which imports the variables exported by the above object and then
   *  exports members called "$eval" and "$print". To accomodate user expressions
   *  that read from variables or methods defined in previous statements, "import"
   *  statements are used.
   *
   *  This interpreter shares the strengths and weaknesses of using the
   *  full compiler-to-Java.  The main strength is that interpreted code
   *  behaves exactly as does compiled code, including running at full speed.
   *  The main weakness is that redefining classes and methods is not handled
   *  properly, because rebinding at the Java level is technically difficult.
   *
   *  @author Moez A. Abdel-Gawad
   *  @author Lex Spoon
   */
  class SparkIMain(initialSettings: Settings, val out: JPrintWriter) extends SparkImports with Logging {
    imain =>

      val SPARK_DEBUG_REPL: Boolean = (System.getenv("SPARK_DEBUG_REPL") == "1")

      /** Local directory to save .class files too */
      val outputDir = {
        val tmp = System.getProperty("java.io.tmpdir")
        val rootDir = System.getProperty("spark.repl.classdir", tmp)
        Utils.createTempDir(rootDir)
      }
      if (SPARK_DEBUG_REPL) {
        echo("Output directory: " + outputDir)
      }

    val virtualDirectory                              = new PlainFile(outputDir) // "directory" for classfiles
    val classServer                                   = new HttpServer(outputDir)     /** Jetty server that will serve our classes to worker nodes */
    private var currentSettings: Settings             = initialSettings
    var printResults                                  = true      // whether to print result lines
    var totalSilence                                  = false     // whether to print anything
    private var _initializeComplete                   = false     // compiler is initialized
    private var _isInitialized: Future[Boolean]       = null      // set up initialization future
    private var bindExceptions                        = true      // whether to bind the lastException variable
    private var _executionWrapper                     = ""        // code to be wrapped around all lines


        // Start the classServer and store its URI in a spark system property
    // (which will be passed to executors so that they can connect to it)
      classServer.start()
      System.setProperty("spark.repl.class.uri", classServer.uri)
      if (SPARK_DEBUG_REPL) {
        echo("Class server started, URI = " + classServer.uri)
      }

    /** We're going to go to some trouble to initialize the compiler asynchronously.
     *  It's critical that nothing call into it until it's been initialized or we will
     *  run into unrecoverable issues, but the perceived repl startup time goes
     *  through the roof if we wait for it.  So we initialize it with a future and
     *  use a lazy val to ensure that any attempt to use the compiler object waits
     *  on the future.
     */
    private var _classLoader: AbstractFileClassLoader = null                              // active classloader
    private val _compiler: Global                     = newCompiler(settings, reporter)   // our private compiler

    private val nextReqId = {
      var counter = 0
      () => { counter += 1 ; counter }
    }

    def compilerClasspath: Seq[URL] = (
      if (isInitializeComplete) global.classPath.asURLs
      else new PathResolver(settings).result.asURLs  // the compiler's classpath
      )
      def settings = currentSettings
    def mostRecentLine = prevRequestList match {
      case Nil      => ""
      case req :: _ => req.originalLine
    }
    // Run the code body with the given boolean settings flipped to true.
    def withoutWarnings[T](body: => T): T = beQuietDuring {
      val saved = settings.nowarn.value
      if (!saved)
        settings.nowarn.value = true

      try body
      finally if (!saved) settings.nowarn.value = false
    }

    /** construct an interpreter that reports to Console */
    def this(settings: Settings) = this(settings, new NewLinePrintWriter(new ConsoleWriter, true))
    def this() = this(new Settings())

    lazy val repllog: Logger = new Logger {
      val out: JPrintWriter = imain.out
      val isInfo: Boolean  = BooleanProp keyExists "scala.repl.info"
      val isDebug: Boolean = BooleanProp keyExists "scala.repl.debug"
      val isTrace: Boolean = BooleanProp keyExists "scala.repl.trace"
    }
    lazy val formatting: Formatting = new Formatting {
      val prompt = Properties.shellPromptString
    }
    lazy val reporter: ConsoleReporter = new SparkIMain.ReplReporter(this)

    import formatting._
    import reporter.{ printMessage, withoutTruncating }

    // This exists mostly because using the reporter too early leads to deadlock.
    private def echo(msg: String) { Console println msg }
    private def _initSources = List(new BatchSourceFile("<init>", "class $repl_$init { }"))
    private def _initialize() = {
      try {
        // todo. if this crashes, REPL will hang
        new _compiler.Run() compileSources _initSources
        _initializeComplete = true
        true
      }
      catch AbstractOrMissingHandler()
    }
    private def tquoted(s: String) = "\"\"\"" + s + "\"\"\""

    // argument is a thunk to execute after init is done
    def initialize(postInitSignal: => Unit) {
      synchronized {
        if (_isInitialized == null) {
          _isInitialized = io.spawn {
            try _initialize()
            finally postInitSignal
          }
        }
      }
    }
    def initializeSynchronous(): Unit = {
      if (!isInitializeComplete) {
        _initialize()
        assert(global != null, global)
      }
    }
    def isInitializeComplete = _initializeComplete

    /** the public, go through the future compiler */
    lazy val global: Global = {
      if (isInitializeComplete) _compiler
      else {
        // If init hasn't been called yet you're on your own.
        if (_isInitialized == null) {
          logWarning("Warning: compiler accessed before init set up.  Assuming no postInit code.")
          initialize(())
        }
        //       // blocks until it is ; false means catastrophic failure
        if (_isInitialized.get()) _compiler
        else null
      }
    }
    @deprecated("Use `global` for access to the compiler instance.", "2.9.0")
    lazy val compiler: global.type = global

    import global._
    import definitions.{ScalaPackage, JavaLangPackage, termMember, typeMember}
    import rootMirror.{RootClass, getClassIfDefined, getModuleIfDefined, getRequiredModule, getRequiredClass}

    implicit class ReplTypeOps(tp: Type) {
      def orElse(other: => Type): Type    = if (tp ne NoType) tp else other
      def andAlso(fn: Type => Type): Type = if (tp eq NoType) tp else fn(tp)
    }

    // TODO: If we try to make naming a lazy val, we run into big time
    // scalac unhappiness with what look like cycles.  It has not been easy to
    // reduce, but name resolution clearly takes different paths.
    object naming extends {
      val global: imain.global.type = imain.global
    } with Naming {
      // make sure we don't overwrite their unwisely named res3 etc.
      def freshUserTermName(): TermName = {
        val name = newTermName(freshUserVarName())
        if (definedNameMap contains name) freshUserTermName()
        else name
      }
      def isUserTermName(name: Name) = isUserVarName("" + name)
      def isInternalTermName(name: Name) = isInternalVarName("" + name)
    }
    import naming._

    object deconstruct extends {
      val global: imain.global.type = imain.global
    } with StructuredTypeStrings

    lazy val memberHandlers = new {
      val intp: imain.type = imain
    } with SparkMemberHandlers
    import memberHandlers._

    /** Temporarily be quiet */
    def beQuietDuring[T](body: => T): T = {
      val saved = printResults
      printResults = false
      try body
      finally printResults = saved
    }
    def beSilentDuring[T](operation: => T): T = {
      val saved = totalSilence
      totalSilence = true
      try operation
      finally totalSilence = saved
    }

    def quietRun[T](code: String) = beQuietDuring(interpret(code))


     private def logAndDiscard[T](label: String, alt: => T): PartialFunction[Throwable, T] = {
      case t: ControlThrowable => throw t
      case t: Throwable        =>
        logDebug(label + ": " + unwrap(t))
        logDebug(stackTraceString(unwrap(t)))
      alt
    }
    /** takes AnyRef because it may be binding a Throwable or an Exceptional */

    private def withLastExceptionLock[T](body: => T, alt: => T): T = {
      assert(bindExceptions, "withLastExceptionLock called incorrectly.")
      bindExceptions = false

      try     beQuietDuring(body)
      catch   logAndDiscard("withLastExceptionLock", alt)
      finally bindExceptions = true
    }

    def executionWrapper = _executionWrapper
    def setExecutionWrapper(code: String) = _executionWrapper = code
    def clearExecutionWrapper() = _executionWrapper = ""

    /** interpreter settings */
    lazy val isettings = new SparkISettings(this)

    /** Instantiate a compiler.  Overridable. */
    protected def newCompiler(settings: Settings, reporter: Reporter): ReplGlobal = {
      settings.outputDirs setSingleOutput virtualDirectory
      settings.exposeEmptyPackage.value = true
      new Global(settings, reporter) with ReplGlobal {
        override def toString: String = "<global>"
      }
    }

    /** Parent classloader.  Overridable. */
    protected def parentClassLoader: ClassLoader =
      SparkHelper.explicitParentLoader(settings).getOrElse( this.getClass.getClassLoader() )

    /* A single class loader is used for all commands interpreted by this Interpreter.
     It would also be possible to create a new class loader for each command
     to interpret.  The advantages of the current approach are:

    - Expressions are only evaluated one time.  This is especially
    significant for I/O, e.g. "val x = Console.readLine"

    The main disadvantage is:

    - Objects, classes, and methods cannot be rebound.  Instead, definitions
    shadow the old ones, and old code objects refer to the old
    definitions.
    */
    def resetClassLoader() = {
      logDebug("Setting new classloader: was " + _classLoader)
      _classLoader = null
      ensureClassLoader()
    }
    final def ensureClassLoader() {
      if (_classLoader == null)
        _classLoader = makeClassLoader()
    }
    def classLoader: AbstractFileClassLoader = {
      ensureClassLoader()
      _classLoader
    }
    private class TranslatingClassLoader(parent: ClassLoader) extends AbstractFileClassLoader(virtualDirectory, parent) {
      /** Overridden here to try translating a simple name to the generated
       *  class name if the original attempt fails.  This method is used by
       *  getResourceAsStream as well as findClass.
       */
      override protected def findAbstractFile(name: String): AbstractFile = {
        super.findAbstractFile(name) match {
          // deadlocks on startup if we try to translate names too early
          case null if isInitializeComplete =>
            generatedName(name) map (x => super.findAbstractFile(x)) orNull
          case file                         =>
            file
        }
      }
    }
    private def makeClassLoader(): AbstractFileClassLoader =
      new TranslatingClassLoader(parentClassLoader match {
        case null   => ScalaClassLoader fromURLs compilerClasspath
        case p      => new URLClassLoader(compilerClasspath, p)
      })

    def getInterpreterClassLoader() = classLoader

    // Set the current Java "context" class loader to this interpreter's class loader
    def setContextClassLoader() = classLoader.setAsContext()

    /** Given a simple repl-defined name, returns the real name of
     *  the class representing it, e.g. for "Bippy" it may return
     *  {{{
     *    $line19.$read$$iw$$iw$$iw$$iw$$iw$$iw$$iw$$iw$Bippy
     *  }}}
     */
    def generatedName(simpleName: String): Option[String] = {
      if (simpleName endsWith nme.MODULE_SUFFIX_STRING) optFlatName(simpleName.init) map (_ + nme.MODULE_SUFFIX_STRING)
      else optFlatName(simpleName)
    }
    def flatName(id: String)    = optFlatName(id) getOrElse id
    def optFlatName(id: String) = requestForIdent(id) map (_ fullFlatName id)

    def allDefinedNames = definedNameMap.keys.toList.sorted
    def pathToType(id: String): String = pathToName(newTypeName(id))
    def pathToTerm(id: String): String = pathToName(newTermName(id))
    def pathToName(name: Name): String = {
      if (definedNameMap contains name)
        definedNameMap(name) fullPath name
      else name.toString
    }

    /** Most recent tree handled which wasn't wholly synthetic. */
    private def mostRecentlyHandledTree: Option[Tree] = {
      prevRequests.reverse foreach { req =>
        req.handlers.reverse foreach {
          case x: MemberDefHandler if x.definesValue && !isInternalTermName(x.name) => return Some(x.member)
          case _ => ()
        }
      }
      None
    }

    /** Stubs for work in progress. */
    def handleTypeRedefinition(name: TypeName, old: Request, req: Request) = {
      for (t1 <- old.simpleNameOfType(name) ; t2 <- req.simpleNameOfType(name)) {
        logDebug("Redefining type '%s'\n  %s -> %s".format(name, t1, t2))
      }
    }

    def handleTermRedefinition(name: TermName, old: Request, req: Request) = {
      for (t1 <- old.compilerTypeOf get name ; t2 <- req.compilerTypeOf get name) {
    //    Printing the types here has a tendency to cause assertion errors, like
        //   assertion failed: fatal: <refinement> has owner value x, but a class owner is required
        // so DBG is by-name now to keep it in the family.  (It also traps the assertion error,
        // but we don't want to unnecessarily risk hosing the compiler's internal state.)
        logDebug("Redefining term '%s'\n  %s -> %s".format(name, t1, t2))
      }
    }

    def recordRequest(req: Request) {
      if (req == null || referencedNameMap == null)
        return

      prevRequests += req
      req.referencedNames foreach (x => referencedNameMap(x) = req)

      // warning about serially defining companions.  It'd be easy
      // enough to just redefine them together but that may not always
      // be what people want so I'm waiting until I can do it better.
      for {
        name   <- req.definedNames filterNot (x => req.definedNames contains x.companionName)
        oldReq <- definedNameMap get name.companionName
        newSym <- req.definedSymbols get name
        oldSym <- oldReq.definedSymbols get name.companionName
        if Seq(oldSym, newSym).permutations exists { case Seq(s1, s2) => s1.isClass && s2.isModule }
      } {
        afterTyper(replwarn(s"warning: previously defined $oldSym is not a companion to $newSym."))
        replwarn("Companions must be defined together; you may wish to use :paste mode for this.")
      }

      // Updating the defined name map
      req.definedNames foreach { name =>
        if (definedNameMap contains name) {
          if (name.isTypeName) handleTypeRedefinition(name.toTypeName, definedNameMap(name), req)
          else handleTermRedefinition(name.toTermName, definedNameMap(name), req)
        }
         definedNameMap(name) = req
      }
    }

    def replwarn(msg: => String) {
      if (!settings.nowarnings.value)
        printMessage(msg)
    }

    def isParseable(line: String): Boolean = {
      beSilentDuring {
        try parse(line) match {
          case Some(xs) => xs.nonEmpty  // parses as-is
          case None     => true         // incomplete
        }
        catch { case x: Exception =>    // crashed the compiler
          replwarn("Exception in isParseable(\"" + line + "\"): " + x)
           false
         }
      }
    }

    def compileSourcesKeepingRun(sources: SourceFile*) = {
      val run = new Run()
      reporter.reset()
      run compileSources sources.toList
      (!reporter.hasErrors, run)
    }

    /** Compile an nsc SourceFile.  Returns true if there are
     *  no compilation errors, or false otherwise.
     */
    def compileSources(sources: SourceFile*): Boolean =
      compileSourcesKeepingRun(sources: _*)._1

    /** Compile a string.  Returns true if there are no
     *  compilation errors, or false otherwise.
     */
    def compileString(code: String): Boolean =
      compileSources(new BatchSourceFile("<script>", code))

    /** Build a request from the user. `trees` is `line` after being parsed.
     */
    private def buildRequest(line: String, trees: List[Tree]): Request = {
      executingRequest = new Request(line, trees)
      executingRequest
    }

  // rewriting "5 // foo" to "val x = { 5 // foo }" creates broken code because
  // the close brace is commented out.  Strip single-line comments.
  // ... but for error message output reasons this is not used, and rather than
  // enclosing in braces it is constructed like "val x =\n5 // foo".
  private def removeComments(line: String): String = {
    showCodeIfDebugging(line) // as we're about to lose our // show
    line.lines map (s => s indexOf "//" match {
      case -1   => s
      case idx  => s take idx
    }) mkString "\n"
  }

  private def safePos(t: Tree, alt: Int): Int =
    try t.pos.startOrPoint
  catch { case _: UnsupportedOperationException => alt }

  // Given an expression like 10 * 10 * 10 we receive the parent tree positioned
  // at a '*'.  So look at each subtree and find the earliest of all positions.
  private def earliestPosition(tree: Tree): Int = {
    var pos = Int.MaxValue
    tree foreach { t =>
      pos = math.min(pos, safePos(t, Int.MaxValue))
    }
    pos
  }


  private def requestFromLine(line: String, synthetic: Boolean): Either[IR.Result, Request] = {
    val content = indentCode(line)
    val trees = parse(content) match {
      case None         => return Left(IR.Incomplete)
      case Some(Nil)    => return Left(IR.Error) // parse error or empty input
      case Some(trees)  => trees
    }
    logDebug(
      trees map (t => {
        // [Eugene to Paul] previously it just said `t map ...`
        // because there was an implicit conversion from Tree to a list of Trees
        // however Martin and I have removed the conversion
        // (it was conflicting with the new reflection API),
        // so I had to rewrite this a bit
        val subs = t collect { case sub => sub }
        subs map (t0 =>
          "  " + safePos(t0, -1) + ": " + t0.shortClass + "\n"
                ) mkString ""
      }) mkString "\n"
    )
    // If the last tree is a bare expression, pinpoint where it begins using the
    // AST node position and snap the line off there.  Rewrite the code embodied
    // by the last tree as a ValDef instead, so we can access the value.
    trees.last match {
      case _:Assign                        => // we don't want to include assignments
        case _:TermTree | _:Ident | _:Select => // ... but do want other unnamed terms.
          val varName  = if (synthetic) freshInternalVarName() else freshUserVarName()
      val rewrittenLine = (
        // In theory this would come out the same without the 1-specific test, but
        // it's a cushion against any more sneaky parse-tree position vs. code mismatches:
        // this way such issues will only arise on multiple-statement repl input lines,
        // which most people don't use.
        if (trees.size == 1) "val " + varName + " =\n" + content
        else {
          // The position of the last tree
          val lastpos0 = earliestPosition(trees.last)
          // Oh boy, the parser throws away parens so "(2+2)" is mispositioned,
          // with increasingly hard to decipher positions as we move on to "() => 5",
          // (x: Int) => x + 1, and more.  So I abandon attempts to finesse and just
          // look for semicolons and newlines, which I'm sure is also buggy.
          val (raw1, raw2) = content splitAt lastpos0
          logDebug("[raw] " + raw1 + "   <--->   " + raw2)

          val adjustment = (raw1.reverse takeWhile (ch => (ch != ';') && (ch != '\n'))).size
          val lastpos = lastpos0 - adjustment

          // the source code split at the laboriously determined position.
          val (l1, l2) = content splitAt lastpos
          logDebug("[adj] " + l1 + "   <--->   " + l2)

          val prefix   = if (l1.trim == "") "" else l1 + ";\n"
          // Note to self: val source needs to have this precise structure so that
          // error messages print the user-submitted part without the "val res0 = " part.
          val combined   = prefix + "val " + varName + " =\n" + l2

          logDebug(List(
            "    line" -> line,
            " content" -> content,
            "     was" -> l2,
            "combined" -> combined) map {
              case (label, s) => label + ": '" + s + "'"
            } mkString "\n"
          )
          combined
        }
      )
        // Rewriting    "foo ; bar ; 123"
        // to           "foo ; bar ; val resXX = 123"
        requestFromLine(rewrittenLine, synthetic) match {
          case Right(req) => return Right(req withOriginalLine line)
          case x          => return x
        }
      case _ =>
    }
    Right(buildRequest(line, trees))
  }

  // normalize non-public types so we don't see protected aliases like Self
  def normalizeNonPublic(tp: Type) = tp match {
    case TypeRef(_, sym, _) if sym.isAliasType && !sym.isPublic => tp.dealias
    case _                                                      => tp
  }

  /**
   *  Interpret one line of input. All feedback, including parse errors
   *  and evaluation results, are printed via the supplied compiler's
   *  reporter. Values defined are available for future interpreted strings.
   *
   *  The return value is whether the line was interpreter successfully,
   *  e.g. that there were no parse errors.
   */
  def interpret(line: String): IR.Result = interpret(line, false)
  def interpretSynthetic(line: String): IR.Result = interpret(line, true)
  def interpret(line: String, synthetic: Boolean): IR.Result = {
    def loadAndRunReq(req: Request) = {
      classLoader.setAsContext()
      val (result, succeeded) = req.loadAndRun

      /** To our displeasure, ConsoleReporter offers only printMessage,
       *  which tacks a newline on the end.  Since that breaks all the
       *  output checking, we have to take one off to balance.
       */
      if (succeeded) {
        if (printResults && result != "")
          printMessage(result stripSuffix "\n")
        else if (isReplDebug) // show quiet-mode activity
          printMessage(result.trim.lines map ("[quiet] " + _) mkString "\n")

        // Book-keeping.  Have to record synthetic requests too,
        // as they may have been issued for information, e.g. :type
        recordRequest(req)
        IR.Success
      }
        else {
          // don't truncate stack traces
          withoutTruncating(printMessage(result))
          IR.Error
        }
    }

    if (global == null) IR.Error
    else requestFromLine(line, synthetic) match {
      case Left(result) => result
      case Right(req)   =>
        // null indicates a disallowed statement type; otherwise compile and
        // fail if false (implying e.g. a type error)
        if (req == null || !req.compile) IR.Error
        else loadAndRunReq(req)
    }
  }

  /** Bind a specified name to a specified value.  The name may
   *  later be used by expressions passed to interpret.
   *
   *  @param name      the variable name to bind
   *  @param boundType the type of the variable, as a string
   *  @param value     the object value to bind to it
   *  @return          an indication of whether the binding succeeded
   */
  def bind(name: String, boundType: String, value: Any, modifiers: List[String] = Nil): IR.Result = {
    val bindRep = new ReadEvalPrint()
    val run = bindRep.compile("""
                              |object %s {
                                |  var value: %s = _
                              |  def set(x: Any) = value = x.asInstanceOf[%s]
                              |}
                              """.stripMargin.format(bindRep.evalName, boundType, boundType)
                            )
    bindRep.callEither("set", value) match {
      case Left(ex) =>
        logDebug("Set failed in bind(%s, %s, %s)".format(name, boundType, value))
        logDebug(util.stackTraceString(ex))
        IR.Error

      case Right(_) =>
        val line = "%sval %s = %s.value".format(modifiers map (_ + " ") mkString, name, bindRep.evalPath)
      logDebug("Interpreting: " + line)
      interpret(line)
    }
  }
  def directBind(name: String, boundType: String, value: Any): IR.Result = {
    val result = bind(name, boundType, value)
    if (result == IR.Success)
      directlyBoundNames += newTermName(name)
    result
  }
  def directBind(p: NamedParam): IR.Result                                    = directBind(p.name, p.tpe, p.value)
  def directBind[T: ru.TypeTag : ClassTag](name: String, value: T): IR.Result = directBind((name, value))

  def rebind(p: NamedParam): IR.Result = {
    val name     = p.name
    val oldType  = typeOfTerm(name) orElse { return IR.Error }
    val newType  = p.tpe
    val tempName = freshInternalVarName()

    quietRun("val %s = %s".format(tempName, name))
    quietRun("val %s = %s.asInstanceOf[%s]".format(name, tempName, newType))
  }
  def quietImport(ids: String*): IR.Result = beQuietDuring(addImports(ids: _*))
  def addImports(ids: String*): IR.Result =
    if (ids.isEmpty) IR.Success
    else interpret("import " + ids.mkString(", "))

  def quietBind(p: NamedParam): IR.Result                               = beQuietDuring(bind(p))
  def bind(p: NamedParam): IR.Result                                    = bind(p.name, p.tpe, p.value)
  def bind[T: ru.TypeTag : ClassTag](name: String, value: T): IR.Result = bind((name, value))
  def bindSyntheticValue(x: Any): IR.Result                             = bindValue(freshInternalVarName(), x)
  def bindValue(x: Any): IR.Result                                      = bindValue(freshUserVarName(), x)
  def bindValue(name: String, x: Any): IR.Result                        = bind(name, TypeStrings.fromValue(x), x)

  /** Reset this interpreter, forgetting all user-specified requests. */
  def reset() {
    clearExecutionWrapper()
    resetClassLoader()
    resetAllCreators()
    prevRequests.clear()
    referencedNameMap.clear()
    definedNameMap.clear()
    virtualDirectory.delete()
    virtualDirectory.create()
  }

  /** This instance is no longer needed, so release any resources
   *  it is using.  The reporter's output gets flushed.
   */
  def close() {
    reporter.flush()
    classServer.stop()
  }

  /** Here is where we:
   *
   *  1) Read some source code, and put it in the "read" object.
   *  2) Evaluate the read object, and put the result in the "eval" object.
   *  3) Create a String for human consumption, and put it in the "print" object.
   *
   *  Read! Eval! Print! Some of that not yet centralized here.
   */
  class ReadEvalPrint(lineId: Int) {
    def this() = this(freshLineId())

    private var lastRun: Run = _
    private var evalCaught: Option[Throwable] = None
    private var conditionalWarnings: List[ConditionalWarning] = Nil

    val packageName = sessionNames.line + lineId
    val readName    = sessionNames.read
    val evalName    = sessionNames.eval
    val printName   = sessionNames.print
    val resultName  = sessionNames.result

    def bindError(t: Throwable) = {
      if (!bindExceptions) // avoid looping if already binding
        throw t

      val unwrapped = unwrap(t)
      withLastExceptionLock[String]({
        directBind[Throwable]("lastException", unwrapped)(tagOfThrowable, classTag[Throwable])
        util.stackTraceString(unwrapped)
      }, util.stackTraceString(unwrapped))
    }

    // TODO: split it out into a package object and a regular
    // object and we can do that much less wrapping.
    def packageDecl = "package " + packageName

    def pathTo(name: String)   = packageName + "." + name
    def packaged(code: String) = packageDecl + "\n\n" + code

    def readPath  = pathTo(readName)
    def evalPath  = pathTo(evalName)
    def printPath = pathTo(printName)

    def call(name: String, args: Any*): AnyRef = {
      val m = evalMethod(name)
      logDebug("Invoking: " + m)
      if (args.nonEmpty)
        logDebug("  with args: " + args.mkString(", "))

      m.invoke(evalClass, args.map(_.asInstanceOf[AnyRef]): _*)
    }

    def callEither(name: String, args: Any*): Either[Throwable, AnyRef] =
      try Right(call(name, args: _*))
    catch { case ex: Throwable => Left(ex) }

    def callOpt(name: String, args: Any*): Option[AnyRef] =
      try Some(call(name, args: _*))
    catch { case ex: Throwable => bindError(ex) ; None }

    class EvalException(msg: String, cause: Throwable) extends RuntimeException(msg, cause) { }

    private def evalError(path: String, ex: Throwable) =
      throw new EvalException("Failed to load '" + path + "': " + ex.getMessage, ex)

    private def load(path: String): Class[_] = {
      try Class.forName(path, true, classLoader)
      catch { case ex: Throwable => evalError(path, unwrap(ex)) }
    }

    lazy val evalClass = load(evalPath)
    lazy val evalValue = callEither(resultName) match {
      case Left(ex)      => evalCaught = Some(ex) ; None
      case Right(result) => Some(result)
    }

    def compile(source: String): Boolean = compileAndSaveRun("<console>", source)

    /** The innermost object inside the wrapper, found by
     * following accessPath into the outer one.
     */
    def resolvePathToSymbol(accessPath: String): Symbol = {
      // val readRoot  = getRequiredModule(readPath)   // the outermost wrapper
      // MATEI: Changed this to getClass because the root object is no longer a module (Scala singleton object)

      val readRoot  = rootMirror.getClassByName(newTypeName(readPath))   // the outermost wrapper
      (accessPath split '.').foldLeft(readRoot: Symbol) {
        case (sym, "")    => sym
        case (sym, name)  => afterTyper(termMember(sym, name))
      }
    }
    /** We get a bunch of repeated warnings for reasons I haven't
     *  entirely figured out yet.  For now, squash.
     */
    private def updateRecentWarnings(run: Run) {
      def loop(xs: List[(Position, String)]): List[(Position, String)] = xs match {
        case Nil                  => Nil
        case ((pos, msg)) :: rest =>
          val filtered = rest filter { case (pos0, msg0) =>
            (msg != msg0) || (pos.lineContent.trim != pos0.lineContent.trim) || {
              // same messages and same line content after whitespace removal
              // but we want to let through multiple warnings on the same line
              // from the same run.  The untrimmed line will be the same since
              // there's no whitespace indenting blowing it.
              (pos.lineContent == pos0.lineContent)
            }
                                    }
        ((pos, msg)) :: loop(filtered)
      }
     //PRASHANT: This leads to a NoSuchMethodError for _.warnings. Yet to figure out its purpose.
      // val warnings = loop(run.allConditionalWarnings flatMap (_.warnings))
      // if (warnings.nonEmpty)
      //   mostRecentWarnings = warnings
    }
    private def evalMethod(name: String) = evalClass.getMethods filter (_.getName == name) match {
      case Array(method) => method
      case xs            => sys.error("Internal error: eval object " + evalClass + ", " + xs.mkString("\n", "\n", ""))
    }
    private def compileAndSaveRun(label: String, code: String) = {
      showCodeIfDebugging(code)
      val (success, run) = compileSourcesKeepingRun(new BatchSourceFile(label, packaged(code)))
      updateRecentWarnings(run)
      lastRun = run
      success
    }
  }

  /** One line of code submitted by the user for interpretation */
  // private
  class Request(val line: String, val trees: List[Tree]) {
    val reqId = nextReqId()
    val lineRep = new ReadEvalPrint()

    private var _originalLine: String = null
    def withOriginalLine(s: String): this.type = { _originalLine = s ; this }
    def originalLine = if (_originalLine == null) line else _originalLine

    /** handlers for each tree in this request */
    val handlers: List[MemberHandler] = trees map (memberHandlers chooseHandler _)
    def defHandlers = handlers collect { case x: MemberDefHandler => x }

    /** all (public) names defined by these statements */
    val definedNames = handlers flatMap (_.definedNames)

    /** list of names used by this expression */
    val referencedNames: List[Name] = handlers flatMap (_.referencedNames)

    /** def and val names */
    def termNames = handlers flatMap (_.definesTerm)
    def typeNames = handlers flatMap (_.definesType)
    def definedOrImported = handlers flatMap (_.definedOrImported)
    def definedSymbolList = defHandlers flatMap (_.definedSymbols)

    def definedTypeSymbol(name: String) = definedSymbols(newTypeName(name))
    def definedTermSymbol(name: String) = definedSymbols(newTermName(name))

    /** Code to import bound names from previous lines - accessPath is code to
     * append to objectName to access anything bound by request.
     */
    val SparkComputedImports(importsPreamble, importsTrailer, accessPath) =
      importsCode(referencedNames.toSet)

    /** Code to access a variable with the specified name */
    def fullPath(vname: String) = {
      // lineRep.readPath + accessPath + ".`%s`".format(vname)
      lineRep.readPath + ".INSTANCE" + accessPath + ".`%s`".format(vname)
    }
      /** Same as fullpath, but after it has been flattened, so:
       *  $line5.$iw.$iw.$iw.Bippy      // fullPath
       *  $line5.$iw$$iw$$iw$Bippy      // fullFlatName
       */
      def fullFlatName(name: String) =
        // lineRep.readPath + accessPath.replace('.', '$') + nme.NAME_JOIN_STRING + name
        lineRep.readPath + ".INSTANCE" + accessPath.replace('.', '$') + nme.NAME_JOIN_STRING + name

    /** The unmangled symbol name, but supplemented with line info. */
    def disambiguated(name: Name): String = name + " (in " + lineRep + ")"

    /** Code to access a variable with the specified name */
    def fullPath(vname: Name): String = fullPath(vname.toString)

    /** the line of code to compute */
    def toCompute = line

    /** generate the source code for the object that computes this request */
    private object ObjectSourceCode extends CodeAssembler[MemberHandler] {
      def path = pathToTerm("$intp")
      def envLines = {
        if (!isReplPower) Nil // power mode only for now
        // $intp is not bound; punt, but include the line.
        else if (path == "$intp") List(
          "def $line = " + tquoted(originalLine),
          "def $trees = Nil"
        )
        else List(
          "def $line  = " + tquoted(originalLine),
          "def $req = %s.requestForReqId(%s).orNull".format(path, reqId),
          "def $trees = if ($req eq null) Nil else $req.trees".format(lineRep.readName, path, reqId)
        )
      }

      val preamble = """
        |class %s extends Serializable {
        |  %s%s%s
      """.stripMargin.format(lineRep.readName, envLines.map("  " + _ + ";\n").mkString, importsPreamble, indentCode(toCompute))
      val postamble = importsTrailer + "\n}" + "\n" +
        "object " + lineRep.readName + " {\n" +
        "  val INSTANCE = new " + lineRep.readName + "();\n" +
        "}\n"
      val generate = (m: MemberHandler) => m extraCodeToEvaluate Request.this

      /*
      val preamble = """
        |object %s extends Serializable {
        |%s%s%s
      """.stripMargin.format(lineRep.readName, envLines.map("  " + _ + ";\n").mkString, importsPreamble, indentCode(toCompute))
      val postamble = importsTrailer + "\n}"
      val generate = (m: MemberHandler) => m extraCodeToEvaluate Request.this
      */

    }

    private object ResultObjectSourceCode extends CodeAssembler[MemberHandler] {
      /** We only want to generate this code when the result
       *  is a value which can be referred to as-is.
       */
      val evalResult =
        if (!handlers.last.definesValue) ""
        else handlers.last.definesTerm match {
          case Some(vname) if typeOf contains vname =>
            "lazy val %s = %s".format(lineRep.resultName, fullPath(vname))
          case _  => ""
        }

      // first line evaluates object to make sure constructor is run
      // initial "" so later code can uniformly be: + etc
      val preamble = """
      |object %s {
      |  %s
      |  val %s: String = %s {
      |    %s
      |    (""
      """.stripMargin.format(
        lineRep.evalName, evalResult, lineRep.printName,
        executionWrapper, lineRep.readName + ".INSTANCE" + accessPath
      )
      val postamble = """
      |    )
      |  }
      |}
      """.stripMargin
      val generate = (m: MemberHandler) => m resultExtractionCode Request.this
    }

    // get it
    def getEvalTyped[T] : Option[T] = getEval map (_.asInstanceOf[T])
    def getEval: Option[AnyRef] = {
      // ensure it has been compiled
      compile
      // try to load it and call the value method
      lineRep.evalValue filterNot (_ == null)
    }

    /** Compile the object file.  Returns whether the compilation succeeded.
     *  If all goes well, the "types" map is computed. */
    lazy val compile: Boolean = {
      // error counting is wrong, hence interpreter may overlook failure - so we reset
      reporter.reset()

      // compile the object containing the user's code
      lineRep.compile(ObjectSourceCode(handlers)) && {
        // extract and remember types
        typeOf
        typesOfDefinedTerms

        // Assign symbols to the original trees
        // TODO - just use the new trees.
        defHandlers foreach { dh =>
          val name = dh.member.name
          definedSymbols get name foreach { sym =>
            dh.member setSymbol sym
           logDebug("Set symbol of " + name + " to " + sym.defString)
          }
        }

        // compile the result-extraction object
        withoutWarnings(lineRep compile ResultObjectSourceCode(handlers))
      }
    }

    lazy val resultSymbol = lineRep.resolvePathToSymbol(accessPath)
    def applyToResultMember[T](name: Name, f: Symbol => T) = afterTyper(f(resultSymbol.info.nonPrivateDecl(name)))

    /* typeOf lookup with encoding */
    def lookupTypeOf(name: Name) = typeOf.getOrElse(name, typeOf(global.encode(name.toString)))
    def simpleNameOfType(name: TypeName) = (compilerTypeOf get name) map (_.typeSymbol.simpleName)

    private def typeMap[T](f: Type => T) =
      mapFrom[Name, Name, T](termNames ++ typeNames)(x => f(cleanMemberDecl(resultSymbol, x)))

    /** Types of variables defined by this request. */
    lazy val compilerTypeOf = typeMap[Type](x => x) withDefaultValue NoType
    /** String representations of same. */
    lazy val typeOf         = typeMap[String](tp => afterTyper(tp.toString))

    // lazy val definedTypes: Map[Name, Type] = {
    //   typeNames map (x => x -> afterTyper(resultSymbol.info.nonPrivateDecl(x).tpe)) toMap
    // }
    lazy val definedSymbols = (
      termNames.map(x => x -> applyToResultMember(x, x => x)) ++
      typeNames.map(x => x -> compilerTypeOf(x).typeSymbolDirect)
    ).toMap[Name, Symbol] withDefaultValue NoSymbol

    lazy val typesOfDefinedTerms = mapFrom[Name, Name, Type](termNames)(x => applyToResultMember(x, _.tpe))

    /** load and run the code using reflection */
    def loadAndRun: (String, Boolean) = {
<<<<<<< HEAD
      import interpreter.Line._
      
      def handleException(t: Throwable) = {
        /** We turn off the binding to accomodate ticket #2817 */
        withoutBindingLastException {
          val message =
            if (opt.richExes) bindExceptionally(unwrap(t))
            else bindUnexceptionally(unwrap(t))
          
          (message, false)
        }
      }

      // Get a copy of the local properties from SparkContext, and set it later in the thread
      // that triggers the execution. This is to make sure the caller of this function can pass
      // the right thread local (inheritable) properties down into Spark.
      val sc = org.apache.spark.repl.Main.interp.sparkContext
      val props = if (sc != null) sc.getLocalProperties() else null
      
      try {
        val execution = lineManager.set(originalLine) {
          // MATEI: set the right SparkEnv for our SparkContext, because
          // this execution will happen in a separate thread
          if (sc != null && sc.env != null) {
            SparkEnv.set(sc.env)
            sc.setLocalProperties(props)
          }
          // Execute the line
          lineRep call "$export"
        }
        execution.await()
        
        execution.state match {
          case Done       => ("" + execution.get(), true)
          case Threw      =>
            val ex = execution.caught()
            if (isReplDebug)
              ex.printStackTrace()

            if (bindLastException) handleException(ex)
            else throw ex
          case Cancelled  => ("Execution interrupted by signal.\n", false)
          case Running    => ("Execution still running! Seems impossible.", false)
        }
      }
      finally lineManager.clear()
=======
      try   { ("" + (lineRep call sessionNames.print), true) }
      catch { case ex: Throwable => (lineRep.bindError(ex), false) }
>>>>>>> 2fd781d3
    }

    override def toString = "Request(line=%s, %s trees)".format(line, trees.size)
  }

  /** Returns the name of the most recent interpreter result.
   *  Mostly this exists so you can conveniently invoke methods on
   *  the previous result.
   */
  def mostRecentVar: String =
    if (mostRecentlyHandledTree.isEmpty) ""
    else "" + (mostRecentlyHandledTree.get match {
      case x: ValOrDefDef           => x.name
      case Assign(Ident(name), _)   => name
      case ModuleDef(_, name, _)    => name
      case _                        => naming.mostRecentVar
    })

  private var mostRecentWarnings: List[(global.Position, String)] = Nil
  def lastWarnings = mostRecentWarnings

  def treesForRequestId(id: Int): List[Tree] =
    requestForReqId(id).toList flatMap (_.trees)

  def requestForReqId(id: Int): Option[Request] =
    if (executingRequest != null && executingRequest.reqId == id) Some(executingRequest)
    else prevRequests find (_.reqId == id)

  def requestForName(name: Name): Option[Request] = {
    assert(definedNameMap != null, "definedNameMap is null")
    definedNameMap get name
  }

  def requestForIdent(line: String): Option[Request] =
    requestForName(newTermName(line)) orElse requestForName(newTypeName(line))

  def requestHistoryForName(name: Name): List[Request] =
    prevRequests.toList.reverse filter (_.definedNames contains name)


  def definitionForName(name: Name): Option[MemberHandler] =
    requestForName(name) flatMap { req =>
      req.handlers find (_.definedNames contains name)
    }

  def valueOfTerm(id: String): Option[AnyRef] =
    requestForName(newTermName(id)) flatMap (_.getEval)

  def classOfTerm(id: String): Option[JClass] =
    valueOfTerm(id) map (_.getClass)

  def typeOfTerm(id: String): Type = newTermName(id) match {
    case nme.ROOTPKG  => RootClass.tpe
    case name         => requestForName(name).fold(NoType: Type)(_ compilerTypeOf name)
  }

  def symbolOfType(id: String): Symbol =
    requestForName(newTypeName(id)).fold(NoSymbol: Symbol)(_ definedTypeSymbol id)

  def symbolOfTerm(id: String): Symbol =
    requestForIdent(newTermName(id)).fold(NoSymbol: Symbol)(_ definedTermSymbol id)

  def runtimeClassAndTypeOfTerm(id: String): Option[(JClass, Type)] = {
    classOfTerm(id) flatMap { clazz =>
      new RichClass(clazz).supers find(c => !(new RichClass(c).isScalaAnonymous)) map { nonAnon =>
        (nonAnon, runtimeTypeOfTerm(id))
      }
    }
  }

  def runtimeTypeOfTerm(id: String): Type = {
    typeOfTerm(id) andAlso { tpe =>
      val clazz      = classOfTerm(id) getOrElse { return NoType }
      val staticSym  = tpe.typeSymbol
      val runtimeSym = getClassIfDefined(clazz.getName)

      if ((runtimeSym != NoSymbol) && (runtimeSym != staticSym) && (runtimeSym isSubClass staticSym))
        runtimeSym.info
      else NoType
    }
  }
  def cleanMemberDecl(owner: Symbol, member: Name): Type = afterTyper {
    normalizeNonPublic {
      owner.info.nonPrivateDecl(member).tpe match {
        case NullaryMethodType(tp) => tp
        case tp                    => tp
      }
    }
  }

  object exprTyper extends {
    val repl: SparkIMain.this.type = imain
  } with SparkExprTyper { }

  def parse(line: String): Option[List[Tree]] = exprTyper.parse(line)

  def symbolOfLine(code: String): Symbol =
    exprTyper.symbolOfLine(code)

  def typeOfExpression(expr: String, silent: Boolean = true): Type =
    exprTyper.typeOfExpression(expr, silent)

  protected def onlyTerms(xs: List[Name]) = xs collect { case x: TermName => x }
  protected def onlyTypes(xs: List[Name]) = xs collect { case x: TypeName => x }

  def definedTerms      = onlyTerms(allDefinedNames) filterNot isInternalTermName
  def definedTypes      = onlyTypes(allDefinedNames)
  def definedSymbols    = prevRequestList.flatMap(_.definedSymbols.values).toSet[Symbol]
  def definedSymbolList = prevRequestList flatMap (_.definedSymbolList) filterNot (s => isInternalTermName(s.name))

  // Terms with user-given names (i.e. not res0 and not synthetic)
    def namedDefinedTerms = definedTerms filterNot (x => isUserVarName("" + x) || directlyBoundNames(x))

  private def findName(name: Name) = definedSymbols find (_.name == name) getOrElse NoSymbol

  /** Translate a repl-defined identifier into a Symbol.
   */
  def apply(name: String): Symbol =
    types(name) orElse terms(name)

  def types(name: String): Symbol = {
    val tpname = newTypeName(name)
    findName(tpname) orElse getClassIfDefined(tpname)
  }
  def terms(name: String): Symbol = {
    val termname = newTypeName(name)
    findName(termname) orElse getModuleIfDefined(termname)
  }
  // [Eugene to Paul] possibly you could make use of TypeTags here
  def types[T: ClassTag] : Symbol = types(classTag[T].runtimeClass.getName)
  def terms[T: ClassTag] : Symbol = terms(classTag[T].runtimeClass.getName)
  def apply[T: ClassTag] : Symbol = apply(classTag[T].runtimeClass.getName)

  def classSymbols  = allDefSymbols collect { case x: ClassSymbol => x }
  def methodSymbols = allDefSymbols collect { case x: MethodSymbol => x }

  /** the previous requests this interpreter has processed */
  private var executingRequest: Request = _
  private val prevRequests       = mutable.ListBuffer[Request]()
  private val referencedNameMap  = mutable.Map[Name, Request]()
  private val definedNameMap     = mutable.Map[Name, Request]()
  private val directlyBoundNames = mutable.Set[Name]()

  def allHandlers    = prevRequestList flatMap (_.handlers)
  def allDefHandlers = allHandlers collect { case x: MemberDefHandler => x }
  def allDefSymbols  = allDefHandlers map (_.symbol) filter (_ ne NoSymbol)

  def lastRequest         = if (prevRequests.isEmpty) null else prevRequests.last
  def prevRequestList     = prevRequests.toList
  def allSeenTypes        = prevRequestList flatMap (_.typeOf.values.toList) distinct
  def allImplicits        = allHandlers filter (_.definesImplicit) flatMap (_.definedNames)
  def importHandlers      = allHandlers collect { case x: ImportHandler => x }

  def visibleTermNames: List[Name] = definedTerms ++ importedTerms distinct

  /** Another entry point for tab-completion, ids in scope */
  def unqualifiedIds = visibleTermNames map (_.toString) filterNot (_ contains "$") sorted

  /** Parse the ScalaSig to find type aliases */
  def aliasForType(path: String) = ByteCode.aliasForType(path)

  def withoutUnwrapping(op: => Unit): Unit = {
    val saved = isettings.unwrapStrings
    isettings.unwrapStrings = false
    try op
    finally isettings.unwrapStrings = saved
  }

  def symbolDefString(sym: Symbol) = {
    TypeStrings.quieter(
      afterTyper(sym.defString),
      sym.owner.name + ".this.",
      sym.owner.fullName + "."
    )
  }

  def showCodeIfDebugging(code: String) {
    /** Secret bookcase entrance for repl debuggers: end the line
     *  with "// show" and see what's going on.
     */
    def isShow    = code.lines exists (_.trim endsWith "// show")
    def isShowRaw = code.lines exists (_.trim endsWith "// raw")

    // old style
    beSilentDuring(parse(code)) foreach { ts =>
      ts foreach { t =>
        withoutUnwrapping(logDebug(asCompactString(t)))
      }
    }
  }

  // debugging
  def debugging[T](msg: String)(res: T) = {
    logDebug(msg + " " + res)
    res
  }
}

/** Utility methods for the Interpreter. */
object SparkIMain {
  // The two name forms this is catching are the two sides of this assignment:
  //
  // $line3.$read.$iw.$iw.Bippy =
  //   $line3.$read$$iw$$iw$Bippy@4a6a00ca
  private def removeLineWrapper(s: String) = s.replaceAll("""\$line\d+[./]\$(read|eval|print)[$.]""", "")
  private def removeIWPackages(s: String)  = s.replaceAll("""\$(iw|iwC|read|eval|print)[$.]""", "")
  private def removeSparkVals(s: String)   = s.replaceAll("""\$VAL[0-9]+[$.]""", "")

  def stripString(s: String)               = removeSparkVals(removeIWPackages(removeLineWrapper(s)))

  trait CodeAssembler[T] {
    def preamble: String
    def generate: T => String
    def postamble: String

    def apply(contributors: List[T]): String = stringFromWriter { code =>
      code println preamble
      contributors map generate foreach (code println _)
      code println postamble
    }
  }

  trait StrippingWriter {
    def isStripping: Boolean
    def stripImpl(str: String): String
    def strip(str: String): String = if (isStripping) stripImpl(str) else str
  }
  trait TruncatingWriter {
    def maxStringLength: Int
    def isTruncating: Boolean
    def truncate(str: String): String = {
      if (isTruncating && (maxStringLength != 0 && str.length > maxStringLength))
        (str take maxStringLength - 3) + "..."
      else str
    }
  }
  abstract class StrippingTruncatingWriter(out: JPrintWriter)
          extends JPrintWriter(out)
             with StrippingWriter
             with TruncatingWriter {
    self =>

    def clean(str: String): String = truncate(strip(str))
    override def write(str: String) = super.write(clean(str))
  }
  class ReplStrippingWriter(intp: SparkIMain) extends StrippingTruncatingWriter(intp.out) {
    import intp._
    def maxStringLength    = isettings.maxPrintString
    def isStripping        = isettings.unwrapStrings
    def isTruncating       = reporter.truncationOK

    def stripImpl(str: String): String = naming.unmangle(str)
  }

  class ReplReporter(intp: SparkIMain) extends ConsoleReporter(intp.settings, null, new ReplStrippingWriter(intp)) {
    override def printMessage(msg: String) {
      // Avoiding deadlock when the compiler starts logging before
      // the lazy val is done.
      if (intp.isInitializeComplete) {
        if (intp.totalSilence) ()
        else super.printMessage(msg)
      }
      else Console.println(msg)
    }
  }
}

class SparkISettings(intp: SparkIMain) extends Logging {
  /** A list of paths where :load should look */
  var loadPath = List(".")

  /** Set this to true to see repl machinery under -Yrich-exceptions.
   */
  var showInternalStackTraces = false

  /** The maximum length of toString to use when printing the result
   *  of an evaluation.  0 means no maximum.  If a printout requires
   *  more than this number of characters, then the printout is
   *  truncated.
   */
  var maxPrintString = 800

  /** The maximum number of completion candidates to print for tab
   *  completion without requiring confirmation.
   */
  var maxAutoprintCompletion = 250

  /** String unwrapping can be disabled if it is causing issues.
   *  Settings this to false means you will see Strings like "$iw.$iw.".
   */
  var unwrapStrings = true

  def deprecation_=(x: Boolean) = {
    val old = intp.settings.deprecation.value
    intp.settings.deprecation.value = x
    if (!old && x) logDebug("Enabled -deprecation output.")
    else if (old && !x) logDebug("Disabled -deprecation output.")
  }

  def deprecation: Boolean = intp.settings.deprecation.value

  def allSettings = Map(
    "maxPrintString" -> maxPrintString,
    "maxAutoprintCompletion" -> maxAutoprintCompletion,
    "unwrapStrings" -> unwrapStrings,
    "deprecation" -> deprecation
  )

  private def allSettingsString =
    allSettings.toList sortBy (_._1) map { case (k, v) => "  " + k + " = " + v + "\n" } mkString

  override def toString = """
    | SparkISettings {
    | %s
    | }""".stripMargin.format(allSettingsString)
}<|MERGE_RESOLUTION|>--- conflicted
+++ resolved
@@ -1040,57 +1040,8 @@
 
     /** load and run the code using reflection */
     def loadAndRun: (String, Boolean) = {
-<<<<<<< HEAD
-      import interpreter.Line._
-      
-      def handleException(t: Throwable) = {
-        /** We turn off the binding to accomodate ticket #2817 */
-        withoutBindingLastException {
-          val message =
-            if (opt.richExes) bindExceptionally(unwrap(t))
-            else bindUnexceptionally(unwrap(t))
-          
-          (message, false)
-        }
-      }
-
-      // Get a copy of the local properties from SparkContext, and set it later in the thread
-      // that triggers the execution. This is to make sure the caller of this function can pass
-      // the right thread local (inheritable) properties down into Spark.
-      val sc = org.apache.spark.repl.Main.interp.sparkContext
-      val props = if (sc != null) sc.getLocalProperties() else null
-      
-      try {
-        val execution = lineManager.set(originalLine) {
-          // MATEI: set the right SparkEnv for our SparkContext, because
-          // this execution will happen in a separate thread
-          if (sc != null && sc.env != null) {
-            SparkEnv.set(sc.env)
-            sc.setLocalProperties(props)
-          }
-          // Execute the line
-          lineRep call "$export"
-        }
-        execution.await()
-        
-        execution.state match {
-          case Done       => ("" + execution.get(), true)
-          case Threw      =>
-            val ex = execution.caught()
-            if (isReplDebug)
-              ex.printStackTrace()
-
-            if (bindLastException) handleException(ex)
-            else throw ex
-          case Cancelled  => ("Execution interrupted by signal.\n", false)
-          case Running    => ("Execution still running! Seems impossible.", false)
-        }
-      }
-      finally lineManager.clear()
-=======
       try   { ("" + (lineRep call sessionNames.print), true) }
       catch { case ex: Throwable => (lineRep.bindError(ex), false) }
->>>>>>> 2fd781d3
     }
 
     override def toString = "Request(line=%s, %s trees)".format(line, trees.size)
