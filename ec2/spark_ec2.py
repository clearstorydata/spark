#!/usr/bin/env python
# -*- coding: utf-8 -*-

#
# Licensed to the Apache Software Foundation (ASF) under one
# or more contributor license agreements.  See the NOTICE file
# distributed with this work for additional information
# regarding copyright ownership.  The ASF licenses this file
# to you under the Apache License, Version 2.0 (the
# "License"); you may not use this file except in compliance
# with the License.  You may obtain a copy of the License at
#
#     http://www.apache.org/licenses/LICENSE-2.0
#
# Unless required by applicable law or agreed to in writing, software
# distributed under the License is distributed on an "AS IS" BASIS,
# WITHOUT WARRANTIES OR CONDITIONS OF ANY KIND, either express or implied.
# See the License for the specific language governing permissions and
# limitations under the License.
#

from __future__ import with_statement

import logging
import os
import pipes
import random
import shutil
import subprocess
import sys
import tempfile
import time
import urllib2
from optparse import OptionParser
from sys import stderr
import boto
from boto.ec2.blockdevicemapping import BlockDeviceMapping, EBSBlockDeviceType
from boto import ec2

class UsageError(Exception):
  pass

# A URL prefix from which to fetch AMI information
AMI_PREFIX = "https://raw.github.com/mesos/spark-ec2/v2/ami-list"

# Configure and parse our command-line arguments
def parse_args():
  parser = OptionParser(usage="spark-ec2 [options] <action> <cluster_name>"
      + "\n\n<action> can be: launch, destroy, login, stop, start, get-master",
      add_help_option=False)
  parser.add_option("-h", "--help", action="help",
                    help="Show this help message and exit")
  parser.add_option("-s", "--slaves", type="int", default=1,
      help="Number of slaves to launch (default: 1)")
  parser.add_option("-w", "--wait", type="int", default=120,
      help="Seconds to wait for nodes to start (default: 120)")
  parser.add_option("-k", "--key-pair",
      help="Key pair to use on instances")
  parser.add_option("-i", "--identity-file",
      help="SSH private key file to use for logging into instances")
  parser.add_option("-t", "--instance-type", default="m1.large",
      help="Type of instance to launch (default: m1.large). " +
           "WARNING: must be 64-bit; small instances won't work")
  parser.add_option("-m", "--master-instance-type", default="",
      help="Master instance type (leave empty for same as instance-type)")
  parser.add_option("-r", "--region", default="us-east-1",
      help="EC2 region zone to launch instances in")
  parser.add_option("-z", "--zone", default="",
      help="Availability zone to launch instances in, or 'all' to spread " +
           "slaves across multiple (an additional $0.01/Gb for bandwidth" +
           "between zones applies)")
  parser.add_option("-a", "--ami", help="Amazon Machine Image ID to use")
<<<<<<< HEAD
  parser.add_option("-v", "--spark-version", default="0.8.1",
      help="Version of Spark to use: 'X.Y.Z' or a specific git hash")
  parser.add_option("--spark-git-repo", 
=======
  parser.add_option("-v", "--spark-version", default="0.8.0",
      help="Version of Spark to use: 'X.Y.Z' or a specific git hash")
  parser.add_option("--spark-git-repo",
>>>>>>> 2fd781d3
      default="https://github.com/apache/incubator-spark",
      help="Github repo from which to checkout supplied commit hash")
  parser.add_option("--hadoop-major-version", default="1",
      help="Major version of Hadoop (default: 1)")
  parser.add_option("-D", metavar="[ADDRESS:]PORT", dest="proxy_port",
      help="Use SSH dynamic port forwarding to create a SOCKS proxy at " +
            "the given local address (for use with login)")
  parser.add_option("--resume", action="store_true", default=False,
      help="Resume installation on a previously launched cluster " +
           "(for debugging)")
  parser.add_option("--ebs-vol-size", metavar="SIZE", type="int", default=0,
      help="Attach a new EBS volume of size SIZE (in GB) to each node as " +
           "/vol. The volumes will be deleted when the instances terminate. " +
           "Only possible on EBS-backed AMIs.")
  parser.add_option("--swap", metavar="SWAP", type="int", default=1024,
      help="Swap space to set up per node, in MB (default: 1024)")
  parser.add_option("--spot-price", metavar="PRICE", type="float",
      help="If specified, launch slaves as spot instances with the given " +
            "maximum price (in dollars)")
  parser.add_option("--ganglia", action="store_true", default=True,
      help="Setup Ganglia monitoring on cluster (default: on). NOTE: " +
           "the Ganglia page will be publicly accessible")
  parser.add_option("--no-ganglia", action="store_false", dest="ganglia",
      help="Disable Ganglia monitoring for the cluster")
  parser.add_option("-u", "--user", default="root",
      help="The SSH user you want to connect as (default: root)")
  parser.add_option("--delete-groups", action="store_true", default=False,
      help="When destroying a cluster, delete the security groups that were created")
  parser.add_option("--use-existing-master", action="store_true", default=False,
      help="Launch fresh slaves, but use an existing stopped master if possible")

  (opts, args) = parser.parse_args()
  if len(args) != 2:
    parser.print_help()
    sys.exit(1)
  (action, cluster_name) = args

  # Boto config check
  # http://boto.cloudhackers.com/en/latest/boto_config_tut.html
  home_dir = os.getenv('HOME')
  if home_dir == None or not os.path.isfile(home_dir + '/.boto'):
    if not os.path.isfile('/etc/boto.cfg'):
      if os.getenv('AWS_ACCESS_KEY_ID') == None:
        print >> stderr, ("ERROR: The environment variable AWS_ACCESS_KEY_ID " +
                          "must be set")
        sys.exit(1)
      if os.getenv('AWS_SECRET_ACCESS_KEY') == None:
        print >> stderr, ("ERROR: The environment variable AWS_SECRET_ACCESS_KEY " +
                          "must be set")
        sys.exit(1)
  return (opts, action, cluster_name)


# Get the EC2 security group of the given name, creating it if it doesn't exist
def get_or_make_group(conn, name):
  groups = conn.get_all_security_groups()
  group = [g for g in groups if g.name == name]
  if len(group) > 0:
    return group[0]
  else:
    print "Creating security group " + name
    return conn.create_security_group(name, "Spark EC2 group")


# Wait for a set of launched instances to exit the "pending" state
# (i.e. either to start running or to fail and be terminated)
def wait_for_instances(conn, instances):
  while True:
    for i in instances:
      i.update()
    if len([i for i in instances if i.state == 'pending']) > 0:
      time.sleep(5)
    else:
      return


# Check whether a given EC2 instance object is in a state we consider active,
# i.e. not terminating or terminated. We count both stopping and stopped as
# active since we can restart stopped clusters.
def is_active(instance):
  return (instance.state in ['pending', 'running', 'stopping', 'stopped'])

# Return correct versions of Spark and Shark, given the supplied Spark version
def get_spark_shark_version(opts):
<<<<<<< HEAD
  spark_shark_map = {"0.7.3": "0.7.1", "0.8.0": "0.8.0", "0.8.1": "0.8.1"}
=======
  spark_shark_map = {"0.7.3": "0.7.1", "0.8.0": "0.8.0"}
>>>>>>> 2fd781d3
  version = opts.spark_version.replace("v", "")
  if version not in spark_shark_map:
    print >> stderr, "Don't know about Spark version: %s" % version
    sys.exit(1)
  return (version, spark_shark_map[version])

# Attempt to resolve an appropriate AMI given the architecture and
# region of the request.
def get_spark_ami(opts):
  instance_types = {
    "m1.small":    "pvm",
    "m1.medium":   "pvm",
    "m1.large":    "pvm",
    "m1.xlarge":   "pvm",
    "t1.micro":    "pvm",
    "c1.medium":   "pvm",
    "c1.xlarge":   "pvm",
    "m2.xlarge":   "pvm",
    "m2.2xlarge":  "pvm",
    "m2.4xlarge":  "pvm",
    "cc1.4xlarge": "hvm",
    "cc2.8xlarge": "hvm",
    "cg1.4xlarge": "hvm",
    "hs1.8xlarge": "hvm",
    "hi1.4xlarge": "hvm",
    "m3.xlarge":   "hvm",
    "m3.2xlarge":  "hvm",
    "cr1.8xlarge": "hvm"
  }
  if opts.instance_type in instance_types:
    instance_type = instance_types[opts.instance_type]
  else:
    instance_type = "pvm"
    print >> stderr,\
        "Don't recognize %s, assuming type is pvm" % opts.instance_type

  ami_path = "%s/%s/%s" % (AMI_PREFIX, opts.region, instance_type)
  try:
    ami = urllib2.urlopen(ami_path).read().strip()
    print "Spark AMI: " + ami
  except:
    print >> stderr, "Could not resolve AMI at: " + ami_path
    sys.exit(1)

  return ami

# Launch a cluster of the given name, by setting up its security groups,
# and then starting new instances in them.
# Returns a tuple of EC2 reservation objects for the master and slaves
# Fails if there already instances running in the cluster's groups.
def launch_cluster(conn, opts, cluster_name):
  print "Setting up security groups..."
  master_group = get_or_make_group(conn, cluster_name + "-master")
  slave_group = get_or_make_group(conn, cluster_name + "-slaves")
  if master_group.rules == []: # Group was just now created
    master_group.authorize(src_group=master_group)
    master_group.authorize(src_group=slave_group)
    master_group.authorize('tcp', 22, 22, '0.0.0.0/0')
    master_group.authorize('tcp', 8080, 8081, '0.0.0.0/0')
    master_group.authorize('tcp', 19999, 19999, '0.0.0.0/0')
    master_group.authorize('tcp', 50030, 50030, '0.0.0.0/0')
    master_group.authorize('tcp', 50070, 50070, '0.0.0.0/0')
    master_group.authorize('tcp', 60070, 60070, '0.0.0.0/0')
    master_group.authorize('tcp', 4040, 4045, '0.0.0.0/0')
    if opts.ganglia:
      master_group.authorize('tcp', 5080, 5080, '0.0.0.0/0')
  if slave_group.rules == []: # Group was just now created
    slave_group.authorize(src_group=master_group)
    slave_group.authorize(src_group=slave_group)
    slave_group.authorize('tcp', 22, 22, '0.0.0.0/0')
    slave_group.authorize('tcp', 8080, 8081, '0.0.0.0/0')
    slave_group.authorize('tcp', 50060, 50060, '0.0.0.0/0')
    slave_group.authorize('tcp', 50075, 50075, '0.0.0.0/0')
    slave_group.authorize('tcp', 60060, 60060, '0.0.0.0/0')
    slave_group.authorize('tcp', 60075, 60075, '0.0.0.0/0')

  # Check if instances are already running in our groups
  existing_masters, existing_slaves = get_existing_cluster(conn, opts, cluster_name,
                                                           die_on_error=False)
  if existing_slaves or (existing_masters and not opts.use_existing_master):
    print >> stderr, ("ERROR: There are already instances running in " +
        "group %s or %s" % (master_group.name, slave_group.name))
    sys.exit(1)

  # Figure out Spark AMI
  if opts.ami is None:
    opts.ami = get_spark_ami(opts)
  print "Launching instances..."

  try:
    image = conn.get_all_images(image_ids=[opts.ami])[0]
  except:
    print >> stderr, "Could not find AMI " + opts.ami
    sys.exit(1)

  # Create block device mapping so that we can add an EBS volume if asked to
  block_map = BlockDeviceMapping()
  if opts.ebs_vol_size > 0:
    device = EBSBlockDeviceType()
    device.size = opts.ebs_vol_size
    device.delete_on_termination = True
    block_map["/dev/sdv"] = device

  # Launch slaves
  if opts.spot_price != None:
    # Launch spot instances with the requested price
    print ("Requesting %d slaves as spot instances with price $%.3f" %
           (opts.slaves, opts.spot_price))
    zones = get_zones(conn, opts)
    num_zones = len(zones)
    i = 0
    my_req_ids = []
    for zone in zones:
      num_slaves_this_zone = get_partition(opts.slaves, num_zones, i)
      slave_reqs = conn.request_spot_instances(
          price = opts.spot_price,
          image_id = opts.ami,
          launch_group = "launch-group-%s" % cluster_name,
          placement = zone,
          count = num_slaves_this_zone,
          key_name = opts.key_pair,
          security_groups = [slave_group],
          instance_type = opts.instance_type,
          block_device_map = block_map)
      my_req_ids += [req.id for req in slave_reqs]
      i += 1

    print "Waiting for spot instances to be granted..."
    try:
      while True:
        time.sleep(10)
        reqs = conn.get_all_spot_instance_requests()
        id_to_req = {}
        for r in reqs:
          id_to_req[r.id] = r
        active_instance_ids = []
        for i in my_req_ids:
          if i in id_to_req and id_to_req[i].state == "active":
            active_instance_ids.append(id_to_req[i].instance_id)
        if len(active_instance_ids) == opts.slaves:
          print "All %d slaves granted" % opts.slaves
          reservations = conn.get_all_instances(active_instance_ids)
          slave_nodes = []
          for r in reservations:
            slave_nodes += r.instances
          break
        else:
          print "%d of %d slaves granted, waiting longer" % (
            len(active_instance_ids), opts.slaves)
    except:
      print "Canceling spot instance requests"
      conn.cancel_spot_instance_requests(my_req_ids)
      # Log a warning if any of these requests actually launched instances:
      (master_nodes, slave_nodes) = get_existing_cluster(
          conn, opts, cluster_name, die_on_error=False)
      running = len(master_nodes) + len(slave_nodes)
      if running:
        print >> stderr, ("WARNING: %d instances are still running" % running)
      sys.exit(0)
  else:
    # Launch non-spot instances
    zones = get_zones(conn, opts)
    num_zones = len(zones)
    i = 0
    slave_nodes = []
    for zone in zones:
      num_slaves_this_zone = get_partition(opts.slaves, num_zones, i)
      if num_slaves_this_zone > 0:
        slave_res = image.run(key_name = opts.key_pair,
                              security_groups = [slave_group],
                              instance_type = opts.instance_type,
                              placement = zone,
                              min_count = num_slaves_this_zone,
                              max_count = num_slaves_this_zone,
                              block_device_map = block_map)
        slave_nodes += slave_res.instances
        print "Launched %d slaves in %s, regid = %s" % (num_slaves_this_zone,
                                                        zone, slave_res.id)
      i += 1

  # Launch or resume masters
  if existing_masters:
    print "Starting master..."
    for inst in existing_masters:
      if inst.state not in ["shutting-down", "terminated"]:
        inst.start()
    master_nodes = existing_masters
  else:
    master_type = opts.master_instance_type
    if master_type == "":
      master_type = opts.instance_type
    if opts.zone == 'all':
      opts.zone = random.choice(conn.get_all_zones()).name
    master_res = image.run(key_name = opts.key_pair,
                           security_groups = [master_group],
                           instance_type = master_type,
                           placement = opts.zone,
                           min_count = 1,
                           max_count = 1,
                           block_device_map = block_map)
    master_nodes = master_res.instances
    print "Launched master in %s, regid = %s" % (zone, master_res.id)

  # Return all the instances
  return (master_nodes, slave_nodes)


# Get the EC2 instances in an existing cluster if available.
# Returns a tuple of lists of EC2 instance objects for the masters and slaves
def get_existing_cluster(conn, opts, cluster_name, die_on_error=True):
  print "Searching for existing cluster " + cluster_name + "..."
  reservations = conn.get_all_instances()
  master_nodes = []
  slave_nodes = []
  for res in reservations:
    active = [i for i in res.instances if is_active(i)]
    for inst in active:
      group_names = [g.name for g in inst.groups]
      if group_names == [cluster_name + "-master"]:
        master_nodes.append(inst)
      elif group_names == [cluster_name + "-slaves"]:
        slave_nodes.append(inst)
  if any((master_nodes, slave_nodes)):
    print ("Found %d master(s), %d slaves" %
           (len(master_nodes), len(slave_nodes)))
  if (master_nodes != [] and slave_nodes != []) or not die_on_error:
    return (master_nodes, slave_nodes)
  else:
    if master_nodes == [] and slave_nodes != []:
      print "ERROR: Could not find master in group " + cluster_name + "-master"
    elif master_nodes != [] and slave_nodes == []:
      print "ERROR: Could not find slaves in group " + cluster_name + "-slaves"
    else:
      print "ERROR: Could not find any existing cluster"
    sys.exit(1)


# Deploy configuration files and run setup scripts on a newly launched
# or started EC2 cluster.
def setup_cluster(conn, master_nodes, slave_nodes, opts, deploy_ssh_key):
  master = master_nodes[0].public_dns_name
  if deploy_ssh_key:
    print "Generating cluster's SSH key on master..."
    key_setup = """
      [ -f ~/.ssh/id_rsa ] ||
        (ssh-keygen -q -t rsa -N '' -f ~/.ssh/id_rsa &&
         cat ~/.ssh/id_rsa.pub >> ~/.ssh/authorized_keys)
    """
    ssh(master, opts, key_setup)
    dot_ssh_tar = ssh_read(master, opts, ['tar', 'c', '.ssh'])
    print "Transferring cluster's SSH key to slaves..."
    for slave in slave_nodes:
      print slave.public_dns_name
      ssh_write(slave.public_dns_name, opts, ['tar', 'x'], dot_ssh_tar)

  modules = ['spark', 'shark', 'ephemeral-hdfs', 'persistent-hdfs',
             'mapreduce', 'spark-standalone', 'tachyon']

  if opts.hadoop_major_version == "1":
    modules = filter(lambda x: x != "mapreduce", modules)

  if opts.ganglia:
    modules.append('ganglia')

  # NOTE: We should clone the repository before running deploy_files to
  # prevent ec2-variables.sh from being overwritten
  ssh(master, opts, "rm -rf spark-ec2 && git clone https://github.com/mesos/spark-ec2.git -b v2")

  print "Deploying files to master..."
  deploy_files(conn, "deploy.generic", opts, master_nodes, slave_nodes, modules)

  print "Running setup on master..."
  setup_spark_cluster(master, opts)
  print "Done!"

def setup_standalone_cluster(master, slave_nodes, opts):
  slave_ips = '\n'.join([i.public_dns_name for i in slave_nodes])
  ssh(master, opts, "echo \"%s\" > spark/conf/slaves" % (slave_ips))
  ssh(master, opts, "/root/spark/bin/start-all.sh")

def setup_spark_cluster(master, opts):
  ssh(master, opts, "chmod u+x spark-ec2/setup.sh")
  ssh(master, opts, "spark-ec2/setup.sh")
  print "Spark standalone cluster started at http://%s:8080" % master

  if opts.ganglia:
    print "Ganglia started at http://%s:5080/ganglia" % master


# Wait for a whole cluster (masters, slaves and ZooKeeper) to start up
def wait_for_cluster(conn, wait_secs, master_nodes, slave_nodes):
  print "Waiting for instances to start up..."
  time.sleep(5)
  wait_for_instances(conn, master_nodes)
  wait_for_instances(conn, slave_nodes)
  print "Waiting %d more seconds..." % wait_secs
  time.sleep(wait_secs)


# Get number of local disks available for a given EC2 instance type.
def get_num_disks(instance_type):
  # From http://docs.amazonwebservices.com/AWSEC2/latest/UserGuide/index.html?InstanceStorage.html
  disks_by_instance = {
    "m1.small":    1,
    "m1.medium":   1,
    "m1.large":    2,
    "m1.xlarge":   4,
    "t1.micro":    1,
    "c1.medium":   1,
    "c1.xlarge":   4,
    "m2.xlarge":   1,
    "m2.2xlarge":  1,
    "m2.4xlarge":  2,
    "cc1.4xlarge": 2,
    "cc2.8xlarge": 4,
    "cg1.4xlarge": 2,
    "hs1.8xlarge": 24,
    "cr1.8xlarge": 2,
    "hi1.4xlarge": 2,
    "m3.xlarge":   0,
    "m3.2xlarge":  0
  }
  if instance_type in disks_by_instance:
    return disks_by_instance[instance_type]
  else:
    print >> stderr, ("WARNING: Don't know number of disks on instance type %s; assuming 1"
                      % instance_type)
    return 1


# Deploy the configuration file templates in a given local directory to
# a cluster, filling in any template parameters with information about the
# cluster (e.g. lists of masters and slaves). Files are only deployed to
# the first master instance in the cluster, and we expect the setup
# script to be run on that instance to copy them to other nodes.
def deploy_files(conn, root_dir, opts, master_nodes, slave_nodes, modules):
  active_master = master_nodes[0].public_dns_name

  num_disks = get_num_disks(opts.instance_type)
  hdfs_data_dirs = "/mnt/ephemeral-hdfs/data"
  mapred_local_dirs = "/mnt/hadoop/mrlocal"
  spark_local_dirs = "/mnt/spark"
  if num_disks > 1:
    for i in range(2, num_disks + 1):
      hdfs_data_dirs += ",/mnt%d/ephemeral-hdfs/data" % i
      mapred_local_dirs += ",/mnt%d/hadoop/mrlocal" % i
      spark_local_dirs += ",/mnt%d/spark" % i

  cluster_url = "%s:7077" % active_master

  if "." in opts.spark_version:
    # Pre-built spark & shark deploy
    (spark_v, shark_v) = get_spark_shark_version(opts)
  else:
    # Spark-only custom deploy
    spark_v = "%s|%s" % (opts.spark_git_repo, opts.spark_version)
    shark_v = ""
    modules = filter(lambda x: x != "shark", modules)

  template_vars = {
    "master_list": '\n'.join([i.public_dns_name for i in master_nodes]),
    "active_master": active_master,
    "slave_list": '\n'.join([i.public_dns_name for i in slave_nodes]),
    "cluster_url": cluster_url,
    "hdfs_data_dirs": hdfs_data_dirs,
    "mapred_local_dirs": mapred_local_dirs,
    "spark_local_dirs": spark_local_dirs,
    "swap": str(opts.swap),
    "modules": '\n'.join(modules),
    "spark_version": spark_v,
    "shark_version": shark_v,
    "hadoop_major_version": opts.hadoop_major_version
  }

  # Create a temp directory in which we will place all the files to be
  # deployed after we substitue template parameters in them
  tmp_dir = tempfile.mkdtemp()
  for path, dirs, files in os.walk(root_dir):
    if path.find(".svn") == -1:
      dest_dir = os.path.join('/', path[len(root_dir):])
      local_dir = tmp_dir + dest_dir
      if not os.path.exists(local_dir):
        os.makedirs(local_dir)
      for filename in files:
        if filename[0] not in '#.~' and filename[-1] != '~':
          dest_file = os.path.join(dest_dir, filename)
          local_file = tmp_dir + dest_file
          with open(os.path.join(path, filename)) as src:
            with open(local_file, "w") as dest:
              text = src.read()
              for key in template_vars:
                text = text.replace("{{" + key + "}}", template_vars[key])
              dest.write(text)
              dest.close()
  # rsync the whole directory over to the master machine
  command = [
      'rsync', '-rv',
      '-e', stringify_command(ssh_command(opts)),
      "%s/" % tmp_dir,
      "%s@%s:/" % (opts.user, active_master)
    ]
  subprocess.check_call(command)
  # Remove the temp directory we created above
  shutil.rmtree(tmp_dir)


def stringify_command(parts):
  if isinstance(parts, str):
    return parts
  else:
    return ' '.join(map(pipes.quote, parts))


def ssh_args(opts):
  parts = ['-o', 'StrictHostKeyChecking=no']
  if opts.identity_file is not None:
    parts += ['-i', opts.identity_file]
  return parts


def ssh_command(opts):
  return ['ssh'] + ssh_args(opts)


# Run a command on a host through ssh, retrying up to two times
# and then throwing an exception if ssh continues to fail.
def ssh(host, opts, command):
  tries = 0
  while True:
    try:
      return subprocess.check_call(
        ssh_command(opts) + ['-t', '%s@%s' % (opts.user, host), stringify_command(command)])
    except subprocess.CalledProcessError as e:
      if (tries > 2):
        # If this was an ssh failure, provide the user with hints.
        if e.returncode == 255:
          raise UsageError("Failed to SSH to remote host {0}.\nPlease check that you have provided the correct --identity-file and --key-pair parameters and try again.".format(host))
        else:
          raise e
      print >> stderr, "Error executing remote command, retrying after 30 seconds: {0}".format(e)
      time.sleep(30)
      tries = tries + 1


def ssh_read(host, opts, command):
  return subprocess.check_output(
      ssh_command(opts) + ['%s@%s' % (opts.user, host), stringify_command(command)])


def ssh_write(host, opts, command, input):
  tries = 0
  while True:
    proc = subprocess.Popen(
        ssh_command(opts) + ['%s@%s' % (opts.user, host), stringify_command(command)],
        stdin=subprocess.PIPE)
    proc.stdin.write(input)
    proc.stdin.close()
    status = proc.wait()
    if status == 0:
      break
    elif (tries > 2):
      raise RuntimeError("ssh_write failed with error %s" % proc.returncode)
    else:
      print >> stderr, "Error {0} while executing remote command, retrying after 30 seconds".format(status)
      time.sleep(30)
      tries = tries + 1


# Gets a list of zones to launch instances in
def get_zones(conn, opts):
  if opts.zone == 'all':
    zones = [z.name for z in conn.get_all_zones()]
  else:
    zones = [opts.zone]
  return zones


# Gets the number of items in a partition
def get_partition(total, num_partitions, current_partitions):
  num_slaves_this_zone = total / num_partitions
  if (total % num_partitions) - current_partitions > 0:
    num_slaves_this_zone += 1
  return num_slaves_this_zone


def real_main():
  (opts, action, cluster_name) = parse_args()
  try:
    conn = ec2.connect_to_region(opts.region)
  except Exception as e:
    print >> stderr, (e)
    sys.exit(1)

  # Select an AZ at random if it was not specified.
  if opts.zone == "":
    opts.zone = random.choice(conn.get_all_zones()).name

  if action == "launch":
    if opts.resume:
      (master_nodes, slave_nodes) = get_existing_cluster(
          conn, opts, cluster_name)
    else:
      (master_nodes, slave_nodes) = launch_cluster(
          conn, opts, cluster_name)
      wait_for_cluster(conn, opts.wait, master_nodes, slave_nodes)
    setup_cluster(conn, master_nodes, slave_nodes, opts, True)

  elif action == "destroy":
    response = raw_input("Are you sure you want to destroy the cluster " +
        cluster_name + "?\nALL DATA ON ALL NODES WILL BE LOST!!\n" +
        "Destroy cluster " + cluster_name + " (y/N): ")
    if response == "y":
      (master_nodes, slave_nodes) = get_existing_cluster(
          conn, opts, cluster_name, die_on_error=False)
      print "Terminating master..."
      for inst in master_nodes:
        inst.terminate()
      print "Terminating slaves..."
      for inst in slave_nodes:
        inst.terminate()

      # Delete security groups as well
      if opts.delete_groups:
        print "Deleting security groups (this will take some time)..."
        group_names = [cluster_name + "-master", cluster_name + "-slaves"]

        attempt = 1;
        while attempt <= 3:
          print "Attempt %d" % attempt
          groups = [g for g in conn.get_all_security_groups() if g.name in group_names]
          success = True
          # Delete individual rules in all groups before deleting groups to
          # remove dependencies between them
          for group in groups:
            print "Deleting rules in security group " + group.name
            for rule in group.rules:
              for grant in rule.grants:
                  success &= group.revoke(ip_protocol=rule.ip_protocol,
                           from_port=rule.from_port,
                           to_port=rule.to_port,
                           src_group=grant)

          # Sleep for AWS eventual-consistency to catch up, and for instances
          # to terminate
          time.sleep(30)  # Yes, it does have to be this long :-(
          for group in groups:
            try:
              conn.delete_security_group(group.name)
              print "Deleted security group " + group.name
            except boto.exception.EC2ResponseError:
              success = False;
              print "Failed to delete security group " + group.name

          # Unfortunately, group.revoke() returns True even if a rule was not
          # deleted, so this needs to be rerun if something fails
          if success: break;

          attempt += 1

        if not success:
          print "Failed to delete all security groups after 3 tries."
          print "Try re-running in a few minutes."

  elif action == "login":
    (master_nodes, slave_nodes) = get_existing_cluster(
        conn, opts, cluster_name)
    master = master_nodes[0].public_dns_name
    print "Logging into master " + master + "..."
    proxy_opt = []
    if opts.proxy_port != None:
      proxy_opt = ['-D', opts.proxy_port]
    subprocess.check_call(
        ssh_command(opts) + proxy_opt + ['-t', "%s@%s" % (opts.user, master)])

  elif action == "get-master":
    (master_nodes, slave_nodes) = get_existing_cluster(conn, opts, cluster_name)
    print master_nodes[0].public_dns_name

  elif action == "stop":
    response = raw_input("Are you sure you want to stop the cluster " +
        cluster_name + "?\nDATA ON EPHEMERAL DISKS WILL BE LOST, " +
        "BUT THE CLUSTER WILL KEEP USING SPACE ON\n" +
        "AMAZON EBS IF IT IS EBS-BACKED!!\n" +
        "All data on spot-instance slaves will be lost.\n" +
        "Stop cluster " + cluster_name + " (y/N): ")
    if response == "y":
      (master_nodes, slave_nodes) = get_existing_cluster(
          conn, opts, cluster_name, die_on_error=False)
      print "Stopping master..."
      for inst in master_nodes:
        if inst.state not in ["shutting-down", "terminated"]:
          inst.stop()
      print "Stopping slaves..."
      for inst in slave_nodes:
        if inst.state not in ["shutting-down", "terminated"]:
          if inst.spot_instance_request_id:
            inst.terminate()
          else:
            inst.stop()

  elif action == "start":
    (master_nodes, slave_nodes) = get_existing_cluster(conn, opts, cluster_name)
    print "Starting slaves..."
    for inst in slave_nodes:
      if inst.state not in ["shutting-down", "terminated"]:
        inst.start()
    print "Starting master..."
    for inst in master_nodes:
      if inst.state not in ["shutting-down", "terminated"]:
        inst.start()
    wait_for_cluster(conn, opts.wait, master_nodes, slave_nodes)
    setup_cluster(conn, master_nodes, slave_nodes, opts, False)

  else:
    print >> stderr, "Invalid action: %s" % action
    sys.exit(1)


def main():
  try:
    real_main()
  except UsageError, e:
    print >> stderr, "\nError:\n", e


if __name__ == "__main__":
  logging.basicConfig()
  main()<|MERGE_RESOLUTION|>--- conflicted
+++ resolved
@@ -70,15 +70,9 @@
            "slaves across multiple (an additional $0.01/Gb for bandwidth" +
            "between zones applies)")
   parser.add_option("-a", "--ami", help="Amazon Machine Image ID to use")
-<<<<<<< HEAD
-  parser.add_option("-v", "--spark-version", default="0.8.1",
-      help="Version of Spark to use: 'X.Y.Z' or a specific git hash")
-  parser.add_option("--spark-git-repo", 
-=======
   parser.add_option("-v", "--spark-version", default="0.8.0",
       help="Version of Spark to use: 'X.Y.Z' or a specific git hash")
   parser.add_option("--spark-git-repo",
->>>>>>> 2fd781d3
       default="https://github.com/apache/incubator-spark",
       help="Github repo from which to checkout supplied commit hash")
   parser.add_option("--hadoop-major-version", default="1",
@@ -163,11 +157,7 @@
 
 # Return correct versions of Spark and Shark, given the supplied Spark version
 def get_spark_shark_version(opts):
-<<<<<<< HEAD
-  spark_shark_map = {"0.7.3": "0.7.1", "0.8.0": "0.8.0", "0.8.1": "0.8.1"}
-=======
   spark_shark_map = {"0.7.3": "0.7.1", "0.8.0": "0.8.0"}
->>>>>>> 2fd781d3
   version = opts.spark_version.replace("v", "")
   if version not in spark_shark_map:
     print >> stderr, "Don't know about Spark version: %s" % version
