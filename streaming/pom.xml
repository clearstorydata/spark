<?xml version="1.0" encoding="UTF-8"?>
<!--
  ~ Licensed to the Apache Software Foundation (ASF) under one or more
  ~ contributor license agreements.  See the NOTICE file distributed with
  ~ this work for additional information regarding copyright ownership.
  ~ The ASF licenses this file to You under the Apache License, Version 2.0
  ~ (the "License"); you may not use this file except in compliance with
  ~ the License.  You may obtain a copy of the License at
  ~
  ~    http://www.apache.org/licenses/LICENSE-2.0
  ~
  ~ Unless required by applicable law or agreed to in writing, software
  ~ distributed under the License is distributed on an "AS IS" BASIS,
  ~ WITHOUT WARRANTIES OR CONDITIONS OF ANY KIND, either express or implied.
  ~ See the License for the specific language governing permissions and
  ~ limitations under the License.
  -->

<project xmlns="http://maven.apache.org/POM/4.0.0" xmlns:xsi="http://www.w3.org/2001/XMLSchema-instance" xsi:schemaLocation="http://maven.apache.org/POM/4.0.0 http://maven.apache.org/xsd/maven-4.0.0.xsd">
  <modelVersion>4.0.0</modelVersion>
  <parent>
    <groupId>org.apache.spark</groupId>
    <artifactId>spark-parent</artifactId>
<<<<<<< HEAD
    <version>0.8.1-csd-2-SNAPSHOT</version>
=======
    <version>0.9.0-incubating-SNAPSHOT</version>
>>>>>>> 2fd781d3
    <relativePath>../pom.xml</relativePath>
  </parent>

  <groupId>org.apache.spark</groupId>
<<<<<<< HEAD
  <artifactId>spark-streaming_2.9.3</artifactId>
=======
  <artifactId>spark-streaming_2.10</artifactId>
>>>>>>> 2fd781d3
  <packaging>jar</packaging>
  <name>Spark Project Streaming</name>
  <url>http://spark.incubator.apache.org/</url>

  <repositories>
    <repository>
      <id>apache-repo</id>
      <name>Apache Repository</name>
      <url>https://repository.apache.org/content/repositories/releases</url>
      <releases>
        <enabled>true</enabled>
      </releases>
      <snapshots>
        <enabled>false</enabled>
      </snapshots>
    </repository>
  </repositories>

  <dependencies>
    <dependency>
      <groupId>${akka.group}</groupId>
      <artifactId>akka-actor</artifactId>
    </dependency>
    <dependency>
      <groupId>${akka.group}</groupId>
      <artifactId>akka-remote</artifactId>
    </dependency>
    <dependency>
      <groupId>${akka.group}</groupId>
      <artifactId>akka-slf4j</artifactId>
    </dependency>
    <dependency>
      <groupId>org.apache.spark</groupId>
<<<<<<< HEAD
      <artifactId>spark-core_2.9.3</artifactId>
=======
      <artifactId>spark-core_2.10</artifactId>
>>>>>>> 2fd781d3
      <version>${project.version}</version>
    </dependency>
    <dependency>
      <groupId>org.eclipse.jetty</groupId>
      <artifactId>jetty-server</artifactId>
    </dependency>
    <dependency>
      <groupId>org.codehaus.jackson</groupId>
      <artifactId>jackson-mapper-asl</artifactId>
      <version>1.9.11</version>
    </dependency>
    <dependency>
<<<<<<< HEAD
      <groupId>org.apache.kafka</groupId>
      <artifactId>kafka</artifactId>
      <version>0.7.2-spark</version>  <!-- Comes from our in-project repository -->
      <scope>provided</scope>
=======
      <groupId>com.sksamuel.kafka</groupId>
      <artifactId>kafka_2.10</artifactId>
      <version>0.8.0-beta1</version>
      <exclusions>
        <exclusion>
          <groupId>com.sun.jmx</groupId>
          <artifactId>jmxri</artifactId>
        </exclusion>
        <exclusion>
          <groupId>com.sun.jdmk</groupId>
          <artifactId>jmxtools</artifactId>
        </exclusion>
        <exclusion>
          <groupId>net.sf.jopt-simple</groupId>
          <artifactId>jopt-simple</artifactId>
        </exclusion>
      </exclusions>
>>>>>>> 2fd781d3
    </dependency>
    <dependency>
      <groupId>org.apache.flume</groupId>
      <artifactId>flume-ng-sdk</artifactId>
      <version>1.2.0</version>
      <exclusions>
        <exclusion>
          <groupId>org.jboss.netty</groupId>
          <artifactId>netty</artifactId>
        </exclusion>
        <exclusion>
          <groupId>org.xerial.snappy</groupId>
          <artifactId>*</artifactId>
        </exclusion>
      </exclusions>
    </dependency>
    <dependency>
      <groupId>org.twitter4j</groupId>
      <artifactId>twitter4j-stream</artifactId>
      <version>3.0.3</version>
      <exclusions>
        <exclusion>
          <groupId>org.jboss.netty</groupId>
          <artifactId>netty</artifactId>
        </exclusion>
      </exclusions>
    </dependency>
    <dependency>
      <groupId>org.scala-lang</groupId>
      <artifactId>scala-library</artifactId>
    </dependency>
    <dependency>
      <groupId>${akka.group}</groupId>
<<<<<<< HEAD
      <artifactId>akka-zeromq</artifactId>
    </dependency>
    <dependency>
      <groupId>org.scalatest</groupId>
      <artifactId>scalatest_2.9.3</artifactId>
=======
      <artifactId>akka-zeromq_2.10</artifactId>
    </dependency>
    <dependency>
      <groupId>org.scalatest</groupId>
      <artifactId>scalatest_2.10</artifactId>
>>>>>>> 2fd781d3
      <scope>test</scope>
    </dependency>
    <dependency>
      <groupId>org.scalacheck</groupId>
<<<<<<< HEAD
      <artifactId>scalacheck_2.9.3</artifactId>
=======
      <artifactId>scalacheck_2.10</artifactId>
>>>>>>> 2fd781d3
      <scope>test</scope>
    </dependency>
    <dependency>
      <groupId>com.novocode</groupId>
      <artifactId>junit-interface</artifactId>
      <scope>test</scope>
    </dependency>
    <dependency>
      <groupId>org.slf4j</groupId>
      <artifactId>slf4j-log4j12</artifactId>
      <scope>test</scope>
    </dependency>
    <dependency>
      <groupId>commons-io</groupId>
      <artifactId>commons-io</artifactId>
    </dependency>
    <dependency>
      <groupId>org.eclipse.paho</groupId>
      <artifactId>mqtt-client</artifactId>
       <version>0.4.0</version>
    </dependency>
  </dependencies>
  <build>
    <outputDirectory>target/scala-2.10/classes</outputDirectory>
    <testOutputDirectory>target/scala-2.10/test-classes</testOutputDirectory>
    <plugins>
      <plugin>
        <groupId>org.scalatest</groupId>
        <artifactId>scalatest-maven-plugin</artifactId>
      </plugin>
    </plugins>
  </build>
</project><|MERGE_RESOLUTION|>--- conflicted
+++ resolved
@@ -21,20 +21,12 @@
   <parent>
     <groupId>org.apache.spark</groupId>
     <artifactId>spark-parent</artifactId>
-<<<<<<< HEAD
-    <version>0.8.1-csd-2-SNAPSHOT</version>
-=======
-    <version>0.9.0-incubating-SNAPSHOT</version>
->>>>>>> 2fd781d3
+    <version>0.9.0-candidate-csd-1-SNAPSHOT</version>
     <relativePath>../pom.xml</relativePath>
   </parent>
 
   <groupId>org.apache.spark</groupId>
-<<<<<<< HEAD
-  <artifactId>spark-streaming_2.9.3</artifactId>
-=======
   <artifactId>spark-streaming_2.10</artifactId>
->>>>>>> 2fd781d3
   <packaging>jar</packaging>
   <name>Spark Project Streaming</name>
   <url>http://spark.incubator.apache.org/</url>
@@ -68,11 +60,7 @@
     </dependency>
     <dependency>
       <groupId>org.apache.spark</groupId>
-<<<<<<< HEAD
-      <artifactId>spark-core_2.9.3</artifactId>
-=======
       <artifactId>spark-core_2.10</artifactId>
->>>>>>> 2fd781d3
       <version>${project.version}</version>
     </dependency>
     <dependency>
@@ -85,12 +73,6 @@
       <version>1.9.11</version>
     </dependency>
     <dependency>
-<<<<<<< HEAD
-      <groupId>org.apache.kafka</groupId>
-      <artifactId>kafka</artifactId>
-      <version>0.7.2-spark</version>  <!-- Comes from our in-project repository -->
-      <scope>provided</scope>
-=======
       <groupId>com.sksamuel.kafka</groupId>
       <artifactId>kafka_2.10</artifactId>
       <version>0.8.0-beta1</version>
@@ -108,7 +90,6 @@
           <artifactId>jopt-simple</artifactId>
         </exclusion>
       </exclusions>
->>>>>>> 2fd781d3
     </dependency>
     <dependency>
       <groupId>org.apache.flume</groupId>
@@ -142,28 +123,16 @@
     </dependency>
     <dependency>
       <groupId>${akka.group}</groupId>
-<<<<<<< HEAD
-      <artifactId>akka-zeromq</artifactId>
-    </dependency>
-    <dependency>
-      <groupId>org.scalatest</groupId>
-      <artifactId>scalatest_2.9.3</artifactId>
-=======
       <artifactId>akka-zeromq_2.10</artifactId>
     </dependency>
     <dependency>
       <groupId>org.scalatest</groupId>
       <artifactId>scalatest_2.10</artifactId>
->>>>>>> 2fd781d3
       <scope>test</scope>
     </dependency>
     <dependency>
       <groupId>org.scalacheck</groupId>
-<<<<<<< HEAD
-      <artifactId>scalacheck_2.9.3</artifactId>
-=======
       <artifactId>scalacheck_2.10</artifactId>
->>>>>>> 2fd781d3
       <scope>test</scope>
     </dependency>
     <dependency>
