--- conflicted
+++ resolved
@@ -21,20 +21,12 @@
   <parent>
     <groupId>org.apache.spark</groupId>
     <artifactId>spark-parent</artifactId>
-<<<<<<< HEAD
-    <version>0.9.1-incubating-SNAPSHOT</version>
-=======
-    <version>0.8.2-candidate-csd-3-SNAPSHOT</version>
->>>>>>> 682f0e5d
+    <version>0.9.1-SNAPSHOT</version>
     <relativePath>../pom.xml</relativePath>
   </parent>
 
   <groupId>org.apache.spark</groupId>
-<<<<<<< HEAD
   <artifactId>spark-streaming_2.10</artifactId>
-=======
-  <artifactId>spark-streaming_2.9.3</artifactId>
->>>>>>> 682f0e5d
   <packaging>jar</packaging>
   <name>Spark Project Streaming</name>
   <url>http://spark.incubator.apache.org/</url>
@@ -55,24 +47,8 @@
 
   <dependencies>
     <dependency>
-      <groupId>${akka.group}</groupId>
-      <artifactId>akka-actor</artifactId>
-    </dependency>
-    <dependency>
-      <groupId>${akka.group}</groupId>
-      <artifactId>akka-remote</artifactId>
-    </dependency>
-    <dependency>
-      <groupId>${akka.group}</groupId>
-      <artifactId>akka-slf4j</artifactId>
-    </dependency>
-    <dependency>
       <groupId>org.apache.spark</groupId>
-<<<<<<< HEAD
       <artifactId>spark-core_${scala.binary.version}</artifactId>
-=======
-      <artifactId>spark-core_2.9.3</artifactId>
->>>>>>> 682f0e5d
       <version>${project.version}</version>
     </dependency>
     <dependency>
@@ -85,60 +61,17 @@
       <version>1.9.11</version>
     </dependency>
     <dependency>
-<<<<<<< HEAD
-=======
-      <groupId>org.apache.kafka</groupId>
-      <artifactId>kafka</artifactId>
-      <version>0.7.2-spark</version>  <!-- Comes from our in-project repository -->
-      <scope>provided</scope>
-    </dependency>
-    <dependency>
-      <groupId>org.apache.flume</groupId>
-      <artifactId>flume-ng-sdk</artifactId>
-      <version>1.2.0</version>
-      <exclusions>
-        <exclusion>
-          <groupId>org.jboss.netty</groupId>
-          <artifactId>netty</artifactId>
-        </exclusion>
-      </exclusions>
-    </dependency>
-    <dependency>
-      <groupId>com.github.sgroschupf</groupId>
-      <artifactId>zkclient</artifactId>
-      <version>0.1</version>
-    </dependency>
-    <dependency>
-      <groupId>org.twitter4j</groupId>
-      <artifactId>twitter4j-stream</artifactId>
-      <version>3.0.3</version>
-    </dependency>
-    <dependency>
->>>>>>> 682f0e5d
       <groupId>org.scala-lang</groupId>
       <artifactId>scala-library</artifactId>
     </dependency>
     <dependency>
-<<<<<<< HEAD
       <groupId>org.scalatest</groupId>
       <artifactId>scalatest_${scala.binary.version}</artifactId>
-=======
-      <groupId>${akka.group}</groupId>
-      <artifactId>akka-zeromq</artifactId>
-    </dependency>
-    <dependency>
-      <groupId>org.scalatest</groupId>
-      <artifactId>scalatest_2.9.3</artifactId>
->>>>>>> 682f0e5d
       <scope>test</scope>
     </dependency>
     <dependency>
       <groupId>org.scalacheck</groupId>
-<<<<<<< HEAD
       <artifactId>scalacheck_${scala.binary.version}</artifactId>
-=======
-      <artifactId>scalacheck_2.9.3</artifactId>
->>>>>>> 682f0e5d
       <scope>test</scope>
     </dependency>
     <dependency>
