--- conflicted
+++ resolved
@@ -66,11 +66,7 @@
  */
 trait Receiver {
 
-<<<<<<< HEAD
-  self: Actor ⇒ // to ensure that this can be added to Actor classes only
-=======
   self: Actor => // to ensure that this can be added to Actor classes only
->>>>>>> b0dab1bb
 
   /**
    * Push an iterator received data into Spark Streaming for processing
