/*
 * Licensed to the Apache Software Foundation (ASF) under one or more
 * contributor license agreements.  See the NOTICE file distributed with
 * this work for additional information regarding copyright ownership.
 * The ASF licenses this file to You under the Apache License, Version 2.0
 * (the "License"); you may not use this file except in compliance with
 * the License.  You may obtain a copy of the License at
 *
 *    http://www.apache.org/licenses/LICENSE-2.0
 *
 * Unless required by applicable law or agreed to in writing, software
 * distributed under the License is distributed on an "AS IS" BASIS,
 * WITHOUT WARRANTIES OR CONDITIONS OF ANY KIND, either express or implied.
 * See the License for the specific language governing permissions and
 * limitations under the License.
 */

package org.apache.spark.streaming

import org.apache.spark.streaming.StreamingContext._
<<<<<<< HEAD
import org.apache.spark.streaming.dstream.{ReducedWindowedDStream, StateDStream}
import org.apache.spark.streaming.dstream.{ShuffledDStream}
import org.apache.spark.streaming.dstream.{MapValuedDStream, FlatMapValuedDStream}
=======
import org.apache.spark.streaming.dstream._
>>>>>>> 2fd781d3

import org.apache.spark.{Partitioner, HashPartitioner}
import org.apache.spark.SparkContext._
import org.apache.spark.rdd.{ClassTags, RDD, PairRDDFunctions}
import org.apache.spark.storage.StorageLevel

import scala.collection.mutable.ArrayBuffer
import scala.reflect.{ClassTag, classTag}

import org.apache.hadoop.mapred.{JobConf, OutputFormat}
import org.apache.hadoop.mapreduce.{OutputFormat => NewOutputFormat}
import org.apache.hadoop.mapred.OutputFormat
import org.apache.hadoop.security.UserGroupInformation
import org.apache.hadoop.conf.Configuration

class PairDStreamFunctions[K: ClassTag, V: ClassTag](self: DStream[(K,V)])
extends Serializable {

  private[streaming] def ssc = self.ssc

  private[streaming] def defaultPartitioner(numPartitions: Int = self.ssc.sc.defaultParallelism) = {
    new HashPartitioner(numPartitions)
  }

  /**
   * Return a new DStream by applying `groupByKey` to each RDD. Hash partitioning is used to
   * generate the RDDs with Spark's default number of partitions.
   */
  def groupByKey(): DStream[(K, Seq[V])] = {
    groupByKey(defaultPartitioner())
  }

  /**
   * Return a new DStream by applying `groupByKey` to each RDD. Hash partitioning is used to
   * generate the RDDs with `numPartitions` partitions.
   */
  def groupByKey(numPartitions: Int): DStream[(K, Seq[V])] = {
    groupByKey(defaultPartitioner(numPartitions))
  }

  /**
   * Return a new DStream by applying `groupByKey` on each RDD. The supplied [[org.apache.spark.Partitioner]]
   * is used to control the partitioning of each RDD.
   */
  def groupByKey(partitioner: Partitioner): DStream[(K, Seq[V])] = {
    val createCombiner = (v: V) => ArrayBuffer[V](v)
    val mergeValue = (c: ArrayBuffer[V], v: V) => (c += v)
    val mergeCombiner = (c1: ArrayBuffer[V], c2: ArrayBuffer[V]) => (c1 ++ c2)
    combineByKey(createCombiner, mergeValue, mergeCombiner, partitioner)
      .asInstanceOf[DStream[(K, Seq[V])]]
  }

  /**
   * Return a new DStream by applying `reduceByKey` to each RDD. The values for each key are
   * merged using the associative reduce function. Hash partitioning is used to generate the RDDs
   * with Spark's default number of partitions.
   */
  def reduceByKey(reduceFunc: (V, V) => V): DStream[(K, V)] = {
    reduceByKey(reduceFunc, defaultPartitioner())
  }

  /**
   * Return a new DStream by applying `reduceByKey` to each RDD. The values for each key are
   * merged using the supplied reduce function. Hash partitioning is used to generate the RDDs
   * with `numPartitions` partitions.
   */
  def reduceByKey(reduceFunc: (V, V) => V, numPartitions: Int): DStream[(K, V)] = {
    reduceByKey(reduceFunc, defaultPartitioner(numPartitions))
  }

  /**
   * Return a new DStream by applying `reduceByKey` to each RDD. The values for each key are
   * merged using the supplied reduce function. [[org.apache.spark.Partitioner]] is used to control the
   * partitioning of each RDD.
   */
  def reduceByKey(reduceFunc: (V, V) => V, partitioner: Partitioner): DStream[(K, V)] = {
    val cleanedReduceFunc = ssc.sc.clean(reduceFunc)
    combineByKey((v: V) => v, cleanedReduceFunc, cleanedReduceFunc, partitioner)
  }

  /**
   * Combine elements of each key in DStream's RDDs using custom functions. This is similar to the
   * combineByKey for RDDs. Please refer to combineByKey in
   * [[org.apache.spark.rdd.PairRDDFunctions]] for more information.
   */
  def combineByKey[C: ClassTag](
    createCombiner: V => C,
    mergeValue: (C, V) => C,
    mergeCombiner: (C, C) => C,
    partitioner: Partitioner) : DStream[(K, C)] = {
    new ShuffledDStream[K, V, C](self, createCombiner, mergeValue, mergeCombiner, partitioner)
  }

  /**
   * Return a new DStream by applying `groupByKey` over a sliding window. This is similar to
   * `DStream.groupByKey()` but applies it over a sliding window. The new DStream generates RDDs
   * with the same interval as this DStream. Hash partitioning is used to generate the RDDs with
   * Spark's default number of partitions.
   * @param windowDuration width of the window; must be a multiple of this DStream's
   *                       batching interval
   */
  def groupByKeyAndWindow(windowDuration: Duration): DStream[(K, Seq[V])] = {
    groupByKeyAndWindow(windowDuration, self.slideDuration, defaultPartitioner())
  }

  /**
   * Return a new DStream by applying `groupByKey` over a sliding window. Similar to
   * `DStream.groupByKey()`, but applies it over a sliding window. Hash partitioning is used to
   * generate the RDDs with Spark's default number of partitions.
   * @param windowDuration width of the window; must be a multiple of this DStream's
   *                       batching interval
   * @param slideDuration  sliding interval of the window (i.e., the interval after which
   *                       the new DStream will generate RDDs); must be a multiple of this
   *                       DStream's batching interval
   */
  def groupByKeyAndWindow(windowDuration: Duration, slideDuration: Duration): DStream[(K, Seq[V])] = {
    groupByKeyAndWindow(windowDuration, slideDuration, defaultPartitioner())
  }

  /**
   * Return a new DStream by applying `groupByKey` over a sliding window on `this` DStream.
   * Similar to `DStream.groupByKey()`, but applies it over a sliding window.
   * Hash partitioning is used to generate the RDDs with `numPartitions` partitions.
   * @param windowDuration width of the window; must be a multiple of this DStream's
   *                       batching interval
   * @param slideDuration  sliding interval of the window (i.e., the interval after which
   *                       the new DStream will generate RDDs); must be a multiple of this
   *                       DStream's batching interval
   * @param numPartitions  number of partitions of each RDD in the new DStream; if not specified
   *                       then Spark's default number of partitions will be used
   */
  def groupByKeyAndWindow(
      windowDuration: Duration,
      slideDuration: Duration,
      numPartitions: Int
    ): DStream[(K, Seq[V])] = {
    groupByKeyAndWindow(windowDuration, slideDuration, defaultPartitioner(numPartitions))
  }

  /**
   * Create a new DStream by applying `groupByKey` over a sliding window on `this` DStream.
   * Similar to `DStream.groupByKey()`, but applies it over a sliding window.
   * @param windowDuration width of the window; must be a multiple of this DStream's
   *                       batching interval
   * @param slideDuration  sliding interval of the window (i.e., the interval after which
   *                       the new DStream will generate RDDs); must be a multiple of this
   *                       DStream's batching interval
   * @param partitioner    partitioner for controlling the partitioning of each RDD in the new DStream.
   */
  def groupByKeyAndWindow(
      windowDuration: Duration,
      slideDuration: Duration,
      partitioner: Partitioner
    ): DStream[(K, Seq[V])] = {
    self.window(windowDuration, slideDuration).groupByKey(partitioner)
  }

  /**
   * Return a new DStream by applying `reduceByKey` over a sliding window on `this` DStream.
   * Similar to `DStream.reduceByKey()`, but applies it over a sliding window. The new DStream
   * generates RDDs with the same interval as this DStream. Hash partitioning is used to generate
   * the RDDs with Spark's default number of partitions.
   * @param reduceFunc associative reduce function
   * @param windowDuration width of the window; must be a multiple of this DStream's
   *                       batching interval
   */
  def reduceByKeyAndWindow(
      reduceFunc: (V, V) => V,
      windowDuration: Duration
    ): DStream[(K, V)] = {
    reduceByKeyAndWindow(reduceFunc, windowDuration, self.slideDuration, defaultPartitioner())
  }

  /**
   * Return a new DStream by applying `reduceByKey` over a sliding window. This is similar to
   * `DStream.reduceByKey()` but applies it over a sliding window. Hash partitioning is used to
   * generate the RDDs with Spark's default number of partitions.
   * @param reduceFunc associative reduce function
   * @param windowDuration width of the window; must be a multiple of this DStream's
   *                       batching interval
   * @param slideDuration  sliding interval of the window (i.e., the interval after which
   *                       the new DStream will generate RDDs); must be a multiple of this
   *                       DStream's batching interval
   */
  def reduceByKeyAndWindow(
      reduceFunc: (V, V) => V,
      windowDuration: Duration,
      slideDuration: Duration
    ): DStream[(K, V)] = {
    reduceByKeyAndWindow(reduceFunc, windowDuration, slideDuration, defaultPartitioner())
  }

  /**
   * Return a new DStream by applying `reduceByKey` over a sliding window. This is similar to
   * `DStream.reduceByKey()` but applies it over a sliding window. Hash partitioning is used to
   * generate the RDDs with `numPartitions` partitions.
   * @param reduceFunc associative reduce function
   * @param windowDuration width of the window; must be a multiple of this DStream's
   *                       batching interval
   * @param slideDuration  sliding interval of the window (i.e., the interval after which
   *                       the new DStream will generate RDDs); must be a multiple of this
   *                       DStream's batching interval
   * @param numPartitions  number of partitions of each RDD in the new DStream.
   */
  def reduceByKeyAndWindow(
      reduceFunc: (V, V) => V,
      windowDuration: Duration,
      slideDuration: Duration,
      numPartitions: Int
    ): DStream[(K, V)] = {
    reduceByKeyAndWindow(reduceFunc, windowDuration, slideDuration, defaultPartitioner(numPartitions))
  }

  /**
   * Return a new DStream by applying `reduceByKey` over a sliding window. Similar to
   * `DStream.reduceByKey()`, but applies it over a sliding window.
   * @param reduceFunc associative reduce function
   * @param windowDuration width of the window; must be a multiple of this DStream's
   *                       batching interval
   * @param slideDuration  sliding interval of the window (i.e., the interval after which
   *                       the new DStream will generate RDDs); must be a multiple of this
   *                       DStream's batching interval
   * @param partitioner    partitioner for controlling the partitioning of each RDD
   *                       in the new DStream.
   */
  def reduceByKeyAndWindow(
      reduceFunc: (V, V) => V,
      windowDuration: Duration,
      slideDuration: Duration,
      partitioner: Partitioner
    ): DStream[(K, V)] = {
    val cleanedReduceFunc = ssc.sc.clean(reduceFunc)
    self.reduceByKey(cleanedReduceFunc, partitioner)
        .window(windowDuration, slideDuration)
        .reduceByKey(cleanedReduceFunc, partitioner)
  }

  /**
   * Return a new DStream by applying incremental `reduceByKey` over a sliding window.
   * The reduced value of over a new window is calculated using the old window's reduced value :
   *  1. reduce the new values that entered the window (e.g., adding new counts)
   *
   *  2. "inverse reduce" the old values that left the window (e.g., subtracting old counts)
   *
   * This is more efficient than reduceByKeyAndWindow without "inverse reduce" function.
   * However, it is applicable to only "invertible reduce functions".
   * Hash partitioning is used to generate the RDDs with Spark's default number of partitions.
   * @param reduceFunc associative reduce function
   * @param invReduceFunc inverse reduce function
   * @param windowDuration width of the window; must be a multiple of this DStream's
   *                       batching interval
   * @param slideDuration  sliding interval of the window (i.e., the interval after which
   *                       the new DStream will generate RDDs); must be a multiple of this
   *                       DStream's batching interval
   * @param filterFunc     Optional function to filter expired key-value pairs;
   *                       only pairs that satisfy the function are retained
   */
  def reduceByKeyAndWindow(
      reduceFunc: (V, V) => V,
      invReduceFunc: (V, V) => V,
      windowDuration: Duration,
      slideDuration: Duration = self.slideDuration,
      numPartitions: Int = ssc.sc.defaultParallelism,
      filterFunc: ((K, V)) => Boolean = null
    ): DStream[(K, V)] = {

    reduceByKeyAndWindow(
      reduceFunc, invReduceFunc, windowDuration,
      slideDuration, defaultPartitioner(numPartitions), filterFunc
    )
  }

  /**
   * Return a new DStream by applying incremental `reduceByKey` over a sliding window.
   * The reduced value of over a new window is calculated using the old window's reduced value :
   *  1. reduce the new values that entered the window (e.g., adding new counts)
   *  2. "inverse reduce" the old values that left the window (e.g., subtracting old counts)
   * This is more efficient than reduceByKeyAndWindow without "inverse reduce" function.
   * However, it is applicable to only "invertible reduce functions".
   * @param reduceFunc     associative reduce function
   * @param invReduceFunc  inverse reduce function
   * @param windowDuration width of the window; must be a multiple of this DStream's
   *                       batching interval
   * @param slideDuration  sliding interval of the window (i.e., the interval after which
   *                       the new DStream will generate RDDs); must be a multiple of this
   *                       DStream's batching interval
   * @param partitioner    partitioner for controlling the partitioning of each RDD in the new DStream.
   * @param filterFunc     Optional function to filter expired key-value pairs;
   *                       only pairs that satisfy the function are retained
   */
  def reduceByKeyAndWindow(
      reduceFunc: (V, V) => V,
      invReduceFunc: (V, V) => V,
      windowDuration: Duration,
      slideDuration: Duration,
      partitioner: Partitioner,
      filterFunc: ((K, V)) => Boolean
    ): DStream[(K, V)] = {

    val cleanedReduceFunc = ssc.sc.clean(reduceFunc)
    val cleanedInvReduceFunc = ssc.sc.clean(invReduceFunc)
    val cleanedFilterFunc = if (filterFunc != null) Some(ssc.sc.clean(filterFunc)) else None
    new ReducedWindowedDStream[K, V](
      self, cleanedReduceFunc, cleanedInvReduceFunc, cleanedFilterFunc,
      windowDuration, slideDuration, partitioner
    )
  }

  /**
   * Return a new "state" DStream where the state for each key is updated by applying
   * the given function on the previous state of the key and the new values of each key.
   * Hash partitioning is used to generate the RDDs with Spark's default number of partitions.
   * @param updateFunc State update function. If `this` function returns None, then
   *                   corresponding state key-value pair will be eliminated.
   * @tparam S State type
   */
  def updateStateByKey[S: ClassTag](
      updateFunc: (Seq[V], Option[S]) => Option[S]
    ): DStream[(K, S)] = {
    updateStateByKey(updateFunc, defaultPartitioner())
  }

  /**
   * Return a new "state" DStream where the state for each key is updated by applying
   * the given function on the previous state of the key and the new values of each key.
   * Hash partitioning is used to generate the RDDs with `numPartitions` partitions.
   * @param updateFunc State update function. If `this` function returns None, then
   *                   corresponding state key-value pair will be eliminated.
   * @param numPartitions Number of partitions of each RDD in the new DStream.
   * @tparam S State type
   */
  def updateStateByKey[S: ClassTag](
      updateFunc: (Seq[V], Option[S]) => Option[S],
      numPartitions: Int
    ): DStream[(K, S)] = {
    updateStateByKey(updateFunc, defaultPartitioner(numPartitions))
  }

  /**
   * Return a new "state" DStream where the state for each key is updated by applying
   * the given function on the previous state of the key and the new values of the key.
   * [[org.apache.spark.Partitioner]] is used to control the partitioning of each RDD.
   * @param updateFunc State update function. If `this` function returns None, then
   *                   corresponding state key-value pair will be eliminated.
   * @param partitioner Partitioner for controlling the partitioning of each RDD in the new DStream.
   * @tparam S State type
   */
  def updateStateByKey[S: ClassTag](
      updateFunc: (Seq[V], Option[S]) => Option[S],
      partitioner: Partitioner
    ): DStream[(K, S)] = {
    val newUpdateFunc = (iterator: Iterator[(K, Seq[V], Option[S])]) => {
      iterator.flatMap(t => updateFunc(t._2, t._3).map(s => (t._1, s)))
    }
    updateStateByKey(newUpdateFunc, partitioner, true)
  }

  /**
   * Return a new "state" DStream where the state for each key is updated by applying
   * the given function on the previous state of the key and the new values of each key.
   * [[org.apache.spark.Partitioner]] is used to control the partitioning of each RDD.
   * @param updateFunc State update function. If `this` function returns None, then
   *                   corresponding state key-value pair will be eliminated. Note, that
   *                   this function may generate a different a tuple with a different key
   *                   than the input key. It is up to the developer to decide whether to
   *                   remember the partitioner despite the key being changed.
   * @param partitioner Partitioner for controlling the partitioning of each RDD in the new DStream.
   * @param rememberPartitioner Whether to remember the paritioner object in the generated RDDs.
   * @tparam S State type
   */
  def updateStateByKey[S: ClassTag](
      updateFunc: (Iterator[(K, Seq[V], Option[S])]) => Iterator[(K, S)],
      partitioner: Partitioner,
      rememberPartitioner: Boolean
    ): DStream[(K, S)] = {
     new StateDStream(self, ssc.sc.clean(updateFunc), partitioner, rememberPartitioner)
  }

  /**
   * Return a new DStream by applying a map function to the value of each key-value pairs in
   * 'this' DStream without changing the key.
   */
<<<<<<< HEAD
  def mapValues[U: ClassManifest](mapValuesFunc: V => U): DStream[(K, U)] = {
=======
  def mapValues[U: ClassTag](mapValuesFunc: V => U): DStream[(K, U)] = {
>>>>>>> 2fd781d3
    new MapValuedDStream[K, V, U](self, mapValuesFunc)
  }

  /**
   * Return a new DStream by applying a flatmap function to the value of each key-value pairs in
   * 'this' DStream without changing the key.
   */
<<<<<<< HEAD
  def flatMapValues[U: ClassManifest](
=======
  def flatMapValues[U: ClassTag](
>>>>>>> 2fd781d3
      flatMapValuesFunc: V => TraversableOnce[U]
    ): DStream[(K, U)] = {
    new FlatMapValuedDStream[K, V, U](self, flatMapValuesFunc)
  }

  /**
   * Return a new DStream by applying 'cogroup' between RDDs of `this` DStream and `other` DStream.
   * Hash partitioning is used to generate the RDDs with Spark's default number
   * of partitions.
   */
  def cogroup[W: ClassTag](other: DStream[(K, W)]): DStream[(K, (Seq[V], Seq[W]))] = {
    cogroup(other, defaultPartitioner())
  }

  /**
   * Return a new DStream by applying 'cogroup' between RDDs of `this` DStream and `other` DStream.
   * Hash partitioning is used to generate the RDDs with `numPartitions` partitions.
<<<<<<< HEAD
   */
  def cogroup[W: ClassManifest](other: DStream[(K, W)], numPartitions: Int): DStream[(K, (Seq[V], Seq[W]))] = {
    cogroup(other, defaultPartitioner(numPartitions))
  }

  /**
   * Return a new DStream by applying 'cogroup' between RDDs of `this` DStream and `other` DStream.
   * The supplied [[org.apache.spark.Partitioner]] is used to partition the generated RDDs.
=======
>>>>>>> 2fd781d3
   */
  def cogroup[W: ClassTag](other: DStream[(K, W)], numPartitions: Int): DStream[(K, (Seq[V], Seq[W]))] = {
    cogroup(other, defaultPartitioner(numPartitions))
  }

  /**
   * Return a new DStream by applying 'cogroup' between RDDs of `this` DStream and `other` DStream.
   * The supplied [[org.apache.spark.Partitioner]] is used to partition the generated RDDs.
   */
  def cogroup[W: ClassTag](
      other: DStream[(K, W)],
      partitioner: Partitioner
    ): DStream[(K, (Seq[V], Seq[W]))] = {
    self.transformWith(
      other,
      (rdd1: RDD[(K, V)], rdd2: RDD[(K, W)]) => rdd1.cogroup(rdd2, partitioner)
    )
  }

  /**
   * Return a new DStream by applying 'join' between RDDs of `this` DStream and `other` DStream.
   * Hash partitioning is used to generate the RDDs with Spark's default number of partitions.
   */
  def join[W: ClassTag](other: DStream[(K, W)]): DStream[(K, (V, W))] = {
    join[W](other, defaultPartitioner())
  }

  /**
   * Return a new DStream by applying 'join' between RDDs of `this` DStream and `other` DStream.
   * Hash partitioning is used to generate the RDDs with `numPartitions` partitions.
<<<<<<< HEAD
   */
  def join[W: ClassManifest](other: DStream[(K, W)], numPartitions: Int): DStream[(K, (V, W))] = {
    join[W](other, defaultPartitioner(numPartitions))
  }

  /**
   * Return a new DStream by applying 'join' between RDDs of `this` DStream and `other` DStream.
   * The supplied [[org.apache.spark.Partitioner]] is used to control the partitioning of each RDD.
=======
>>>>>>> 2fd781d3
   */
  def join[W: ClassTag](other: DStream[(K, W)], numPartitions: Int): DStream[(K, (V, W))] = {
    join[W](other, defaultPartitioner(numPartitions))
  }

  /**
   * Return a new DStream by applying 'join' between RDDs of `this` DStream and `other` DStream.
   * The supplied [[org.apache.spark.Partitioner]] is used to control the partitioning of each RDD.
   */
  def join[W: ClassTag](
      other: DStream[(K, W)],
      partitioner: Partitioner
    ): DStream[(K, (V, W))] = {
    self.transformWith(
      other,
      (rdd1: RDD[(K, V)], rdd2: RDD[(K, W)]) => rdd1.join(rdd2, partitioner)
    )
  }

  /**
   * Return a new DStream by applying 'left outer join' between RDDs of `this` DStream and
   * `other` DStream. Hash partitioning is used to generate the RDDs with Spark's default
   * number of partitions.
   */
<<<<<<< HEAD
  def leftOuterJoin[W: ClassManifest](other: DStream[(K, W)]): DStream[(K, (V, Option[W]))] = {
=======
  def leftOuterJoin[W: ClassTag](other: DStream[(K, W)]): DStream[(K, (V, Option[W]))] = {
>>>>>>> 2fd781d3
    leftOuterJoin[W](other, defaultPartitioner())
  }

  /**
   * Return a new DStream by applying 'left outer join' between RDDs of `this` DStream and
   * `other` DStream. Hash partitioning is used to generate the RDDs with `numPartitions`
   * partitions.
   */
<<<<<<< HEAD
  def leftOuterJoin[W: ClassManifest](
=======
  def leftOuterJoin[W: ClassTag](
>>>>>>> 2fd781d3
      other: DStream[(K, W)],
      numPartitions: Int
    ): DStream[(K, (V, Option[W]))] = {
    leftOuterJoin[W](other, defaultPartitioner(numPartitions))
  }

  /**
   * Return a new DStream by applying 'left outer join' between RDDs of `this` DStream and
   * `other` DStream. The supplied [[org.apache.spark.Partitioner]] is used to control
   * the partitioning of each RDD.
   */
<<<<<<< HEAD
  def leftOuterJoin[W: ClassManifest](
=======
  def leftOuterJoin[W: ClassTag](
>>>>>>> 2fd781d3
      other: DStream[(K, W)],
      partitioner: Partitioner
    ): DStream[(K, (V, Option[W]))] = {
    self.transformWith(
      other,
      (rdd1: RDD[(K, V)], rdd2: RDD[(K, W)]) => rdd1.leftOuterJoin(rdd2, partitioner)
    )
  }

  /**
   * Return a new DStream by applying 'right outer join' between RDDs of `this` DStream and
   * `other` DStream. Hash partitioning is used to generate the RDDs with Spark's default
   * number of partitions.
   */
<<<<<<< HEAD
  def rightOuterJoin[W: ClassManifest](other: DStream[(K, W)]): DStream[(K, (Option[V], W))] = {
    rightOuterJoin[W](other, defaultPartitioner())
  }

  /**
   * Return a new DStream by applying 'right outer join' between RDDs of `this` DStream and
   * `other` DStream. Hash partitioning is used to generate the RDDs with `numPartitions`
   * partitions.
   */
  def rightOuterJoin[W: ClassManifest](
      other: DStream[(K, W)],
      numPartitions: Int
    ): DStream[(K, (Option[V], W))] = {
    rightOuterJoin[W](other, defaultPartitioner(numPartitions))
  }

  /**
   * Return a new DStream by applying 'right outer join' between RDDs of `this` DStream and
   * `other` DStream. The supplied [[org.apache.spark.Partitioner]] is used to control
   * the partitioning of each RDD.
   */
  def rightOuterJoin[W: ClassManifest](
      other: DStream[(K, W)],
      partitioner: Partitioner
    ): DStream[(K, (Option[V], W))] = {
    self.transformWith(
      other,
      (rdd1: RDD[(K, V)], rdd2: RDD[(K, W)]) => rdd1.rightOuterJoin(rdd2, partitioner)
    )
  }

  /**
=======
  def rightOuterJoin[W: ClassTag](other: DStream[(K, W)]): DStream[(K, (Option[V], W))] = {
    rightOuterJoin[W](other, defaultPartitioner())
  }

  /**
   * Return a new DStream by applying 'right outer join' between RDDs of `this` DStream and
   * `other` DStream. Hash partitioning is used to generate the RDDs with `numPartitions`
   * partitions.
   */
  def rightOuterJoin[W: ClassTag](
      other: DStream[(K, W)],
      numPartitions: Int
    ): DStream[(K, (Option[V], W))] = {
    rightOuterJoin[W](other, defaultPartitioner(numPartitions))
  }

  /**
   * Return a new DStream by applying 'right outer join' between RDDs of `this` DStream and
   * `other` DStream. The supplied [[org.apache.spark.Partitioner]] is used to control
   * the partitioning of each RDD.
   */
  def rightOuterJoin[W: ClassTag](
      other: DStream[(K, W)],
      partitioner: Partitioner
    ): DStream[(K, (Option[V], W))] = {
    self.transformWith(
      other,
      (rdd1: RDD[(K, V)], rdd2: RDD[(K, W)]) => rdd1.rightOuterJoin(rdd2, partitioner)
    )
  }

  /**
>>>>>>> 2fd781d3
   * Save each RDD in `this` DStream as a Hadoop file. The file name at each batch interval
   * is generated based on `prefix` and `suffix`: "prefix-TIME_IN_MS.suffix"
   */
  def saveAsHadoopFiles[F <: OutputFormat[K, V]](
      prefix: String,
      suffix: String
    )(implicit fm: ClassTag[F]) {
    saveAsHadoopFiles(prefix, suffix, getKeyClass, getValueClass, fm.runtimeClass.asInstanceOf[Class[F]])
  }

  /**
   * Save each RDD in `this` DStream as a Hadoop file. The file name at each batch interval
   * is generated based on `prefix` and `suffix`: "prefix-TIME_IN_MS.suffix"
   */
  def saveAsHadoopFiles(
      prefix: String,
      suffix: String,
      keyClass: Class[_],
      valueClass: Class[_],
      outputFormatClass: Class[_ <: OutputFormat[_, _]],
      conf: JobConf = new JobConf
    ) {  
    val saveFunc = (rdd: RDD[(K, V)], time: Time) => {
      val file = rddToFileName(prefix, suffix, time)
      rdd.saveAsHadoopFile(file, keyClass, valueClass, outputFormatClass, conf)
    }
    self.foreach(saveFunc)
  }

  /**
   * Save each RDD in `this` DStream as a Hadoop file. The file name at each batch interval is
   * generated based on `prefix` and `suffix`: "prefix-TIME_IN_MS.suffix".
   */
  def saveAsNewAPIHadoopFiles[F <: NewOutputFormat[K, V]](
      prefix: String,
      suffix: String
    )(implicit fm: ClassTag[F])  {
    saveAsNewAPIHadoopFiles(prefix, suffix, getKeyClass, getValueClass, fm.runtimeClass.asInstanceOf[Class[F]])
  }

  /**
   * Save each RDD in `this` DStream as a Hadoop file. The file name at each batch interval is
   * generated based on `prefix` and `suffix`: "prefix-TIME_IN_MS.suffix".
   */
  def saveAsNewAPIHadoopFiles(
      prefix: String,
      suffix: String,
      keyClass: Class[_],
      valueClass: Class[_],
      outputFormatClass: Class[_ <: NewOutputFormat[_, _]],
      conf: Configuration = new Configuration
    ) {
    val saveFunc = (rdd: RDD[(K, V)], time: Time) => {
      val file = rddToFileName(prefix, suffix, time)
      rdd.saveAsNewAPIHadoopFile(file, keyClass, valueClass, outputFormatClass, conf)
    }
    self.foreach(saveFunc)
  }

  private def getKeyClass() = implicitly[ClassTag[K]].runtimeClass

  private def getValueClass() = implicitly[ClassTag[V]].runtimeClass
}<|MERGE_RESOLUTION|>--- conflicted
+++ resolved
@@ -18,13 +18,7 @@
 package org.apache.spark.streaming
 
 import org.apache.spark.streaming.StreamingContext._
-<<<<<<< HEAD
-import org.apache.spark.streaming.dstream.{ReducedWindowedDStream, StateDStream}
-import org.apache.spark.streaming.dstream.{ShuffledDStream}
-import org.apache.spark.streaming.dstream.{MapValuedDStream, FlatMapValuedDStream}
-=======
 import org.apache.spark.streaming.dstream._
->>>>>>> 2fd781d3
 
 import org.apache.spark.{Partitioner, HashPartitioner}
 import org.apache.spark.SparkContext._
@@ -407,11 +401,7 @@
    * Return a new DStream by applying a map function to the value of each key-value pairs in
    * 'this' DStream without changing the key.
    */
-<<<<<<< HEAD
-  def mapValues[U: ClassManifest](mapValuesFunc: V => U): DStream[(K, U)] = {
-=======
   def mapValues[U: ClassTag](mapValuesFunc: V => U): DStream[(K, U)] = {
->>>>>>> 2fd781d3
     new MapValuedDStream[K, V, U](self, mapValuesFunc)
   }
 
@@ -419,11 +409,7 @@
    * Return a new DStream by applying a flatmap function to the value of each key-value pairs in
    * 'this' DStream without changing the key.
    */
-<<<<<<< HEAD
-  def flatMapValues[U: ClassManifest](
-=======
   def flatMapValues[U: ClassTag](
->>>>>>> 2fd781d3
       flatMapValuesFunc: V => TraversableOnce[U]
     ): DStream[(K, U)] = {
     new FlatMapValuedDStream[K, V, U](self, flatMapValuesFunc)
@@ -441,17 +427,6 @@
   /**
    * Return a new DStream by applying 'cogroup' between RDDs of `this` DStream and `other` DStream.
    * Hash partitioning is used to generate the RDDs with `numPartitions` partitions.
-<<<<<<< HEAD
-   */
-  def cogroup[W: ClassManifest](other: DStream[(K, W)], numPartitions: Int): DStream[(K, (Seq[V], Seq[W]))] = {
-    cogroup(other, defaultPartitioner(numPartitions))
-  }
-
-  /**
-   * Return a new DStream by applying 'cogroup' between RDDs of `this` DStream and `other` DStream.
-   * The supplied [[org.apache.spark.Partitioner]] is used to partition the generated RDDs.
-=======
->>>>>>> 2fd781d3
    */
   def cogroup[W: ClassTag](other: DStream[(K, W)], numPartitions: Int): DStream[(K, (Seq[V], Seq[W]))] = {
     cogroup(other, defaultPartitioner(numPartitions))
@@ -482,17 +457,6 @@
   /**
    * Return a new DStream by applying 'join' between RDDs of `this` DStream and `other` DStream.
    * Hash partitioning is used to generate the RDDs with `numPartitions` partitions.
-<<<<<<< HEAD
-   */
-  def join[W: ClassManifest](other: DStream[(K, W)], numPartitions: Int): DStream[(K, (V, W))] = {
-    join[W](other, defaultPartitioner(numPartitions))
-  }
-
-  /**
-   * Return a new DStream by applying 'join' between RDDs of `this` DStream and `other` DStream.
-   * The supplied [[org.apache.spark.Partitioner]] is used to control the partitioning of each RDD.
-=======
->>>>>>> 2fd781d3
    */
   def join[W: ClassTag](other: DStream[(K, W)], numPartitions: Int): DStream[(K, (V, W))] = {
     join[W](other, defaultPartitioner(numPartitions))
@@ -517,11 +481,7 @@
    * `other` DStream. Hash partitioning is used to generate the RDDs with Spark's default
    * number of partitions.
    */
-<<<<<<< HEAD
-  def leftOuterJoin[W: ClassManifest](other: DStream[(K, W)]): DStream[(K, (V, Option[W]))] = {
-=======
   def leftOuterJoin[W: ClassTag](other: DStream[(K, W)]): DStream[(K, (V, Option[W]))] = {
->>>>>>> 2fd781d3
     leftOuterJoin[W](other, defaultPartitioner())
   }
 
@@ -530,11 +490,7 @@
    * `other` DStream. Hash partitioning is used to generate the RDDs with `numPartitions`
    * partitions.
    */
-<<<<<<< HEAD
-  def leftOuterJoin[W: ClassManifest](
-=======
   def leftOuterJoin[W: ClassTag](
->>>>>>> 2fd781d3
       other: DStream[(K, W)],
       numPartitions: Int
     ): DStream[(K, (V, Option[W]))] = {
@@ -546,11 +502,7 @@
    * `other` DStream. The supplied [[org.apache.spark.Partitioner]] is used to control
    * the partitioning of each RDD.
    */
-<<<<<<< HEAD
-  def leftOuterJoin[W: ClassManifest](
-=======
   def leftOuterJoin[W: ClassTag](
->>>>>>> 2fd781d3
       other: DStream[(K, W)],
       partitioner: Partitioner
     ): DStream[(K, (V, Option[W]))] = {
@@ -565,40 +517,6 @@
    * `other` DStream. Hash partitioning is used to generate the RDDs with Spark's default
    * number of partitions.
    */
-<<<<<<< HEAD
-  def rightOuterJoin[W: ClassManifest](other: DStream[(K, W)]): DStream[(K, (Option[V], W))] = {
-    rightOuterJoin[W](other, defaultPartitioner())
-  }
-
-  /**
-   * Return a new DStream by applying 'right outer join' between RDDs of `this` DStream and
-   * `other` DStream. Hash partitioning is used to generate the RDDs with `numPartitions`
-   * partitions.
-   */
-  def rightOuterJoin[W: ClassManifest](
-      other: DStream[(K, W)],
-      numPartitions: Int
-    ): DStream[(K, (Option[V], W))] = {
-    rightOuterJoin[W](other, defaultPartitioner(numPartitions))
-  }
-
-  /**
-   * Return a new DStream by applying 'right outer join' between RDDs of `this` DStream and
-   * `other` DStream. The supplied [[org.apache.spark.Partitioner]] is used to control
-   * the partitioning of each RDD.
-   */
-  def rightOuterJoin[W: ClassManifest](
-      other: DStream[(K, W)],
-      partitioner: Partitioner
-    ): DStream[(K, (Option[V], W))] = {
-    self.transformWith(
-      other,
-      (rdd1: RDD[(K, V)], rdd2: RDD[(K, W)]) => rdd1.rightOuterJoin(rdd2, partitioner)
-    )
-  }
-
-  /**
-=======
   def rightOuterJoin[W: ClassTag](other: DStream[(K, W)]): DStream[(K, (Option[V], W))] = {
     rightOuterJoin[W](other, defaultPartitioner())
   }
@@ -631,7 +549,6 @@
   }
 
   /**
->>>>>>> 2fd781d3
    * Save each RDD in `this` DStream as a Hadoop file. The file name at each batch interval
    * is generated based on `prefix` and `suffix`: "prefix-TIME_IN_MS.suffix"
    */
@@ -653,7 +570,7 @@
       valueClass: Class[_],
       outputFormatClass: Class[_ <: OutputFormat[_, _]],
       conf: JobConf = new JobConf
-    ) {  
+    ) {
     val saveFunc = (rdd: RDD[(K, V)], time: Time) => {
       val file = rddToFileName(prefix, suffix, time)
       rdd.saveAsHadoopFile(file, keyClass, valueClass, outputFormatClass, conf)
