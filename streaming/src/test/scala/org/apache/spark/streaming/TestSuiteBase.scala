/*
 * Licensed to the Apache Software Foundation (ASF) under one or more
 * contributor license agreements.  See the NOTICE file distributed with
 * this work for additional information regarding copyright ownership.
 * The ASF licenses this file to You under the Apache License, Version 2.0
 * (the "License"); you may not use this file except in compliance with
 * the License.  You may obtain a copy of the License at
 *
 *    http://www.apache.org/licenses/LICENSE-2.0
 *
 * Unless required by applicable law or agreed to in writing, software
 * distributed under the License is distributed on an "AS IS" BASIS,
 * WITHOUT WARRANTIES OR CONDITIONS OF ANY KIND, either express or implied.
 * See the License for the specific language governing permissions and
 * limitations under the License.
 */

package org.apache.spark.streaming

import org.apache.spark.streaming.dstream.{InputDStream, ForEachDStream}
import org.apache.spark.streaming.util.ManualClock

import scala.collection.mutable.ArrayBuffer
import scala.collection.mutable.SynchronizedBuffer
import scala.reflect.ClassTag

import java.io.{ObjectInputStream, IOException}

import org.scalatest.{BeforeAndAfter, FunSuite}

import org.apache.spark.Logging
import org.apache.spark.rdd.RDD

/**
 * This is a input stream just for the testsuites. This is equivalent to a checkpointable,
 * replayable, reliable message queue like Kafka. It requires a sequence as input, and
 * returns the i_th element at the i_th batch unde manual clock.
 */
class TestInputStream[T: ClassTag](ssc_ : StreamingContext, input: Seq[Seq[T]], numPartitions: Int)
  extends InputDStream[T](ssc_) {

  def start() {}

  def stop() {}

  def compute(validTime: Time): Option[RDD[T]] = {
    logInfo("Computing RDD for time " + validTime)
    val index = ((validTime - zeroTime) / slideDuration - 1).toInt
    val selectedInput = if (index < input.size) input(index) else Seq[T]()

    // lets us test cases where RDDs are not created
    if (selectedInput == null)
      return None

    val rdd = ssc.sc.makeRDD(selectedInput, numPartitions)
    logInfo("Created RDD " + rdd.id + " with " + selectedInput)
    Some(rdd)
  }
}

/**
 * This is a output stream just for the testsuites. All the output is collected into a
 * ArrayBuffer. This buffer is wiped clean on being restored from checkpoint.
 *
 * The buffer contains a sequence of RDD's, each containing a sequence of items
 */
<<<<<<< HEAD
class TestOutputStream[T: ClassManifest](parent: DStream[T],
=======
class TestOutputStream[T: ClassTag](parent: DStream[T],
>>>>>>> 2fd781d3
    val output: ArrayBuffer[Seq[T]] = ArrayBuffer[Seq[T]]())
  extends ForEachDStream[T](parent, (rdd: RDD[T], t: Time) => {
    val collected = rdd.collect()
    output += collected
  }) {

  // This is to clear the output buffer every it is read from a checkpoint
  @throws(classOf[IOException])
  private def readObject(ois: ObjectInputStream) {
    ois.defaultReadObject()
    output.clear()
  }
}

/**
 * This is a output stream just for the testsuites. All the output is collected into a
 * ArrayBuffer. This buffer is wiped clean on being restored from checkpoint.
 *
 * The buffer contains a sequence of RDD's, each containing a sequence of partitions, each
 * containing a sequence of items.
 */
<<<<<<< HEAD
class TestOutputStreamWithPartitions[T: ClassManifest](parent: DStream[T],
=======
class TestOutputStreamWithPartitions[T: ClassTag](parent: DStream[T],
>>>>>>> 2fd781d3
    val output: ArrayBuffer[Seq[Seq[T]]] = ArrayBuffer[Seq[Seq[T]]]())
  extends ForEachDStream[T](parent, (rdd: RDD[T], t: Time) => {
    val collected = rdd.glom().collect().map(_.toSeq)
    output += collected
  }) {

  // This is to clear the output buffer every it is read from a checkpoint
  @throws(classOf[IOException])
  private def readObject(ois: ObjectInputStream) {
    ois.defaultReadObject()
    output.clear()
  }

  def toTestOutputStream = new TestOutputStream[T](this.parent, this.output.map(_.flatten))
}

/**
 * This is the base trait for Spark Streaming testsuites. This provides basic functionality
 * to run user-defined set of input on user-defined stream operations, and verify the output.
 */
trait TestSuiteBase extends FunSuite with BeforeAndAfter with Logging {

  // Name of the framework for Spark context
  def framework = "TestSuiteBase"

  // Master for Spark context
  def master = "local[2]"

  // Batch duration
  def batchDuration = Seconds(1)

  // Directory where the checkpoint data will be saved
  def checkpointDir = "checkpoint"

  // Number of partitions of the input parallel collections created for testing
  def numInputPartitions = 2

  // Maximum time to wait before the test times out
  def maxWaitTimeMillis = 10000

  // Whether to actually wait in real time before changing manual clock
  def actuallyWait = false

  /**
   * Set up required DStreams to test the DStream operation using the two sequences
   * of input collections.
   */
  def setupStreams[U: ClassTag, V: ClassTag](
      input: Seq[Seq[U]],
      operation: DStream[U] => DStream[V],
      numPartitions: Int = numInputPartitions
    ): StreamingContext = {

    // Create StreamingContext
    val ssc = new StreamingContext(master, framework, batchDuration)
    if (checkpointDir != null) {
      ssc.checkpoint(checkpointDir)
    }

    // Setup the stream computation
    val inputStream = new TestInputStream(ssc, input, numPartitions)
    val operatedStream = operation(inputStream)
    val outputStream = new TestOutputStreamWithPartitions(operatedStream,
      new ArrayBuffer[Seq[Seq[V]]] with SynchronizedBuffer[Seq[Seq[V]]])
    ssc.registerInputStream(inputStream)
    ssc.registerOutputStream(outputStream)
    ssc
  }

  /**
   * Set up required DStreams to test the binary operation using the sequence
   * of input collections.
   */
  def setupStreams[U: ClassTag, V: ClassTag, W: ClassTag](
      input1: Seq[Seq[U]],
      input2: Seq[Seq[V]],
      operation: (DStream[U], DStream[V]) => DStream[W]
    ): StreamingContext = {

    // Create StreamingContext
    val ssc = new StreamingContext(master, framework, batchDuration)
    if (checkpointDir != null) {
      ssc.checkpoint(checkpointDir)
    }

    // Setup the stream computation
    val inputStream1 = new TestInputStream(ssc, input1, numInputPartitions)
    val inputStream2 = new TestInputStream(ssc, input2, numInputPartitions)
    val operatedStream = operation(inputStream1, inputStream2)
    val outputStream = new TestOutputStreamWithPartitions(operatedStream,
      new ArrayBuffer[Seq[Seq[W]]] with SynchronizedBuffer[Seq[Seq[W]]])
    ssc.registerInputStream(inputStream1)
    ssc.registerInputStream(inputStream2)
    ssc.registerOutputStream(outputStream)
    ssc
  }

  /**
   * Runs the streams set up in `ssc` on manual clock for `numBatches` batches and
   * returns the collected output. It will wait until `numExpectedOutput` number of
   * output data has been collected or timeout (set by `maxWaitTimeMillis`) is reached.
   *
   * Returns a sequence of items for each RDD.
   */
  def runStreams[V: ClassTag](
      ssc: StreamingContext,
      numBatches: Int,
      numExpectedOutput: Int
    ): Seq[Seq[V]] = {
    // Flatten each RDD into a single Seq
    runStreamsWithPartitions(ssc, numBatches, numExpectedOutput).map(_.flatten.toSeq)
  }

  /**
   * Runs the streams set up in `ssc` on manual clock for `numBatches` batches and
   * returns the collected output. It will wait until `numExpectedOutput` number of
   * output data has been collected or timeout (set by `maxWaitTimeMillis`) is reached.
   *
   * Returns a sequence of RDD's. Each RDD is represented as several sequences of items, each
   * representing one partition.
   */
<<<<<<< HEAD
  def runStreamsWithPartitions[V: ClassManifest](
=======
  def runStreamsWithPartitions[V: ClassTag](
>>>>>>> 2fd781d3
      ssc: StreamingContext,
      numBatches: Int,
      numExpectedOutput: Int
    ): Seq[Seq[Seq[V]]] = {
    assert(numBatches > 0, "Number of batches to run stream computation is zero")
    assert(numExpectedOutput > 0, "Number of expected outputs after " + numBatches + " is zero")
    logInfo("numBatches = " + numBatches + ", numExpectedOutput = " + numExpectedOutput)

    // Get the output buffer
    val outputStream = ssc.graph.getOutputStreams.head.asInstanceOf[TestOutputStreamWithPartitions[V]]
    val output = outputStream.output

    try {
      // Start computation
      ssc.start()

      // Advance manual clock
      val clock = ssc.scheduler.clock.asInstanceOf[ManualClock]
      logInfo("Manual clock before advancing = " + clock.time)
      if (actuallyWait) {
        for (i <- 1 to numBatches) {
          logInfo("Actually waiting for " + batchDuration)
          clock.addToTime(batchDuration.milliseconds)
          Thread.sleep(batchDuration.milliseconds)
        }
      } else {
        clock.addToTime(numBatches * batchDuration.milliseconds)
      }
      logInfo("Manual clock after advancing = " + clock.time)

      // Wait until expected number of output items have been generated
      val startTime = System.currentTimeMillis()
      while (output.size < numExpectedOutput && System.currentTimeMillis() - startTime < maxWaitTimeMillis) {
        logInfo("output.size = " + output.size + ", numExpectedOutput = " + numExpectedOutput)
        Thread.sleep(100)
      }
      val timeTaken = System.currentTimeMillis() - startTime

      assert(timeTaken < maxWaitTimeMillis, "Operation timed out after " + timeTaken + " ms")
      assert(output.size === numExpectedOutput, "Unexpected number of outputs generated")

      Thread.sleep(500) // Give some time for the forgetting old RDDs to complete
    } catch {
      case e: Exception => {e.printStackTrace(); throw e}
    } finally {
      ssc.stop()
    }
    output
  }

  /**
   * Verify whether the output values after running a DStream operation
   * is same as the expected output values, by comparing the output
   * collections either as lists (order matters) or sets (order does not matter)
   */
  def verifyOutput[V: ClassTag](
      output: Seq[Seq[V]],
      expectedOutput: Seq[Seq[V]],
      useSet: Boolean
    ) {
    logInfo("--------------------------------")
    logInfo("output.size = " + output.size)
    logInfo("output")
    output.foreach(x => logInfo("[" + x.mkString(",") + "]"))
    logInfo("expected output.size = " + expectedOutput.size)
    logInfo("expected output")
    expectedOutput.foreach(x => logInfo("[" + x.mkString(",") + "]"))
    logInfo("--------------------------------")

    // Match the output with the expected output
    assert(output.size === expectedOutput.size, "Number of outputs do not match")
    for (i <- 0 until output.size) {
      if (useSet) {
        assert(output(i).toSet === expectedOutput(i).toSet)
      } else {
        assert(output(i).toList === expectedOutput(i).toList)
      }
    }
    logInfo("Output verified successfully")
  }

  /**
   * Test unary DStream operation with a list of inputs, with number of
   * batches to run same as the number of expected output values
   */
  def testOperation[U: ClassTag, V: ClassTag](
      input: Seq[Seq[U]],
      operation: DStream[U] => DStream[V],
      expectedOutput: Seq[Seq[V]],
      useSet: Boolean = false
    ) {
    testOperation[U, V](input, operation, expectedOutput, -1, useSet)
  }

  /**
   * Test unary DStream operation with a list of inputs
   * @param input      Sequence of input collections
   * @param operation  Binary DStream operation to be applied to the 2 inputs
   * @param expectedOutput Sequence of expected output collections
   * @param numBatches Number of batches to run the operation for
   * @param useSet     Compare the output values with the expected output values
   *                   as sets (order matters) or as lists (order does not matter)
   */
  def testOperation[U: ClassTag, V: ClassTag](
      input: Seq[Seq[U]],
      operation: DStream[U] => DStream[V],
      expectedOutput: Seq[Seq[V]],
      numBatches: Int,
      useSet: Boolean
    ) {
    val numBatches_ = if (numBatches > 0) numBatches else expectedOutput.size
    val ssc = setupStreams[U, V](input, operation)
    val output = runStreams[V](ssc, numBatches_, expectedOutput.size)
    verifyOutput[V](output, expectedOutput, useSet)
  }

  /**
   * Test binary DStream operation with two lists of inputs, with number of
   * batches to run same as the number of expected output values
   */
  def testOperation[U: ClassTag, V: ClassTag, W: ClassTag](
      input1: Seq[Seq[U]],
      input2: Seq[Seq[V]],
      operation: (DStream[U], DStream[V]) => DStream[W],
      expectedOutput: Seq[Seq[W]],
      useSet: Boolean
    ) {
    testOperation[U, V, W](input1, input2, operation, expectedOutput, -1, useSet)
  }

  /**
   * Test binary DStream operation with two lists of inputs
   * @param input1     First sequence of input collections
   * @param input2     Second sequence of input collections
   * @param operation  Binary DStream operation to be applied to the 2 inputs
   * @param expectedOutput Sequence of expected output collections
   * @param numBatches Number of batches to run the operation for
   * @param useSet     Compare the output values with the expected output values
   *                   as sets (order matters) or as lists (order does not matter)
   */
  def testOperation[U: ClassTag, V: ClassTag, W: ClassTag](
      input1: Seq[Seq[U]],
      input2: Seq[Seq[V]],
      operation: (DStream[U], DStream[V]) => DStream[W],
      expectedOutput: Seq[Seq[W]],
      numBatches: Int,
      useSet: Boolean
    ) {
    val numBatches_ = if (numBatches > 0) numBatches else expectedOutput.size
    val ssc = setupStreams[U, V, W](input1, input2, operation)
    val output = runStreams[W](ssc, numBatches_, expectedOutput.size)
    verifyOutput[W](output, expectedOutput, useSet)
  }
}<|MERGE_RESOLUTION|>--- conflicted
+++ resolved
@@ -64,11 +64,7 @@
  *
  * The buffer contains a sequence of RDD's, each containing a sequence of items
  */
-<<<<<<< HEAD
-class TestOutputStream[T: ClassManifest](parent: DStream[T],
-=======
 class TestOutputStream[T: ClassTag](parent: DStream[T],
->>>>>>> 2fd781d3
     val output: ArrayBuffer[Seq[T]] = ArrayBuffer[Seq[T]]())
   extends ForEachDStream[T](parent, (rdd: RDD[T], t: Time) => {
     val collected = rdd.collect()
@@ -90,11 +86,7 @@
  * The buffer contains a sequence of RDD's, each containing a sequence of partitions, each
  * containing a sequence of items.
  */
-<<<<<<< HEAD
-class TestOutputStreamWithPartitions[T: ClassManifest](parent: DStream[T],
-=======
 class TestOutputStreamWithPartitions[T: ClassTag](parent: DStream[T],
->>>>>>> 2fd781d3
     val output: ArrayBuffer[Seq[Seq[T]]] = ArrayBuffer[Seq[Seq[T]]]())
   extends ForEachDStream[T](parent, (rdd: RDD[T], t: Time) => {
     val collected = rdd.glom().collect().map(_.toSeq)
@@ -216,11 +208,7 @@
    * Returns a sequence of RDD's. Each RDD is represented as several sequences of items, each
    * representing one partition.
    */
-<<<<<<< HEAD
-  def runStreamsWithPartitions[V: ClassManifest](
-=======
   def runStreamsWithPartitions[V: ClassTag](
->>>>>>> 2fd781d3
       ssc: StreamingContext,
       numBatches: Int,
       numExpectedOutput: Int
