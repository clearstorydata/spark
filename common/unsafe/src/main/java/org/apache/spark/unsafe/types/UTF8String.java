/*
 * Licensed to the Apache Software Foundation (ASF) under one or more
 * contributor license agreements.  See the NOTICE file distributed with
 * this work for additional information regarding copyright ownership.
 * The ASF licenses this file to You under the Apache License, Version 2.0
 * (the "License"); you may not use this file except in compliance with
 * the License.  You may obtain a copy of the License at
 *
 *    http://www.apache.org/licenses/LICENSE-2.0
 *
 * Unless required by applicable law or agreed to in writing, software
 * distributed under the License is distributed on an "AS IS" BASIS,
 * WITHOUT WARRANTIES OR CONDITIONS OF ANY KIND, either express or implied.
 * See the License for the specific language governing permissions and
 * limitations under the License.
 */

package org.apache.spark.unsafe.types;

import javax.annotation.Nonnull;
import java.io.*;
import java.nio.ByteBuffer;
import java.nio.ByteOrder;
import java.nio.charset.StandardCharsets;
import java.util.Arrays;
import java.util.Map;

import com.esotericsoftware.kryo.Kryo;
import com.esotericsoftware.kryo.KryoSerializable;
import com.esotericsoftware.kryo.io.Input;
import com.esotericsoftware.kryo.io.Output;

import org.apache.spark.unsafe.Platform;
import org.apache.spark.unsafe.array.ByteArrayMethods;
import org.apache.spark.unsafe.hash.Murmur3_x86_32;

import static org.apache.spark.unsafe.Platform.*;


/**
 * A UTF-8 String for internal Spark use.
 * <p>
 * A String encoded in UTF-8 as an Array[Byte], which can be used for comparison,
 * search, see http://en.wikipedia.org/wiki/UTF-8 for details.
 * <p>
 * Note: This is not designed for general use cases, should not be used outside SQL.
 */
public final class UTF8String implements Comparable<UTF8String>, Externalizable, KryoSerializable,
  Cloneable {

  // These are only updated by readExternal() or read()
  @Nonnull
  private Object base;
  private long offset;
  private int numBytes;

  public Object getBaseObject() { return base; }
  public long getBaseOffset() { return offset; }

  private static int[] bytesOfCodePointInUTF8 = {2, 2, 2, 2, 2, 2, 2, 2, 2, 2, 2,
    2, 2, 2, 2, 2, 2, 2, 2, 2, 2, 2, 2, 2, 2, 2, 2, 2, 2, 2, 2, 2,
    3, 3, 3, 3, 3, 3, 3, 3, 3, 3, 3, 3, 3, 3, 3, 3,
    4, 4, 4, 4, 4, 4, 4, 4,
    5, 5, 5, 5,
    6, 6};

  private static boolean isLittleEndian = ByteOrder.nativeOrder() == ByteOrder.LITTLE_ENDIAN;

  private static final UTF8String COMMA_UTF8 = UTF8String.fromString(",");
  public static final UTF8String EMPTY_UTF8 = UTF8String.fromString("");

  /**
   * Creates an UTF8String from byte array, which should be encoded in UTF-8.
   *
   * Note: `bytes` will be hold by returned UTF8String.
   */
  public static UTF8String fromBytes(byte[] bytes) {
    if (bytes != null) {
      return new UTF8String(bytes, BYTE_ARRAY_OFFSET, bytes.length);
    } else {
      return null;
    }
  }

  /**
   * Creates an UTF8String from byte array, which should be encoded in UTF-8.
   *
   * Note: `bytes` will be hold by returned UTF8String.
   */
  public static UTF8String fromBytes(byte[] bytes, int offset, int numBytes) {
    if (bytes != null) {
      return new UTF8String(bytes, BYTE_ARRAY_OFFSET + offset, numBytes);
    } else {
      return null;
    }
  }

  /**
   * Creates an UTF8String from given address (base and offset) and length.
   */
  public static UTF8String fromAddress(Object base, long offset, int numBytes) {
    return new UTF8String(base, offset, numBytes);
  }

  /**
   * Creates an UTF8String from String.
   */
  public static UTF8String fromString(String str) {
    return str == null ? null : fromBytes(str.getBytes(StandardCharsets.UTF_8));
  }

  /**
   * Creates an UTF8String that contains `length` spaces.
   */
  public static UTF8String blankString(int length) {
    byte[] spaces = new byte[length];
    Arrays.fill(spaces, (byte) ' ');
    return fromBytes(spaces);
  }

  protected UTF8String(Object base, long offset, int numBytes) {
    this.base = base;
    this.offset = offset;
    this.numBytes = numBytes;
  }

  // for serialization
  public UTF8String() {
    this(null, 0, 0);
  }

  /**
   * Writes the content of this string into a memory address, identified by an object and an offset.
   * The target memory address must already been allocated, and have enough space to hold all the
   * bytes in this string.
   */
  public void writeToMemory(Object target, long targetOffset) {
    Platform.copyMemory(base, offset, target, targetOffset, numBytes);
  }

  public void writeTo(ByteBuffer buffer) {
    assert(buffer.hasArray());
    byte[] target = buffer.array();
    int offset = buffer.arrayOffset();
    int pos = buffer.position();
    writeToMemory(target, Platform.BYTE_ARRAY_OFFSET + offset + pos);
    buffer.position(pos + numBytes);
  }

  /**
   * Returns a {@link ByteBuffer} wrapping the base object if it is a byte array
   * or a copy of the data if the base object is not a byte array.
   *
   * Unlike getBytes this will not create a copy the array if this is a slice.
   */
  @Nonnull
  public ByteBuffer getByteBuffer() {
    if (base instanceof byte[] && offset >= BYTE_ARRAY_OFFSET) {
      final byte[] bytes = (byte[]) base;

      // the offset includes an object header... this is only needed for unsafe copies
      final long arrayOffset = offset - BYTE_ARRAY_OFFSET;

      // verify that the offset and length points somewhere inside the byte array
      // and that the offset can safely be truncated to a 32-bit integer
      if ((long) bytes.length < arrayOffset + numBytes) {
        throw new ArrayIndexOutOfBoundsException();
      }

      return ByteBuffer.wrap(bytes, (int) arrayOffset, numBytes);
    } else {
      return ByteBuffer.wrap(getBytes());
    }
  }

  public void writeTo(OutputStream out) throws IOException {
    final ByteBuffer bb = this.getByteBuffer();
    assert(bb.hasArray());

    // similar to Utils.writeByteBuffer but without the spark-core dependency
    out.write(bb.array(), bb.arrayOffset() + bb.position(), bb.remaining());
  }

  /**
   * Returns the number of bytes for a code point with the first byte as `b`
   * @param b The first byte of a code point
   */
  private static int numBytesForFirstByte(final byte b) {
    final int offset = (b & 0xFF) - 192;
    return (offset >= 0) ? bytesOfCodePointInUTF8[offset] : 1;
  }

  /**
   * Returns the number of bytes
   */
  public int numBytes() {
    return numBytes;
  }

  /**
   * Returns the number of code points in it.
   */
  public int numChars() {
    int len = 0;
    for (int i = 0; i < numBytes; i += numBytesForFirstByte(getByte(i))) {
      len += 1;
    }
    return len;
  }

  /**
   * Returns a 64-bit integer that can be used as the prefix used in sorting.
   */
  public long getPrefix() {
    // Since JVMs are either 4-byte aligned or 8-byte aligned, we check the size of the string.
    // If size is 0, just return 0.
    // If size is between 0 and 4 (inclusive), assume data is 4-byte aligned under the hood and
    // use a getInt to fetch the prefix.
    // If size is greater than 4, assume we have at least 8 bytes of data to fetch.
    // After getting the data, we use a mask to mask out data that is not part of the string.
    long p;
    long mask = 0;
    if (isLittleEndian) {
      if (numBytes >= 8) {
        p = Platform.getLong(base, offset);
      } else if (numBytes > 4) {
        p = Platform.getLong(base, offset);
        mask = (1L << (8 - numBytes) * 8) - 1;
      } else if (numBytes > 0) {
        p = (long) Platform.getInt(base, offset);
        mask = (1L << (8 - numBytes) * 8) - 1;
      } else {
        p = 0;
      }
      p = java.lang.Long.reverseBytes(p);
    } else {
      // byteOrder == ByteOrder.BIG_ENDIAN
      if (numBytes >= 8) {
        p = Platform.getLong(base, offset);
      } else if (numBytes > 4) {
        p = Platform.getLong(base, offset);
        mask = (1L << (8 - numBytes) * 8) - 1;
      } else if (numBytes > 0) {
        p = ((long) Platform.getInt(base, offset)) << 32;
        mask = (1L << (8 - numBytes) * 8) - 1;
      } else {
        p = 0;
      }
    }
    p &= ~mask;
    return p;
  }

  /**
   * Returns the underline bytes, will be a copy of it if it's part of another array.
   */
  public byte[] getBytes() {
    // avoid copy if `base` is `byte[]`
    if (offset == BYTE_ARRAY_OFFSET && base instanceof byte[]
      && ((byte[]) base).length == numBytes) {
      return (byte[]) base;
    } else {
      byte[] bytes = new byte[numBytes];
      copyMemory(base, offset, bytes, BYTE_ARRAY_OFFSET, numBytes);
      return bytes;
    }
  }

  /**
   * Returns a substring of this.
   * @param start the position of first code point
   * @param until the position after last code point, exclusive.
   */
  public UTF8String substring(final int start, final int until) {
    if (until <= start || start >= numBytes) {
      return EMPTY_UTF8;
    }

    int i = 0;
    int c = 0;
    while (i < numBytes && c < start) {
      i += numBytesForFirstByte(getByte(i));
      c += 1;
    }

    int j = i;
    while (i < numBytes && c < until) {
      i += numBytesForFirstByte(getByte(i));
      c += 1;
    }

    if (i > j) {
      byte[] bytes = new byte[i - j];
      copyMemory(base, offset + j, bytes, BYTE_ARRAY_OFFSET, i - j);
      return fromBytes(bytes);
    } else {
      return EMPTY_UTF8;
    }
  }

  public UTF8String substringSQL(int pos, int length) {
    // Information regarding the pos calculation:
    // Hive and SQL use one-based indexing for SUBSTR arguments but also accept zero and
    // negative indices for start positions. If a start index i is greater than 0, it
    // refers to element i-1 in the sequence. If a start index i is less than 0, it refers
    // to the -ith element before the end of the sequence. If a start index i is 0, it
    // refers to the first element.
    int len = numChars();
    int start = (pos > 0) ? pos -1 : ((pos < 0) ? len + pos : 0);
    int end = (length == Integer.MAX_VALUE) ? len : start + length;
    return substring(start, end);
  }

  /**
   * Returns whether this contains `substring` or not.
   */
  public boolean contains(final UTF8String substring) {
    if (substring.numBytes == 0) {
      return true;
    }

    byte first = substring.getByte(0);
    for (int i = 0; i <= numBytes - substring.numBytes; i++) {
      if (getByte(i) == first && matchAt(substring, i)) {
        return true;
      }
    }
    return false;
  }

  /**
   * Returns the byte at position `i`.
   */
  private byte getByte(int i) {
    return Platform.getByte(base, offset + i);
  }

  private boolean matchAt(final UTF8String s, int pos) {
    if (s.numBytes + pos > numBytes || pos < 0) {
      return false;
    }
    return ByteArrayMethods.arrayEquals(base, offset + pos, s.base, s.offset, s.numBytes);
  }

  public boolean startsWith(final UTF8String prefix) {
    return matchAt(prefix, 0);
  }

  public boolean endsWith(final UTF8String suffix) {
    return matchAt(suffix, numBytes - suffix.numBytes);
  }

  /**
   * Returns the upper case of this string
   */
  public UTF8String toUpperCase() {
    if (numBytes == 0) {
      return EMPTY_UTF8;
    }

    byte[] bytes = new byte[numBytes];
    bytes[0] = (byte) Character.toTitleCase(getByte(0));
    for (int i = 0; i < numBytes; i++) {
      byte b = getByte(i);
      if (numBytesForFirstByte(b) != 1) {
        // fallback
        return toUpperCaseSlow();
      }
      int upper = Character.toUpperCase((int) b);
      if (upper > 127) {
        // fallback
        return toUpperCaseSlow();
      }
      bytes[i] = (byte) upper;
    }
    return fromBytes(bytes);
  }

  private UTF8String toUpperCaseSlow() {
    return fromString(toString().toUpperCase());
  }

  /**
   * Returns the lower case of this string
   */
  public UTF8String toLowerCase() {
    if (numBytes == 0) {
      return EMPTY_UTF8;
    }

    byte[] bytes = new byte[numBytes];
    bytes[0] = (byte) Character.toTitleCase(getByte(0));
    for (int i = 0; i < numBytes; i++) {
      byte b = getByte(i);
      if (numBytesForFirstByte(b) != 1) {
        // fallback
        return toLowerCaseSlow();
      }
      int lower = Character.toLowerCase((int) b);
      if (lower > 127) {
        // fallback
        return toLowerCaseSlow();
      }
      bytes[i] = (byte) lower;
    }
    return fromBytes(bytes);
  }

  private UTF8String toLowerCaseSlow() {
    return fromString(toString().toLowerCase());
  }

  /**
   * Returns the title case of this string, that could be used as title.
   */
  public UTF8String toTitleCase() {
    if (numBytes == 0) {
      return EMPTY_UTF8;
    }

    byte[] bytes = new byte[numBytes];
    for (int i = 0; i < numBytes; i++) {
      byte b = getByte(i);
      if (i == 0 || getByte(i - 1) == ' ') {
        if (numBytesForFirstByte(b) != 1) {
          // fallback
          return toTitleCaseSlow();
        }
        int upper = Character.toTitleCase(b);
        if (upper > 127) {
          // fallback
          return toTitleCaseSlow();
        }
        bytes[i] = (byte) upper;
      } else {
        bytes[i] = b;
      }
    }
    return fromBytes(bytes);
  }

  private UTF8String toTitleCaseSlow() {
    StringBuffer sb = new StringBuffer();
    String s = toString();
    sb.append(s);
    sb.setCharAt(0, Character.toTitleCase(sb.charAt(0)));
    for (int i = 1; i < s.length(); i++) {
      if (sb.charAt(i - 1) == ' ') {
        sb.setCharAt(i, Character.toTitleCase(sb.charAt(i)));
      }
    }
    return fromString(sb.toString());
  }

  /*
   * Returns the index of the string `match` in this String. This string has to be a comma separated
   * list. If `match` contains a comma 0 will be returned. If the `match` isn't part of this String,
   * 0 will be returned, else the index of match (1-based index)
   */
  public int findInSet(UTF8String match) {
    if (match.contains(COMMA_UTF8)) {
      return 0;
    }

    int n = 1, lastComma = -1;
    for (int i = 0; i < numBytes; i++) {
      if (getByte(i) == (byte) ',') {
        if (i - (lastComma + 1) == match.numBytes &&
          ByteArrayMethods.arrayEquals(base, offset + (lastComma + 1), match.base, match.offset,
            match.numBytes)) {
          return n;
        }
        lastComma = i;
        n++;
      }
    }
    if (numBytes - (lastComma + 1) == match.numBytes &&
      ByteArrayMethods.arrayEquals(base, offset + (lastComma + 1), match.base, match.offset,
        match.numBytes)) {
      return n;
    }
    return 0;
  }

  /**
   * Copy the bytes from the current UTF8String, and make a new UTF8String.
   * @param start the start position of the current UTF8String in bytes.
   * @param end the end position of the current UTF8String in bytes.
   * @return a new UTF8String in the position of [start, end] of current UTF8String bytes.
   */
  private UTF8String copyUTF8String(int start, int end) {
    int len = end - start + 1;
    byte[] newBytes = new byte[len];
    copyMemory(base, offset + start, newBytes, BYTE_ARRAY_OFFSET, len);
    return UTF8String.fromBytes(newBytes);
  }

  public UTF8String trim() {
    int s = 0;
    int e = this.numBytes - 1;
    // skip all of the space (0x20) in the left side
    while (s < this.numBytes && getByte(s) == 0x20) s++;
    // skip all of the space (0x20) in the right side
    while (e >= 0 && getByte(e) == 0x20) e--;
    if (s > e) {
      // empty string
      return EMPTY_UTF8;
    } else {
      return copyUTF8String(s, e);
    }
  }

  public UTF8String trimLeft() {
    int s = 0;
    // skip all of the space (0x20) in the left side
    while (s < this.numBytes && getByte(s) == 0x20) s++;
    if (s == this.numBytes) {
      // empty string
      return EMPTY_UTF8;
    } else {
      return copyUTF8String(s, this.numBytes - 1);
    }
  }

  public UTF8String trimRight() {
    int e = numBytes - 1;
    // skip all of the space (0x20) in the right side
    while (e >= 0 && getByte(e) == 0x20) e--;

    if (e < 0) {
      // empty string
      return EMPTY_UTF8;
    } else {
      return copyUTF8String(0, e);
    }
  }

  public UTF8String reverse() {
    byte[] result = new byte[this.numBytes];

    int i = 0; // position in byte
    while (i < numBytes) {
      int len = numBytesForFirstByte(getByte(i));
      copyMemory(this.base, this.offset + i, result,
        BYTE_ARRAY_OFFSET + result.length - i - len, len);

      i += len;
    }

    return UTF8String.fromBytes(result);
  }

  public UTF8String repeat(int times) {
    if (times <= 0) {
      return EMPTY_UTF8;
    }

    byte[] newBytes = new byte[numBytes * times];
    copyMemory(this.base, this.offset, newBytes, BYTE_ARRAY_OFFSET, numBytes);

    int copied = 1;
    while (copied < times) {
      int toCopy = Math.min(copied, times - copied);
      System.arraycopy(newBytes, 0, newBytes, copied * numBytes, numBytes * toCopy);
      copied += toCopy;
    }

    return UTF8String.fromBytes(newBytes);
  }

  /**
   * Returns the position of the first occurrence of substr in
   * current string from the specified position (0-based index).
   *
   * @param v the string to be searched
   * @param start the start position of the current string for searching
   * @return the position of the first occurrence of substr, if not found, -1 returned.
   */
  public int indexOf(UTF8String v, int start) {
    if (v.numBytes() == 0) {
      return 0;
    }

    // locate to the start position.
    int i = 0; // position in byte
    int c = 0; // position in character
    while (i < numBytes && c < start) {
      i += numBytesForFirstByte(getByte(i));
      c += 1;
    }

    do {
      if (i + v.numBytes > numBytes) {
        return -1;
      }
      if (ByteArrayMethods.arrayEquals(base, offset + i, v.base, v.offset, v.numBytes)) {
        return c;
      }
      i += numBytesForFirstByte(getByte(i));
      c += 1;
    } while (i < numBytes);

    return -1;
  }

  /**
   * Find the `str` from left to right.
   */
  private int find(UTF8String str, int start) {
    assert (str.numBytes > 0);
    while (start <= numBytes - str.numBytes) {
      if (ByteArrayMethods.arrayEquals(base, offset + start, str.base, str.offset, str.numBytes)) {
        return start;
      }
      start += 1;
    }
    return -1;
  }

  /**
   * Find the `str` from right to left.
   */
  private int rfind(UTF8String str, int start) {
    assert (str.numBytes > 0);
    while (start >= 0) {
      if (ByteArrayMethods.arrayEquals(base, offset + start, str.base, str.offset, str.numBytes)) {
        return start;
      }
      start -= 1;
    }
    return -1;
  }

  /**
   * Returns the substring from string str before count occurrences of the delimiter delim.
   * If count is positive, everything the left of the final delimiter (counting from left) is
   * returned. If count is negative, every to the right of the final delimiter (counting from the
   * right) is returned. subStringIndex performs a case-sensitive match when searching for delim.
   */
  public UTF8String subStringIndex(UTF8String delim, int count) {
    if (delim.numBytes == 0 || count == 0) {
      return EMPTY_UTF8;
    }
    if (count > 0) {
      int idx = -1;
      while (count > 0) {
        idx = find(delim, idx + 1);
        if (idx >= 0) {
          count --;
        } else {
          // can not find enough delim
          return this;
        }
      }
      if (idx == 0) {
        return EMPTY_UTF8;
      }
      byte[] bytes = new byte[idx];
      copyMemory(base, offset, bytes, BYTE_ARRAY_OFFSET, idx);
      return fromBytes(bytes);

    } else {
      int idx = numBytes - delim.numBytes + 1;
      count = -count;
      while (count > 0) {
        idx = rfind(delim, idx - 1);
        if (idx >= 0) {
          count --;
        } else {
          // can not find enough delim
          return this;
        }
      }
      if (idx + delim.numBytes == numBytes) {
        return EMPTY_UTF8;
      }
      int size = numBytes - delim.numBytes - idx;
      byte[] bytes = new byte[size];
      copyMemory(base, offset + idx + delim.numBytes, bytes, BYTE_ARRAY_OFFSET, size);
      return fromBytes(bytes);
    }
  }

  /**
   * Returns str, right-padded with pad to a length of len
   * For example:
   *   ('hi', 5, '??') =&gt; 'hi???'
   *   ('hi', 1, '??') =&gt; 'h'
   */
  public UTF8String rpad(int len, UTF8String pad) {
    int spaces = len - this.numChars(); // number of char need to pad
    if (spaces <= 0 || pad.numBytes() == 0) {
      // no padding at all, return the substring of the current string
      return substring(0, len);
    } else {
      int padChars = pad.numChars();
      int count = spaces / padChars; // how many padding string needed
      // the partial string of the padding
      UTF8String remain = pad.substring(0, spaces - padChars * count);

      byte[] data = new byte[this.numBytes + pad.numBytes * count + remain.numBytes];
      copyMemory(this.base, this.offset, data, BYTE_ARRAY_OFFSET, this.numBytes);
      int offset = this.numBytes;
      int idx = 0;
      while (idx < count) {
        copyMemory(pad.base, pad.offset, data, BYTE_ARRAY_OFFSET + offset, pad.numBytes);
        ++ idx;
        offset += pad.numBytes;
      }
      copyMemory(remain.base, remain.offset, data, BYTE_ARRAY_OFFSET + offset, remain.numBytes);

      return UTF8String.fromBytes(data);
    }
  }

  /**
   * Returns str, left-padded with pad to a length of len.
   * For example:
   *   ('hi', 5, '??') =&gt; '???hi'
   *   ('hi', 1, '??') =&gt; 'h'
   */
  public UTF8String lpad(int len, UTF8String pad) {
    int spaces = len - this.numChars(); // number of char need to pad
    if (spaces <= 0 || pad.numBytes() == 0) {
      // no padding at all, return the substring of the current string
      return substring(0, len);
    } else {
      int padChars = pad.numChars();
      int count = spaces / padChars; // how many padding string needed
      // the partial string of the padding
      UTF8String remain = pad.substring(0, spaces - padChars * count);

      byte[] data = new byte[this.numBytes + pad.numBytes * count + remain.numBytes];

      int offset = 0;
      int idx = 0;
      while (idx < count) {
        copyMemory(pad.base, pad.offset, data, BYTE_ARRAY_OFFSET + offset, pad.numBytes);
        ++ idx;
        offset += pad.numBytes;
      }
      copyMemory(remain.base, remain.offset, data, BYTE_ARRAY_OFFSET + offset, remain.numBytes);
      offset += remain.numBytes;
      copyMemory(this.base, this.offset, data, BYTE_ARRAY_OFFSET + offset, numBytes());

      return UTF8String.fromBytes(data);
    }
  }

  /**
   * Concatenates input strings together into a single string. Returns null if any input is null.
   */
  public static UTF8String concat(UTF8String... inputs) {
    // Compute the total length of the result.
    int totalLength = 0;
    for (int i = 0; i < inputs.length; i++) {
      if (inputs[i] != null) {
        totalLength += inputs[i].numBytes;
      } else {
        return null;
      }
    }

    // Allocate a new byte array, and copy the inputs one by one into it.
    final byte[] result = new byte[totalLength];
    int offset = 0;
    for (int i = 0; i < inputs.length; i++) {
      int len = inputs[i].numBytes;
      copyMemory(
        inputs[i].base, inputs[i].offset,
        result, BYTE_ARRAY_OFFSET + offset,
        len);
      offset += len;
    }
    return fromBytes(result);
  }

  /**
   * Concatenates input strings together into a single string using the separator.
   * A null input is skipped. For example, concat(",", "a", null, "c") would yield "a,c".
   */
  public static UTF8String concatWs(UTF8String separator, UTF8String... inputs) {
    if (separator == null) {
      return null;
    }

    int numInputBytes = 0;  // total number of bytes from the inputs
    int numInputs = 0;      // number of non-null inputs
    for (int i = 0; i < inputs.length; i++) {
      if (inputs[i] != null) {
        numInputBytes += inputs[i].numBytes;
        numInputs++;
      }
    }

    if (numInputs == 0) {
      // Return an empty string if there is no input, or all the inputs are null.
      return EMPTY_UTF8;
    }

    // Allocate a new byte array, and copy the inputs one by one into it.
    // The size of the new array is the size of all inputs, plus the separators.
    final byte[] result = new byte[numInputBytes + (numInputs - 1) * separator.numBytes];
    int offset = 0;

    for (int i = 0, j = 0; i < inputs.length; i++) {
      if (inputs[i] != null) {
        int len = inputs[i].numBytes;
        copyMemory(
          inputs[i].base, inputs[i].offset,
          result, BYTE_ARRAY_OFFSET + offset,
          len);
        offset += len;

        j++;
        // Add separator if this is not the last input.
        if (j < numInputs) {
          copyMemory(
            separator.base, separator.offset,
            result, BYTE_ARRAY_OFFSET + offset,
            separator.numBytes);
          offset += separator.numBytes;
        }
      }
    }
    return fromBytes(result);
  }

  public UTF8String[] split(UTF8String pattern, int limit) {
    String[] splits = toString().split(pattern.toString(), limit);
    UTF8String[] res = new UTF8String[splits.length];
    for (int i = 0; i < res.length; i++) {
      res[i] = fromString(splits[i]);
    }
    return res;
  }

  // TODO: Need to use `Code Point` here instead of Char in case the character longer than 2 bytes
  public UTF8String translate(Map<Character, Character> dict) {
    String srcStr = this.toString();

    StringBuilder sb = new StringBuilder();
    for(int k = 0; k< srcStr.length(); k++) {
      if (null == dict.get(srcStr.charAt(k))) {
        sb.append(srcStr.charAt(k));
      } else if ('\0' != dict.get(srcStr.charAt(k))){
        sb.append(dict.get(srcStr.charAt(k)));
      }
    }
    return fromString(sb.toString());
  }

<<<<<<< HEAD
  private int getDigit(byte b) {
    if (b >= '0' && b <= '9') {
      return b - '0';
    }
    throw new NumberFormatException(toString());
=======
  /**
   * Wrapper over `long` to allow result of parsing long from string to be accessed via reference.
   * This is done solely for better performance and is not expected to be used by end users.
   */
  public static class LongWrapper implements Serializable {
    public transient long value = 0;
  }

  /**
   * Wrapper over `int` to allow result of parsing integer from string to be accessed via reference.
   * This is done solely for better performance and is not expected to be used by end users.
   *
   * {@link LongWrapper} could have been used here but using `int` directly save the extra cost of
   * conversion from `long` to `int`
   */
  public static class IntWrapper implements Serializable {
    public transient int value = 0;
>>>>>>> 86cd3c08
  }

  /**
   * Parses this UTF8String to long.
   *
   * Note that, in this method we accumulate the result in negative format, and convert it to
   * positive format at the end, if this string is not started with '-'. This is because min value
<<<<<<< HEAD
   * is bigger than max value in digits, e.g. Integer.MAX_VALUE is '2147483647' and
   * Integer.MIN_VALUE is '-2147483648'.
   *
   * This code is mostly copied from LazyLong.parseLong in Hive.
   */
  public long toLong() {
    if (numBytes == 0) {
      throw new NumberFormatException("Empty string");
=======
   * is bigger than max value in digits, e.g. Long.MAX_VALUE is '9223372036854775807' and
   * Long.MIN_VALUE is '-9223372036854775808'.
   *
   * This code is mostly copied from LazyLong.parseLong in Hive.
   *
   * @param toLongResult If a valid `long` was parsed from this UTF8String, then its value would
   *                     be set in `toLongResult`
   * @return true if the parsing was successful else false
   */
  public boolean toLong(LongWrapper toLongResult) {
    if (numBytes == 0) {
      return false;
>>>>>>> 86cd3c08
    }

    byte b = getByte(0);
    final boolean negative = b == '-';
    int offset = 0;
    if (negative || b == '+') {
      offset++;
      if (numBytes == 1) {
<<<<<<< HEAD
        throw new NumberFormatException(toString());
=======
        return false;
>>>>>>> 86cd3c08
      }
    }

    final byte separator = '.';
    final int radix = 10;
    final long stopValue = Long.MIN_VALUE / radix;
    long result = 0;

    while (offset < numBytes) {
      b = getByte(offset);
      offset++;
      if (b == separator) {
        // We allow decimals and will return a truncated integral in that case.
        // Therefore we won't throw an exception here (checking the fractional
        // part happens below.)
        break;
      }

<<<<<<< HEAD
      int digit = getDigit(b);
      // We are going to process the new digit and accumulate the result. However, before doing
      // this, if the result is already smaller than the stopValue(Long.MIN_VALUE / radix), then
      // result * 10 will definitely be smaller than minValue, and we can stop and throw exception.
      if (result < stopValue) {
        throw new NumberFormatException(toString());
=======
      int digit;
      if (b >= '0' && b <= '9') {
        digit = b - '0';
      } else {
        return false;
      }

      // We are going to process the new digit and accumulate the result. However, before doing
      // this, if the result is already smaller than the stopValue(Long.MIN_VALUE / radix), then
      // result * 10 will definitely be smaller than minValue, and we can stop.
      if (result < stopValue) {
        return false;
>>>>>>> 86cd3c08
      }

      result = result * radix - digit;
      // Since the previous result is less than or equal to stopValue(Long.MIN_VALUE / radix), we
<<<<<<< HEAD
      // can just use `result > 0` to check overflow. If result overflows, we should stop and throw
      // exception.
      if (result > 0) {
        throw new NumberFormatException(toString());
=======
      // can just use `result > 0` to check overflow. If result overflows, we should stop.
      if (result > 0) {
        return false;
>>>>>>> 86cd3c08
      }
    }

    // This is the case when we've encountered a decimal separator. The fractional
    // part will not change the number, but we will verify that the fractional part
    // is well formed.
    while (offset < numBytes) {
<<<<<<< HEAD
      if (getDigit(getByte(offset)) == -1) {
        throw new NumberFormatException(toString());
=======
      byte currentByte = getByte(offset);
      if (currentByte < '0' || currentByte > '9') {
        return false;
>>>>>>> 86cd3c08
      }
      offset++;
    }

    if (!negative) {
      result = -result;
      if (result < 0) {
<<<<<<< HEAD
        throw new NumberFormatException(toString());
      }
    }

    return result;
=======
        return false;
      }
    }

    toLongResult.value = result;
    return true;
>>>>>>> 86cd3c08
  }

  /**
   * Parses this UTF8String to int.
   *
   * Note that, in this method we accumulate the result in negative format, and convert it to
   * positive format at the end, if this string is not started with '-'. This is because min value
   * is bigger than max value in digits, e.g. Integer.MAX_VALUE is '2147483647' and
   * Integer.MIN_VALUE is '-2147483648'.
   *
   * This code is mostly copied from LazyInt.parseInt in Hive.
   *
   * Note that, this method is almost same as `toLong`, but we leave it duplicated for performance
   * reasons, like Hive does.
<<<<<<< HEAD
   */
  public int toInt() {
    if (numBytes == 0) {
      throw new NumberFormatException("Empty string");
=======
   *
   * @param intWrapper If a valid `int` was parsed from this UTF8String, then its value would
   *                    be set in `intWrapper`
   * @return true if the parsing was successful else false
   */
  public boolean toInt(IntWrapper intWrapper) {
    if (numBytes == 0) {
      return false;
>>>>>>> 86cd3c08
    }

    byte b = getByte(0);
    final boolean negative = b == '-';
    int offset = 0;
    if (negative || b == '+') {
      offset++;
      if (numBytes == 1) {
<<<<<<< HEAD
        throw new NumberFormatException(toString());
=======
        return false;
>>>>>>> 86cd3c08
      }
    }

    final byte separator = '.';
    final int radix = 10;
    final int stopValue = Integer.MIN_VALUE / radix;
    int result = 0;

    while (offset < numBytes) {
      b = getByte(offset);
      offset++;
      if (b == separator) {
        // We allow decimals and will return a truncated integral in that case.
        // Therefore we won't throw an exception here (checking the fractional
        // part happens below.)
        break;
      }

<<<<<<< HEAD
      int digit = getDigit(b);
      // We are going to process the new digit and accumulate the result. However, before doing
      // this, if the result is already smaller than the stopValue(Integer.MIN_VALUE / radix), then
      // result * 10 will definitely be smaller than minValue, and we can stop and throw exception.
      if (result < stopValue) {
        throw new NumberFormatException(toString());
=======
      int digit;
      if (b >= '0' && b <= '9') {
        digit = b - '0';
      } else {
        return false;
      }

      // We are going to process the new digit and accumulate the result. However, before doing
      // this, if the result is already smaller than the stopValue(Integer.MIN_VALUE / radix), then
      // result * 10 will definitely be smaller than minValue, and we can stop
      if (result < stopValue) {
        return false;
>>>>>>> 86cd3c08
      }

      result = result * radix - digit;
      // Since the previous result is less than or equal to stopValue(Integer.MIN_VALUE / radix),
<<<<<<< HEAD
      // we can just use `result > 0` to check overflow. If result overflows, we should stop and
      // throw exception.
      if (result > 0) {
        throw new NumberFormatException(toString());
=======
      // we can just use `result > 0` to check overflow. If result overflows, we should stop
      if (result > 0) {
        return false;
>>>>>>> 86cd3c08
      }
    }

    // This is the case when we've encountered a decimal separator. The fractional
    // part will not change the number, but we will verify that the fractional part
    // is well formed.
    while (offset < numBytes) {
<<<<<<< HEAD
      if (getDigit(getByte(offset)) == -1) {
        throw new NumberFormatException(toString());
=======
      byte currentByte = getByte(offset);
      if (currentByte < '0' || currentByte > '9') {
        return false;
>>>>>>> 86cd3c08
      }
      offset++;
    }

    if (!negative) {
      result = -result;
      if (result < 0) {
<<<<<<< HEAD
        throw new NumberFormatException(toString());
      }
    }

    return result;
  }

  public short toShort() {
    int intValue = toInt();
    short result = (short) intValue;
    if (result != intValue) {
      throw new NumberFormatException(toString());
    }

    return result;
  }

  public byte toByte() {
    int intValue = toInt();
    byte result = (byte) intValue;
    if (result != intValue) {
      throw new NumberFormatException(toString());
    }

    return result;
=======
        return false;
      }
    }
    intWrapper.value = result;
    return true;
  }

  public boolean toShort(IntWrapper intWrapper) {
    if (toInt(intWrapper)) {
      int intValue = intWrapper.value;
      short result = (short) intValue;
      if (result == intValue) {
        return true;
      }
    }
    return false;
  }

  public boolean toByte(IntWrapper intWrapper) {
    if (toInt(intWrapper)) {
      int intValue = intWrapper.value;
      byte result = (byte) intValue;
      if (result == intValue) {
        return true;
      }
    }
    return false;
>>>>>>> 86cd3c08
  }

  @Override
  public String toString() {
    return new String(getBytes(), StandardCharsets.UTF_8);
  }

  @Override
  public UTF8String clone() {
    return fromBytes(getBytes());
  }

  @Override
  public int compareTo(@Nonnull final UTF8String other) {
    int len = Math.min(numBytes, other.numBytes);
    // TODO: compare 8 bytes as unsigned long
    for (int i = 0; i < len; i ++) {
      // In UTF-8, the byte should be unsigned, so we should compare them as unsigned int.
      int res = (getByte(i) & 0xFF) - (other.getByte(i) & 0xFF);
      if (res != 0) {
        return res;
      }
    }
    return numBytes - other.numBytes;
  }

  public int compare(final UTF8String other) {
    return compareTo(other);
  }

  @Override
  public boolean equals(final Object other) {
    if (other instanceof UTF8String) {
      UTF8String o = (UTF8String) other;
      if (numBytes != o.numBytes) {
        return false;
      }
      return ByteArrayMethods.arrayEquals(base, offset, o.base, o.offset, numBytes);
    } else {
      return false;
    }
  }

  /**
   * Levenshtein distance is a metric for measuring the distance of two strings. The distance is
   * defined by the minimum number of single-character edits (i.e. insertions, deletions or
   * substitutions) that are required to change one of the strings into the other.
   */
  public int levenshteinDistance(UTF8String other) {
    // Implementation adopted from org.apache.common.lang3.StringUtils.getLevenshteinDistance

    int n = numChars();
    int m = other.numChars();

    if (n == 0) {
      return m;
    } else if (m == 0) {
      return n;
    }

    UTF8String s, t;

    if (n <= m) {
      s = this;
      t = other;
    } else {
      s = other;
      t = this;
      int swap;
      swap = n;
      n = m;
      m = swap;
    }

    int[] p = new int[n + 1];
    int[] d = new int[n + 1];
    int[] swap;

    int i, i_bytes, j, j_bytes, num_bytes_j, cost;

    for (i = 0; i <= n; i++) {
      p[i] = i;
    }

    for (j = 0, j_bytes = 0; j < m; j_bytes += num_bytes_j, j++) {
      num_bytes_j = numBytesForFirstByte(t.getByte(j_bytes));
      d[0] = j + 1;

      for (i = 0, i_bytes = 0; i < n; i_bytes += numBytesForFirstByte(s.getByte(i_bytes)), i++) {
        if (s.getByte(i_bytes) != t.getByte(j_bytes) ||
              num_bytes_j != numBytesForFirstByte(s.getByte(i_bytes))) {
          cost = 1;
        } else {
          cost = (ByteArrayMethods.arrayEquals(t.base, t.offset + j_bytes, s.base,
              s.offset + i_bytes, num_bytes_j)) ? 0 : 1;
        }
        d[i + 1] = Math.min(Math.min(d[i] + 1, p[i + 1] + 1), p[i] + cost);
      }

      swap = p;
      p = d;
      d = swap;
    }

    return p[n];
  }

  @Override
  public int hashCode() {
    return Murmur3_x86_32.hashUnsafeBytes(base, offset, numBytes, 42);
  }

  /**
   * Soundex mapping table
   */
  private static final byte[] US_ENGLISH_MAPPING = {'0', '1', '2', '3', '0', '1', '2', '7',
    '0', '2', '2', '4', '5', '5', '0', '1', '2', '6', '2', '3', '0', '1', '7', '2', '0', '2'};

  /**
   * Encodes a string into a Soundex value. Soundex is an encoding used to relate similar names,
   * but can also be used as a general purpose scheme to find word with similar phonemes.
   * https://en.wikipedia.org/wiki/Soundex
   */
  public UTF8String soundex() {
    if (numBytes == 0) {
      return EMPTY_UTF8;
    }

    byte b = getByte(0);
    if ('a' <= b && b <= 'z') {
      b -= 32;
    } else if (b < 'A' || 'Z' < b) {
      // first character must be a letter
      return this;
    }
    byte[] sx = {'0', '0', '0', '0'};
    sx[0] = b;
    int sxi = 1;
    int idx = b - 'A';
    byte lastCode = US_ENGLISH_MAPPING[idx];

    for (int i = 1; i < numBytes; i++) {
      b = getByte(i);
      if ('a' <= b && b <= 'z') {
        b -= 32;
      } else if (b < 'A' || 'Z' < b) {
        // not a letter, skip it
        lastCode = '0';
        continue;
      }
      idx = b - 'A';
      byte code = US_ENGLISH_MAPPING[idx];
      if (code == '7') {
        // ignore it
      } else {
        if (code != '0' && code != lastCode) {
          sx[sxi++] = code;
          if (sxi > 3) break;
        }
        lastCode = code;
      }
    }
    return UTF8String.fromBytes(sx);
  }

  public void writeExternal(ObjectOutput out) throws IOException {
    byte[] bytes = getBytes();
    out.writeInt(bytes.length);
    out.write(bytes);
  }

  public void readExternal(ObjectInput in) throws IOException, ClassNotFoundException {
    offset = BYTE_ARRAY_OFFSET;
    numBytes = in.readInt();
    base = new byte[numBytes];
    in.readFully((byte[]) base);
  }

  @Override
  public void write(Kryo kryo, Output out) {
    byte[] bytes = getBytes();
    out.writeInt(bytes.length);
    out.write(bytes);
  }

  @Override
  public void read(Kryo kryo, Input in) {
    this.offset = BYTE_ARRAY_OFFSET;
    this.numBytes = in.readInt();
    this.base = new byte[numBytes];
    in.read((byte[]) base);
  }

}<|MERGE_RESOLUTION|>--- conflicted
+++ resolved
@@ -850,13 +850,6 @@
     return fromString(sb.toString());
   }
 
-<<<<<<< HEAD
-  private int getDigit(byte b) {
-    if (b >= '0' && b <= '9') {
-      return b - '0';
-    }
-    throw new NumberFormatException(toString());
-=======
   /**
    * Wrapper over `long` to allow result of parsing long from string to be accessed via reference.
    * This is done solely for better performance and is not expected to be used by end users.
@@ -874,7 +867,6 @@
    */
   public static class IntWrapper implements Serializable {
     public transient int value = 0;
->>>>>>> 86cd3c08
   }
 
   /**
@@ -882,16 +874,6 @@
    *
    * Note that, in this method we accumulate the result in negative format, and convert it to
    * positive format at the end, if this string is not started with '-'. This is because min value
-<<<<<<< HEAD
-   * is bigger than max value in digits, e.g. Integer.MAX_VALUE is '2147483647' and
-   * Integer.MIN_VALUE is '-2147483648'.
-   *
-   * This code is mostly copied from LazyLong.parseLong in Hive.
-   */
-  public long toLong() {
-    if (numBytes == 0) {
-      throw new NumberFormatException("Empty string");
-=======
    * is bigger than max value in digits, e.g. Long.MAX_VALUE is '9223372036854775807' and
    * Long.MIN_VALUE is '-9223372036854775808'.
    *
@@ -904,7 +886,6 @@
   public boolean toLong(LongWrapper toLongResult) {
     if (numBytes == 0) {
       return false;
->>>>>>> 86cd3c08
     }
 
     byte b = getByte(0);
@@ -913,11 +894,7 @@
     if (negative || b == '+') {
       offset++;
       if (numBytes == 1) {
-<<<<<<< HEAD
-        throw new NumberFormatException(toString());
-=======
         return false;
->>>>>>> 86cd3c08
       }
     }
 
@@ -936,14 +913,6 @@
         break;
       }
 
-<<<<<<< HEAD
-      int digit = getDigit(b);
-      // We are going to process the new digit and accumulate the result. However, before doing
-      // this, if the result is already smaller than the stopValue(Long.MIN_VALUE / radix), then
-      // result * 10 will definitely be smaller than minValue, and we can stop and throw exception.
-      if (result < stopValue) {
-        throw new NumberFormatException(toString());
-=======
       int digit;
       if (b >= '0' && b <= '9') {
         digit = b - '0';
@@ -956,21 +925,13 @@
       // result * 10 will definitely be smaller than minValue, and we can stop.
       if (result < stopValue) {
         return false;
->>>>>>> 86cd3c08
       }
 
       result = result * radix - digit;
       // Since the previous result is less than or equal to stopValue(Long.MIN_VALUE / radix), we
-<<<<<<< HEAD
-      // can just use `result > 0` to check overflow. If result overflows, we should stop and throw
-      // exception.
-      if (result > 0) {
-        throw new NumberFormatException(toString());
-=======
       // can just use `result > 0` to check overflow. If result overflows, we should stop.
       if (result > 0) {
         return false;
->>>>>>> 86cd3c08
       }
     }
 
@@ -978,14 +939,9 @@
     // part will not change the number, but we will verify that the fractional part
     // is well formed.
     while (offset < numBytes) {
-<<<<<<< HEAD
-      if (getDigit(getByte(offset)) == -1) {
-        throw new NumberFormatException(toString());
-=======
       byte currentByte = getByte(offset);
       if (currentByte < '0' || currentByte > '9') {
         return false;
->>>>>>> 86cd3c08
       }
       offset++;
     }
@@ -993,20 +949,12 @@
     if (!negative) {
       result = -result;
       if (result < 0) {
-<<<<<<< HEAD
-        throw new NumberFormatException(toString());
-      }
-    }
-
-    return result;
-=======
         return false;
       }
     }
 
     toLongResult.value = result;
     return true;
->>>>>>> 86cd3c08
   }
 
   /**
@@ -1021,12 +969,6 @@
    *
    * Note that, this method is almost same as `toLong`, but we leave it duplicated for performance
    * reasons, like Hive does.
-<<<<<<< HEAD
-   */
-  public int toInt() {
-    if (numBytes == 0) {
-      throw new NumberFormatException("Empty string");
-=======
    *
    * @param intWrapper If a valid `int` was parsed from this UTF8String, then its value would
    *                    be set in `intWrapper`
@@ -1035,7 +977,6 @@
   public boolean toInt(IntWrapper intWrapper) {
     if (numBytes == 0) {
       return false;
->>>>>>> 86cd3c08
     }
 
     byte b = getByte(0);
@@ -1044,11 +985,7 @@
     if (negative || b == '+') {
       offset++;
       if (numBytes == 1) {
-<<<<<<< HEAD
-        throw new NumberFormatException(toString());
-=======
         return false;
->>>>>>> 86cd3c08
       }
     }
 
@@ -1067,14 +1004,6 @@
         break;
       }
 
-<<<<<<< HEAD
-      int digit = getDigit(b);
-      // We are going to process the new digit and accumulate the result. However, before doing
-      // this, if the result is already smaller than the stopValue(Integer.MIN_VALUE / radix), then
-      // result * 10 will definitely be smaller than minValue, and we can stop and throw exception.
-      if (result < stopValue) {
-        throw new NumberFormatException(toString());
-=======
       int digit;
       if (b >= '0' && b <= '9') {
         digit = b - '0';
@@ -1087,21 +1016,13 @@
       // result * 10 will definitely be smaller than minValue, and we can stop
       if (result < stopValue) {
         return false;
->>>>>>> 86cd3c08
       }
 
       result = result * radix - digit;
       // Since the previous result is less than or equal to stopValue(Integer.MIN_VALUE / radix),
-<<<<<<< HEAD
-      // we can just use `result > 0` to check overflow. If result overflows, we should stop and
-      // throw exception.
-      if (result > 0) {
-        throw new NumberFormatException(toString());
-=======
       // we can just use `result > 0` to check overflow. If result overflows, we should stop
       if (result > 0) {
         return false;
->>>>>>> 86cd3c08
       }
     }
 
@@ -1109,14 +1030,9 @@
     // part will not change the number, but we will verify that the fractional part
     // is well formed.
     while (offset < numBytes) {
-<<<<<<< HEAD
-      if (getDigit(getByte(offset)) == -1) {
-        throw new NumberFormatException(toString());
-=======
       byte currentByte = getByte(offset);
       if (currentByte < '0' || currentByte > '9') {
         return false;
->>>>>>> 86cd3c08
       }
       offset++;
     }
@@ -1124,33 +1040,6 @@
     if (!negative) {
       result = -result;
       if (result < 0) {
-<<<<<<< HEAD
-        throw new NumberFormatException(toString());
-      }
-    }
-
-    return result;
-  }
-
-  public short toShort() {
-    int intValue = toInt();
-    short result = (short) intValue;
-    if (result != intValue) {
-      throw new NumberFormatException(toString());
-    }
-
-    return result;
-  }
-
-  public byte toByte() {
-    int intValue = toInt();
-    byte result = (byte) intValue;
-    if (result != intValue) {
-      throw new NumberFormatException(toString());
-    }
-
-    return result;
-=======
         return false;
       }
     }
@@ -1178,7 +1067,6 @@
       }
     }
     return false;
->>>>>>> 86cd3c08
   }
 
   @Override
