--- conflicted
+++ resolved
@@ -92,14 +92,7 @@
     logger.debug("External shuffle fetch from {}:{} (executor id {})", host, port, execId);
     try {
       RetryingBlockFetcher.BlockFetchStarter blockFetchStarter =
-<<<<<<< HEAD
-        new RetryingBlockFetcher.BlockFetchStarter() {
-          @Override
-          public void createAndStart(String[] blockIds, BlockFetchingListener listener)
-              throws IOException, InterruptedException {
-=======
           (blockIds1, listener1) -> {
->>>>>>> 86cd3c08
             TransportClient client = clientFactory.createClient(host, port);
             new OneForOneBlockFetcher(client, appId, execId,
               blockIds1, listener1, conf, tempShuffleFileManager).start();
