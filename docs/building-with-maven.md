---
layout: global
title: Building Spark with Maven
---

* This will become a table of contents (this text will be scraped).
{:toc}

Building Spark using Maven Requires Maven 3 (the build process is tested with Maven 3.0.4) and Java 1.6 or newer.


## Setting up Maven's Memory Usage ##

You'll need to configure Maven to use more memory than usual by setting `MAVEN_OPTS`. We recommend the following settings:

    export MAVEN_OPTS="-Xmx2g -XX:MaxPermSize=512M -XX:ReservedCodeCacheSize=512m"

If you don't run this, you may see errors like the following:

    [INFO] Compiling 203 Scala sources and 9 Java sources to /Users/me/Development/spark/core/target/scala-{{site.SCALA_VERSION}}/classes...
    [ERROR] PermGen space -> [Help 1]

    [INFO] Compiling 203 Scala sources and 9 Java sources to /Users/me/Development/spark/core/target/scala-{{site.SCALA_VERSION}}/classes...
    [ERROR] Java heap space -> [Help 1]

You can fix this by setting the `MAVEN_OPTS` variable as discussed before.

## Specifying the Hadoop version ##

Because HDFS is not protocol-compatible across versions, if you want to read from HDFS, you'll need to build Spark against the specific HDFS version in your environment. You can do this through the "hadoop.version" property. If unset, Spark will build against Hadoop 1.0.4 by default.

For Apache Hadoop versions 1.x, Cloudera CDH MRv1, and other Hadoop versions without YARN, use:

    # Apache Hadoop 1.2.1
    $ mvn -Dhadoop.version=1.2.1 -DskipTests clean package

    # Cloudera CDH 4.2.0 with MapReduce v1
    $ mvn -Dhadoop.version=2.0.0-mr1-cdh4.2.0 -DskipTests clean package

For Apache Hadoop 2.x, 0.23.x, Cloudera CDH MRv2, and other Hadoop versions with YARN, you should enable the "hadoop2-yarn" profile and set the "yarn.version" property:

    # Apache Hadoop 2.0.5-alpha
    $ mvn -Phadoop2-yarn -Dhadoop.version=2.0.5-alpha -Dyarn.version=2.0.5-alpha -DskipTests clean package

    # Cloudera CDH 4.2.0 with MapReduce v2
    $ mvn -Phadoop2-yarn -Dhadoop.version=2.0.0-cdh4.2.0 -Dyarn.version=2.0.0-chd4.2.0 -DskipTests clean package

Hadoop versions 2.2.x and newer can be built by setting the ```new-yarn``` and the ```yarn.version``` as follows:
 
    # Apache Hadoop 2.2.X and newer
<<<<<<< HEAD
    $ mvn -Pnew-yarn -Dhadoop.version=2.2.0 -Dyarn.version=2.2.0 -DskipTests clean package
=======
    $ mvn -Dyarn.version=2.2.0 -Dhadoop.version=2.2.0 -Pnew-yarn
>>>>>>> 2fd781d3

The build process handles Hadoop 2.2.x as a special case that uses the directory ```new-yarn```, which supports the new YARN API. Furthermore, for this version, the build depends on artifacts published by the spark-project to enable Akka 2.0.5 to work with protobuf 2.5. 

## Spark Tests in Maven ##

Tests are run by default via the [ScalaTest Maven plugin](http://www.scalatest.org/user_guide/using_the_scalatest_maven_plugin). Some of the require Spark to be packaged first, so always run `mvn package` with `-DskipTests` the first time. You can then run the tests with `mvn -Dhadoop.version=... test`.

The ScalaTest plugin also supports running only a specific test suite as follows:

    $ mvn -Dhadoop.version=... -Dsuites=spark.repl.ReplSuite test


## Continuous Compilation ##

We use the scala-maven-plugin which supports incremental and continuous compilation. E.g.

    $ mvn scala:cc

should run continuous compilation (i.e. wait for changes). However, this has not been tested extensively.

## Using With IntelliJ IDEA ##

This setup works fine in IntelliJ IDEA 11.1.4. After opening the project via the pom.xml file in the project root folder, you only need to activate either the hadoop1 or hadoop2 profile in the "Maven Properties" popout. We have not tried Eclipse/Scala IDE with this.

## Building Spark Debian Packages ##

It includes support for building a Debian package containing a 'fat-jar' which includes the repl, the examples and bagel. This can be created by specifying the following profiles:

    $ mvn -Prepl-bin -Pdeb clean package

The debian package can then be found under repl/target. We added the short commit hash to the file name so that we can distinguish individual packages build for SNAPSHOT versions.<|MERGE_RESOLUTION|>--- conflicted
+++ resolved
@@ -48,11 +48,7 @@
 Hadoop versions 2.2.x and newer can be built by setting the ```new-yarn``` and the ```yarn.version``` as follows:
  
     # Apache Hadoop 2.2.X and newer
-<<<<<<< HEAD
-    $ mvn -Pnew-yarn -Dhadoop.version=2.2.0 -Dyarn.version=2.2.0 -DskipTests clean package
-=======
     $ mvn -Dyarn.version=2.2.0 -Dhadoop.version=2.2.0 -Pnew-yarn
->>>>>>> 2fd781d3
 
 The build process handles Hadoop 2.2.x as a special case that uses the directory ```new-yarn```, which supports the new YARN API. Furthermore, for this version, the build depends on artifacts published by the spark-project to enable Akka 2.0.5 to work with protobuf 2.5. 
 
