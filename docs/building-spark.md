---
layout: global
title: Building Spark
redirect_from: "building-with-maven.html"
---

* This will become a table of contents (this text will be scraped).
{:toc}

# Building Apache Spark

## Apache Maven

The Maven-based build is the build of reference for Apache Spark.
<<<<<<< HEAD
Building Spark using Maven requires Maven 3.3.9 or newer and Java 7+.
Note that support for Java 7 is deprecated as of Spark 2.0.0 and may be removed in Spark 2.2.0.
=======
Building Spark using Maven requires Maven 3.3.9 or newer and Java 8+.
Note that support for Java 7 was removed as of Spark 2.2.0.
>>>>>>> 86cd3c08

### Setting up Maven's Memory Usage

You'll need to configure Maven to use more memory than usual by setting `MAVEN_OPTS`:

    export MAVEN_OPTS="-Xmx2g -XX:ReservedCodeCacheSize=512m"

(The `ReservedCodeCacheSize` setting is optional but recommended.)
If you don't add these parameters to `MAVEN_OPTS`, you may see errors and warnings like the following:

    [INFO] Compiling 203 Scala sources and 9 Java sources to /Users/me/Development/spark/core/target/scala-{{site.SCALA_BINARY_VERSION}}/classes...
    [ERROR] Java heap space -> [Help 1]

You can fix these problems by setting the `MAVEN_OPTS` variable as discussed before.

**Note:**

* If using `build/mvn` with no `MAVEN_OPTS` set, the script will automatically add the above options to the `MAVEN_OPTS` environment variable.
* The `test` phase of the Spark build will automatically add these options to `MAVEN_OPTS`, even when not using `build/mvn`.    

### build/mvn

Spark now comes packaged with a self-contained Maven installation to ease building and deployment of Spark from source located under the `build/` directory. This script will automatically download and setup all necessary build requirements ([Maven](https://maven.apache.org/), [Scala](http://www.scala-lang.org/), and [Zinc](https://github.com/typesafehub/zinc)) locally within the `build/` directory itself. It honors any `mvn` binary if present already, however, will pull down its own copy of Scala and Zinc regardless to ensure proper version requirements are met. `build/mvn` execution acts as a pass through to the `mvn` call allowing easy transition from previous build methods. As an example, one can build a version of Spark as follows:

    ./build/mvn -DskipTests clean package

Other build examples can be found below.

## Building a Runnable Distribution

To create a Spark distribution like those distributed by the
[Spark Downloads](http://spark.apache.org/downloads.html) page, and that is laid out so as
to be runnable, use `./dev/make-distribution.sh` in the project root directory. It can be configured
with Maven profile settings and so on like the direct Maven build. Example:

    ./dev/make-distribution.sh --name custom-spark --pip --r --tgz -Psparkr -Phadoop-2.7 -Phive -Phive-thriftserver -Pmesos -Pyarn

This will build Spark distribution along with Python pip and R packages. For more information on usage, run `./dev/make-distribution.sh --help`

## Specifying the Hadoop Version and Enabling YARN

You can specify the exact version of Hadoop to compile against through the `hadoop.version` property. 
If unset, Spark will build against Hadoop 2.6.X by default.

<<<<<<< HEAD
<table class="table">
  <thead>
    <tr><th>Hadoop version</th><th>Profile required</th></tr>
  </thead>
  <tbody>
    <tr><td>2.2.x</td><td>hadoop-2.2</td></tr>
    <tr><td>2.3.x</td><td>hadoop-2.3</td></tr>
    <tr><td>2.4.x</td><td>hadoop-2.4</td></tr>
    <tr><td>2.6.x</td><td>hadoop-2.6</td></tr>
    <tr><td>2.7.x and later 2.x</td><td>hadoop-2.7</td></tr>
  </tbody>
</table>

Note that support for versions of Hadoop before 2.6 are deprecated as of Spark 2.1.0 and may be 
removed in Spark 2.2.0.


You can enable the `yarn` profile and optionally set the `yarn.version` property if it is different from `hadoop.version`. Spark only supports YARN versions 2.2.0 and later.
=======
You can enable the `yarn` profile and optionally set the `yarn.version` property if it is different 
from `hadoop.version`.
>>>>>>> 86cd3c08

Examples:

    # Apache Hadoop 2.6.X
    ./build/mvn -Pyarn -DskipTests clean package

    # Apache Hadoop 2.7.X and later
    ./build/mvn -Pyarn -Phadoop-2.7 -Dhadoop.version=2.7.3 -DskipTests clean package

## Building With Hive and JDBC Support

To enable Hive integration for Spark SQL along with its JDBC server and CLI,
add the `-Phive` and `Phive-thriftserver` profiles to your existing build options.
By default Spark will build with Hive 1.2.1 bindings.

    # With Hive 1.2.1 support
    ./build/mvn -Pyarn -Phive -Phive-thriftserver -DskipTests clean package

## Packaging without Hadoop Dependencies for YARN

The assembly directory produced by `mvn package` will, by default, include all of Spark's
dependencies, including Hadoop and some of its ecosystem projects. On YARN deployments, this
causes multiple versions of these to appear on executor classpaths: the version packaged in
the Spark assembly and the version on each node, included with `yarn.application.classpath`.
The `hadoop-provided` profile builds the assembly without including Hadoop-ecosystem projects,
like ZooKeeper and Hadoop itself.

## Building with Mesos support

    ./build/mvn -Pmesos -DskipTests clean package

## Building for Scala 2.10
To produce a Spark package compiled with Scala 2.10, use the `-Dscala-2.10` property:

    ./dev/change-scala-version.sh 2.10
<<<<<<< HEAD
    ./build/mvn -Pyarn -Phadoop-2.4 -Dscala-2.10 -DskipTests clean package
    
=======
    ./build/mvn -Pyarn -Dscala-2.10 -DskipTests clean package

>>>>>>> 86cd3c08
Note that support for Scala 2.10 is deprecated as of Spark 2.1.0 and may be removed in Spark 2.2.0.

## Building submodules individually

It's possible to build Spark sub-modules using the `mvn -pl` option.

For instance, you can build the Spark Streaming module using:

    ./build/mvn -pl :spark-streaming_2.11 clean install

where `spark-streaming_2.11` is the `artifactId` as defined in `streaming/pom.xml` file.

## Continuous Compilation

We use the scala-maven-plugin which supports incremental and continuous compilation. E.g.

    ./build/mvn scala:cc

should run continuous compilation (i.e. wait for changes). However, this has not been tested
extensively. A couple of gotchas to note:

* it only scans the paths `src/main` and `src/test` (see
[docs](http://scala-tools.org/mvnsites/maven-scala-plugin/usage_cc.html)), so it will only work
from within certain submodules that have that structure.

* you'll typically need to run `mvn install` from the project root for compilation within
specific submodules to work; this is because submodules that depend on other submodules do so via
the `spark-parent` module).

Thus, the full flow for running continuous-compilation of the `core` submodule may look more like:

    $ ./build/mvn install
    $ cd core
    $ ../build/mvn scala:cc

## Building with SBT

Maven is the official build tool recommended for packaging Spark, and is the *build of reference*.
But SBT is supported for day-to-day development since it can provide much faster iterative
compilation. More advanced developers may wish to use SBT.

The SBT build is derived from the Maven POM files, and so the same Maven profiles and variables
can be set to control the SBT build. For example:

    ./build/sbt package

To avoid the overhead of launching sbt each time you need to re-compile, you can launch sbt
in interactive mode by running `build/sbt`, and then run all build commands at the command
<<<<<<< HEAD
prompt. For more recommendations on reducing build time, refer to the
[Useful Developer Tools page](http://spark.apache.org/developer-tools.html).

=======
prompt.

## Speeding up Compilation

Developers who compile Spark frequently may want to speed up compilation; e.g., by using Zinc
(for developers who build with Maven) or by avoiding re-compilation of the assembly JAR (for
developers who build with SBT).  For more information about how to do this, refer to the
[Useful Developer Tools page](http://spark.apache.org/developer-tools.html#reducing-build-times).

>>>>>>> 86cd3c08
## Encrypted Filesystems

When building on an encrypted filesystem (if your home directory is encrypted, for example), then the Spark build might fail with a "Filename too long" error. As a workaround, add the following in the configuration args of the `scala-maven-plugin` in the project `pom.xml`:

    <arg>-Xmax-classfile-name</arg>
    <arg>128</arg>

and in `project/SparkBuild.scala` add:

    scalacOptions in Compile ++= Seq("-Xmax-classfile-name", "128"),

to the `sharedSettings` val. See also [this PR](https://github.com/apache/spark/pull/2883/files) if you are unsure of where to add these lines.

## IntelliJ IDEA or Eclipse

For help in setting up IntelliJ IDEA or Eclipse for Spark development, and troubleshooting, refer to the
[Useful Developer Tools page](http://spark.apache.org/developer-tools.html).


# Running Tests

Tests are run by default via the [ScalaTest Maven plugin](http://www.scalatest.org/user_guide/using_the_scalatest_maven_plugin).
Note that tests should not be run as root or an admin user.

The following is an example of a command to run the tests:

    ./build/mvn test

## Testing with SBT

The following is an example of a command to run the tests:

    ./build/sbt test

## Running Individual Tests

For information about how to run individual tests, refer to the
[Useful Developer Tools page](http://spark.apache.org/developer-tools.html#running-individual-tests).

## PySpark pip installable

If you are building Spark for use in a Python environment and you wish to pip install it, you will first need to build the Spark JARs as described above. Then you can construct an sdist package suitable for setup.py and pip installable package.

    cd python; python setup.py sdist

**Note:** Due to packaging requirements you can not directly pip install from the Python directory, rather you must first build the sdist package as described above.

Alternatively, you can also run make-distribution with the --pip option.

## PySpark pip installable

If you are building Spark for use in a Python environment and you wish to pip install it, you will first need to build the Spark JARs as described above. Then you can construct an sdist package suitable for setup.py and pip installable package.

    cd python; python setup.py sdist

**Note:** Due to packaging requirements you can not directly pip install from the Python directory, rather you must first build the sdist package as described above.

## PySpark Tests with Maven

If you are building PySpark and wish to run the PySpark tests you will need to build Spark with Hive support.

    ./build/mvn -DskipTests clean package -Phive
    ./python/run-tests

The run-tests script also can be limited to a specific Python version or a specific module

    ./python/run-tests --python-executables=python --modules=pyspark-sql

**Note:** You can also run Python tests with an sbt build, provided you build Spark with Hive support.

## Running R Tests

To run the SparkR tests you will need to install the [knitr](https://cran.r-project.org/package=knitr), [rmarkdown](https://cran.r-project.org/package=rmarkdown), [testthat](https://cran.r-project.org/package=testthat), [e1071](https://cran.r-project.org/package=e1071) and [survival](https://cran.r-project.org/package=survival) packages first:

    R -e "install.packages(c('knitr', 'rmarkdown', 'testthat', 'e1071', 'survival'), repos='http://cran.us.r-project.org')"

You can run just the SparkR tests using the command:

    ./R/run-tests.sh

## Running Docker-based Integration Test Suites

In order to run Docker integration tests, you have to install the `docker` engine on your box.
The instructions for installation can be found at [the Docker site](https://docs.docker.com/engine/installation/).
Once installed, the `docker` service needs to be started, if not already running.
On Linux, this can be done by `sudo service docker start`.

    ./build/mvn install -DskipTests
    ./build/mvn test -Pdocker-integration-tests -pl :spark-docker-integration-tests_2.11

or

    ./build/sbt docker-integration-tests/test<|MERGE_RESOLUTION|>--- conflicted
+++ resolved
@@ -12,13 +12,8 @@
 ## Apache Maven
 
 The Maven-based build is the build of reference for Apache Spark.
-<<<<<<< HEAD
-Building Spark using Maven requires Maven 3.3.9 or newer and Java 7+.
-Note that support for Java 7 is deprecated as of Spark 2.0.0 and may be removed in Spark 2.2.0.
-=======
 Building Spark using Maven requires Maven 3.3.9 or newer and Java 8+.
 Note that support for Java 7 was removed as of Spark 2.2.0.
->>>>>>> 86cd3c08
 
 ### Setting up Maven's Memory Usage
 
@@ -63,29 +58,8 @@
 You can specify the exact version of Hadoop to compile against through the `hadoop.version` property. 
 If unset, Spark will build against Hadoop 2.6.X by default.
 
-<<<<<<< HEAD
-<table class="table">
-  <thead>
-    <tr><th>Hadoop version</th><th>Profile required</th></tr>
-  </thead>
-  <tbody>
-    <tr><td>2.2.x</td><td>hadoop-2.2</td></tr>
-    <tr><td>2.3.x</td><td>hadoop-2.3</td></tr>
-    <tr><td>2.4.x</td><td>hadoop-2.4</td></tr>
-    <tr><td>2.6.x</td><td>hadoop-2.6</td></tr>
-    <tr><td>2.7.x and later 2.x</td><td>hadoop-2.7</td></tr>
-  </tbody>
-</table>
-
-Note that support for versions of Hadoop before 2.6 are deprecated as of Spark 2.1.0 and may be 
-removed in Spark 2.2.0.
-
-
-You can enable the `yarn` profile and optionally set the `yarn.version` property if it is different from `hadoop.version`. Spark only supports YARN versions 2.2.0 and later.
-=======
 You can enable the `yarn` profile and optionally set the `yarn.version` property if it is different 
 from `hadoop.version`.
->>>>>>> 86cd3c08
 
 Examples:
 
@@ -121,13 +95,8 @@
 To produce a Spark package compiled with Scala 2.10, use the `-Dscala-2.10` property:
 
     ./dev/change-scala-version.sh 2.10
-<<<<<<< HEAD
-    ./build/mvn -Pyarn -Phadoop-2.4 -Dscala-2.10 -DskipTests clean package
-    
-=======
     ./build/mvn -Pyarn -Dscala-2.10 -DskipTests clean package
 
->>>>>>> 86cd3c08
 Note that support for Scala 2.10 is deprecated as of Spark 2.1.0 and may be removed in Spark 2.2.0.
 
 ## Building submodules individually
@@ -176,11 +145,6 @@
 
 To avoid the overhead of launching sbt each time you need to re-compile, you can launch sbt
 in interactive mode by running `build/sbt`, and then run all build commands at the command
-<<<<<<< HEAD
-prompt. For more recommendations on reducing build time, refer to the
-[Useful Developer Tools page](http://spark.apache.org/developer-tools.html).
-
-=======
 prompt.
 
 ## Speeding up Compilation
@@ -190,7 +154,6 @@
 developers who build with SBT).  For more information about how to do this, refer to the
 [Useful Developer Tools page](http://spark.apache.org/developer-tools.html#reducing-build-times).
 
->>>>>>> 86cd3c08
 ## Encrypted Filesystems
 
 When building on an encrypted filesystem (if your home directory is encrypted, for example), then the Spark build might fail with a "Filename too long" error. As a workaround, add the following in the configuration args of the `scala-maven-plugin` in the project `pom.xml`:
@@ -239,14 +202,6 @@
 **Note:** Due to packaging requirements you can not directly pip install from the Python directory, rather you must first build the sdist package as described above.
 
 Alternatively, you can also run make-distribution with the --pip option.
-
-## PySpark pip installable
-
-If you are building Spark for use in a Python environment and you wish to pip install it, you will first need to build the Spark JARs as described above. Then you can construct an sdist package suitable for setup.py and pip installable package.
-
-    cd python; python setup.py sdist
-
-**Note:** Due to packaging requirements you can not directly pip install from the Python directory, rather you must first build the sdist package as described above.
 
 ## PySpark Tests with Maven
 
