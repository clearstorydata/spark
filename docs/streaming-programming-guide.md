---
layout: global
displayTitle: Spark Streaming Programming Guide
title: Spark Streaming
description: Spark Streaming programming guide and tutorial for Spark SPARK_VERSION_SHORT
---

* This will become a table of contents (this text will be scraped).
{:toc}

# Overview
Spark Streaming is an extension of the core Spark API that enables scalable, high-throughput,
fault-tolerant stream processing of live data streams. Data can be ingested from many sources
like Kafka, Flume, Kinesis, or TCP sockets, and can be processed using complex
algorithms expressed with high-level functions like `map`, `reduce`, `join` and `window`.
Finally, processed data can be pushed out to filesystems, databases,
and live dashboards. In fact, you can apply Spark's
[machine learning](ml-guide.html) and
[graph processing](graphx-programming-guide.html) algorithms on data streams.

<p style="text-align: center;">
  <img
    src="img/streaming-arch.png"
    title="Spark Streaming architecture"
    alt="Spark Streaming"
    width="70%"
  />
</p>

Internally, it works as follows. Spark Streaming receives live input data streams and divides
the data into batches, which are then processed by the Spark engine to generate the final
stream of results in batches.

<p style="text-align: center;">
  <img src="img/streaming-flow.png"
       title="Spark Streaming data flow"
       alt="Spark Streaming"
       width="70%" />
</p>

Spark Streaming provides a high-level abstraction called *discretized stream* or *DStream*,
which represents a continuous stream of data. DStreams can be created either from input data
streams from sources such as Kafka, Flume, and Kinesis, or by applying high-level
operations on other DStreams. Internally, a DStream is represented as a sequence of
[RDDs](api/scala/index.html#org.apache.spark.rdd.RDD).

This guide shows you how to start writing Spark Streaming programs with DStreams. You can
write Spark Streaming programs in Scala, Java or Python (introduced in Spark 1.2),
all of which are presented in this guide.
You will find tabs throughout this guide that let you choose between code snippets of
different languages.

**Note:** There are a few APIs that are either different or not available in Python. Throughout this guide, you will find the tag <span class="badge" style="background-color: grey">Python API</span> highlighting these differences.

***************************************************************************************************

# A Quick Example
Before we go into the details of how to write your own Spark Streaming program,
let's take a quick look at what a simple Spark Streaming program looks like. Let's say we want to
count the number of words in text data received from a data server listening on a TCP
socket. All you need to
do is as follows.

<div class="codetabs">
<div data-lang="scala"  markdown="1" >
First, we import the names of the Spark Streaming classes and some implicit
conversions from StreamingContext into our environment in order to add useful methods to
other classes we need (like DStream). [StreamingContext](api/scala/index.html#org.apache.spark.streaming.StreamingContext) is the
main entry point for all streaming functionality. We create a local StreamingContext with two execution threads,  and a batch interval of 1 second.

{% highlight scala %}
import org.apache.spark._
import org.apache.spark.streaming._
import org.apache.spark.streaming.StreamingContext._ // not necessary since Spark 1.3

// Create a local StreamingContext with two working thread and batch interval of 1 second.
// The master requires 2 cores to prevent from a starvation scenario.

val conf = new SparkConf().setMaster("local[2]").setAppName("NetworkWordCount")
val ssc = new StreamingContext(conf, Seconds(1))
{% endhighlight %}

Using this context, we can create a DStream that represents streaming data from a TCP
source, specified as hostname (e.g. `localhost`) and port (e.g. `9999`).

{% highlight scala %}
// Create a DStream that will connect to hostname:port, like localhost:9999
val lines = ssc.socketTextStream("localhost", 9999)
{% endhighlight %}

This `lines` DStream represents the stream of data that will be received from the data
server. Each record in this DStream is a line of text. Next, we want to split the lines by
space characters into words.

{% highlight scala %}
// Split each line into words
val words = lines.flatMap(_.split(" "))
{% endhighlight %}

`flatMap` is a one-to-many DStream operation that creates a new DStream by
generating multiple new records from each record in the source DStream. In this case,
each line will be split into multiple words and the stream of words is represented as the
`words` DStream.  Next, we want to count these words.

{% highlight scala %}
import org.apache.spark.streaming.StreamingContext._ // not necessary since Spark 1.3
// Count each word in each batch
val pairs = words.map(word => (word, 1))
val wordCounts = pairs.reduceByKey(_ + _)

// Print the first ten elements of each RDD generated in this DStream to the console
wordCounts.print()
{% endhighlight %}

The `words` DStream is further mapped (one-to-one transformation) to a DStream of `(word,
1)` pairs, which is then reduced to get the frequency of words in each batch of data.
Finally, `wordCounts.print()` will print a few of the counts generated every second.

Note that when these lines are executed, Spark Streaming only sets up the computation it
will perform when it is started, and no real processing has started yet. To start the processing
after all the transformations have been setup, we finally call

{% highlight scala %}
ssc.start()             // Start the computation
ssc.awaitTermination()  // Wait for the computation to terminate
{% endhighlight %}

The complete code can be found in the Spark Streaming example
[NetworkWordCount]({{site.SPARK_GITHUB_URL}}/blob/v{{site.SPARK_VERSION_SHORT}}/examples/src/main/scala/org/apache/spark/examples/streaming/NetworkWordCount.scala).
<br>

</div>
<div data-lang="java" markdown="1">

First, we create a
[JavaStreamingContext](api/java/index.html?org/apache/spark/streaming/api/java/JavaStreamingContext.html) object,
which is the main entry point for all streaming
functionality. We create a local StreamingContext with two execution threads, and a batch interval of 1 second.

{% highlight java %}
import org.apache.spark.*;
import org.apache.spark.api.java.function.*;
import org.apache.spark.streaming.*;
import org.apache.spark.streaming.api.java.*;
import scala.Tuple2;

// Create a local StreamingContext with two working thread and batch interval of 1 second
SparkConf conf = new SparkConf().setMaster("local[2]").setAppName("NetworkWordCount");
JavaStreamingContext jssc = new JavaStreamingContext(conf, Durations.seconds(1));
{% endhighlight %}

Using this context, we can create a DStream that represents streaming data from a TCP
source, specified as hostname (e.g. `localhost`) and port (e.g. `9999`).

{% highlight java %}
// Create a DStream that will connect to hostname:port, like localhost:9999
JavaReceiverInputDStream<String> lines = jssc.socketTextStream("localhost", 9999);
{% endhighlight %}

This `lines` DStream represents the stream of data that will be received from the data
server. Each record in this stream is a line of text. Then, we want to split the lines by
space into words.

{% highlight java %}
// Split each line into words
JavaDStream<String> words = lines.flatMap(x -> Arrays.asList(x.split(" ")).iterator());
{% endhighlight %}

`flatMap` is a DStream operation that creates a new DStream by
generating multiple new records from each record in the source DStream. In this case,
each line will be split into multiple words and the stream of words is represented as the
`words` DStream. Note that we defined the transformation using a
[FlatMapFunction](api/scala/index.html#org.apache.spark.api.java.function.FlatMapFunction) object.
As we will discover along the way, there are a number of such convenience classes in the Java API
that help define DStream transformations.

Next, we want to count these words.

{% highlight java %}
// Count each word in each batch
JavaPairDStream<String, Integer> pairs = words.mapToPair(s -> new Tuple2<>(s, 1));
JavaPairDStream<String, Integer> wordCounts = pairs.reduceByKey((i1, i2) -> i1 + i2);

// Print the first ten elements of each RDD generated in this DStream to the console
wordCounts.print();
{% endhighlight %}

The `words` DStream is further mapped (one-to-one transformation) to a DStream of `(word,
1)` pairs, using a [PairFunction](api/scala/index.html#org.apache.spark.api.java.function.PairFunction)
object. Then, it is reduced to get the frequency of words in each batch of data,
using a [Function2](api/scala/index.html#org.apache.spark.api.java.function.Function2) object.
Finally, `wordCounts.print()` will print a few of the counts generated every second.

Note that when these lines are executed, Spark Streaming only sets up the computation it
will perform after it is started, and no real processing has started yet. To start the processing
after all the transformations have been setup, we finally call `start` method.

{% highlight java %}
jssc.start();              // Start the computation
jssc.awaitTermination();   // Wait for the computation to terminate
{% endhighlight %}

The complete code can be found in the Spark Streaming example
[JavaNetworkWordCount]({{site.SPARK_GITHUB_URL}}/blob/v{{site.SPARK_VERSION_SHORT}}/examples/src/main/java/org/apache/spark/examples/streaming/JavaNetworkWordCount.java).
<br>

</div>
<div data-lang="python"  markdown="1" >
First, we import [StreamingContext](api/python/pyspark.streaming.html#pyspark.streaming.StreamingContext), which is the main entry point for all streaming functionality. We create a local StreamingContext with two execution threads, and batch interval of 1 second.

{% highlight python %}
from pyspark import SparkContext
from pyspark.streaming import StreamingContext

# Create a local StreamingContext with two working thread and batch interval of 1 second
sc = SparkContext("local[2]", "NetworkWordCount")
ssc = StreamingContext(sc, 1)
{% endhighlight %}

Using this context, we can create a DStream that represents streaming data from a TCP
source, specified as hostname (e.g. `localhost`) and port (e.g. `9999`).

{% highlight python %}
# Create a DStream that will connect to hostname:port, like localhost:9999
lines = ssc.socketTextStream("localhost", 9999)
{% endhighlight %}

This `lines` DStream represents the stream of data that will be received from the data
server. Each record in this DStream is a line of text. Next, we want to split the lines by
space into words.

{% highlight python %}
# Split each line into words
words = lines.flatMap(lambda line: line.split(" "))
{% endhighlight %}

`flatMap` is a one-to-many DStream operation that creates a new DStream by
generating multiple new records from each record in the source DStream. In this case,
each line will be split into multiple words and the stream of words is represented as the
`words` DStream.  Next, we want to count these words.

{% highlight python %}
# Count each word in each batch
pairs = words.map(lambda word: (word, 1))
wordCounts = pairs.reduceByKey(lambda x, y: x + y)

# Print the first ten elements of each RDD generated in this DStream to the console
wordCounts.pprint()
{% endhighlight %}

The `words` DStream is further mapped (one-to-one transformation) to a DStream of `(word,
1)` pairs, which is then reduced to get the frequency of words in each batch of data.
Finally, `wordCounts.pprint()` will print a few of the counts generated every second.

Note that when these lines are executed, Spark Streaming only sets up the computation it
will perform when it is started, and no real processing has started yet. To start the processing
after all the transformations have been setup, we finally call

{% highlight python %}
ssc.start()             # Start the computation
ssc.awaitTermination()  # Wait for the computation to terminate
{% endhighlight %}

The complete code can be found in the Spark Streaming example
[NetworkWordCount]({{site.SPARK_GITHUB_URL}}/blob/v{{site.SPARK_VERSION_SHORT}}/examples/src/main/python/streaming/network_wordcount.py).
<br>

</div>
</div>

If you have already [downloaded](index.html#downloading) and [built](index.html#building) Spark,
you can run this example as follows. You will first need to run Netcat
(a small utility found in most Unix-like systems) as a data server by using

{% highlight bash %}
$ nc -lk 9999
{% endhighlight %}

Then, in a different terminal, you can start the example by using

<div class="codetabs">
<div data-lang="scala" markdown="1">
{% highlight bash %}
$ ./bin/run-example streaming.NetworkWordCount localhost 9999
{% endhighlight %}
</div>
<div data-lang="java" markdown="1">
{% highlight bash %}
$ ./bin/run-example streaming.JavaNetworkWordCount localhost 9999
{% endhighlight %}
</div>
<div data-lang="python" markdown="1">
{% highlight bash %}
$ ./bin/spark-submit examples/src/main/python/streaming/network_wordcount.py localhost 9999
{% endhighlight %}
</div>
</div>


Then, any lines typed in the terminal running the netcat server will be counted and printed on
screen every second. It will look something like the following.

<table width="100%">
    <td>
{% highlight bash %}
# TERMINAL 1:
# Running Netcat

$ nc -lk 9999

hello world



...
{% endhighlight %}
    </td>
    <td width="2%"></td>
    <td>
<div class="codetabs">

<div data-lang="scala" markdown="1">
{% highlight bash %}
# TERMINAL 2: RUNNING NetworkWordCount

$ ./bin/run-example streaming.NetworkWordCount localhost 9999
...
-------------------------------------------
Time: 1357008430000 ms
-------------------------------------------
(hello,1)
(world,1)
...
{% endhighlight %}
</div>

<div data-lang="java" markdown="1">
{% highlight bash %}
# TERMINAL 2: RUNNING JavaNetworkWordCount

$ ./bin/run-example streaming.JavaNetworkWordCount localhost 9999
...
-------------------------------------------
Time: 1357008430000 ms
-------------------------------------------
(hello,1)
(world,1)
...
{% endhighlight %}
</div>
<div data-lang="python" markdown="1">
{% highlight bash %}
# TERMINAL 2: RUNNING network_wordcount.py

$ ./bin/spark-submit examples/src/main/python/streaming/network_wordcount.py localhost 9999
...
-------------------------------------------
Time: 2014-10-14 15:25:21
-------------------------------------------
(hello,1)
(world,1)
...
{% endhighlight %}
</div>
</div>
    </td>
</table>


***************************************************************************************************
***************************************************************************************************

# Basic Concepts

Next, we move beyond the simple example and elaborate on the basics of Spark Streaming.

## Linking

Similar to Spark, Spark Streaming is available through Maven Central. To write your own Spark Streaming program, you will have to add the following dependency to your SBT or Maven project.

<div class="codetabs">
<div data-lang="Maven" markdown="1">

	<dependency>
        <groupId>org.apache.spark</groupId>
        <artifactId>spark-streaming_{{site.SCALA_BINARY_VERSION}}</artifactId>
        <version>{{site.SPARK_VERSION}}</version>
    </dependency>
</div>
<div data-lang="SBT" markdown="1">

	libraryDependencies += "org.apache.spark" % "spark-streaming_{{site.SCALA_BINARY_VERSION}}" % "{{site.SPARK_VERSION}}"
</div>
</div>

For ingesting data from sources like Kafka, Flume, and Kinesis that are not present in the Spark
Streaming core
 API, you will have to add the corresponding
artifact `spark-streaming-xyz_{{site.SCALA_BINARY_VERSION}}` to the dependencies. For example,
some of the common ones are as follows.

<table class="table">
<tr><th>Source</th><th>Artifact</th></tr>
<tr><td> Kafka </td><td> spark-streaming-kafka-0-8_{{site.SCALA_BINARY_VERSION}} </td></tr>
<tr><td> Flume </td><td> spark-streaming-flume_{{site.SCALA_BINARY_VERSION}} </td></tr>
<tr><td> Kinesis<br/></td><td>spark-streaming-kinesis-asl_{{site.SCALA_BINARY_VERSION}} [Amazon Software License] </td></tr>
<tr><td></td><td></td></tr>
</table>

For an up-to-date list, please refer to the
[Maven repository](http://search.maven.org/#search%7Cga%7C1%7Cg%3A%22org.apache.spark%22%20AND%20v%3A%22{{site.SPARK_VERSION_SHORT}}%22)
for the full list of supported sources and artifacts.

***

## Initializing StreamingContext

To initialize a Spark Streaming program, a **StreamingContext** object has to be created which is the main entry point of all Spark Streaming functionality.

<div class="codetabs">
<div data-lang="scala" markdown="1">

A [StreamingContext](api/scala/index.html#org.apache.spark.streaming.StreamingContext) object can be created from a [SparkConf](api/scala/index.html#org.apache.spark.SparkConf) object.

{% highlight scala %}
import org.apache.spark._
import org.apache.spark.streaming._

val conf = new SparkConf().setAppName(appName).setMaster(master)
val ssc = new StreamingContext(conf, Seconds(1))
{% endhighlight %}

The `appName` parameter is a name for your application to show on the cluster UI.
`master` is a [Spark, Mesos or YARN cluster URL](submitting-applications.html#master-urls),
or a special __"local[\*]"__ string to run in local mode. In practice, when running on a cluster,
you will not want to hardcode `master` in the program,
but rather [launch the application with `spark-submit`](submitting-applications.html) and
receive it there. However, for local testing and unit tests, you can pass "local[\*]" to run Spark Streaming
in-process (detects the number of cores in the local system). Note that this internally creates a [SparkContext](api/scala/index.html#org.apache.spark.SparkContext) (starting point of all Spark functionality) which can be accessed as `ssc.sparkContext`.

The batch interval must be set based on the latency requirements of your application
and available cluster resources. See the [Performance Tuning](#setting-the-right-batch-interval)
section for more details.

A `StreamingContext` object can also be created from an existing `SparkContext` object.

{% highlight scala %}
import org.apache.spark.streaming._

val sc = ...                // existing SparkContext
val ssc = new StreamingContext(sc, Seconds(1))
{% endhighlight %}


</div>
<div data-lang="java" markdown="1">

A [JavaStreamingContext](api/java/index.html?org/apache/spark/streaming/api/java/JavaStreamingContext.html) object can be created from a [SparkConf](api/java/index.html?org/apache/spark/SparkConf.html) object.

{% highlight java %}
import org.apache.spark.*;
import org.apache.spark.streaming.api.java.*;

SparkConf conf = new SparkConf().setAppName(appName).setMaster(master);
JavaStreamingContext ssc = new JavaStreamingContext(conf, new Duration(1000));
{% endhighlight %}

The `appName` parameter is a name for your application to show on the cluster UI.
`master` is a [Spark, Mesos or YARN cluster URL](submitting-applications.html#master-urls),
or a special __"local[\*]"__ string to run in local mode. In practice, when running on a cluster,
you will not want to hardcode `master` in the program,
but rather [launch the application with `spark-submit`](submitting-applications.html) and
receive it there. However, for local testing and unit tests, you can pass "local[*]" to run Spark Streaming
in-process. Note that this internally creates a [JavaSparkContext](api/java/index.html?org/apache/spark/api/java/JavaSparkContext.html) (starting point of all Spark functionality) which can be accessed as `ssc.sparkContext`.

The batch interval must be set based on the latency requirements of your application
and available cluster resources. See the [Performance Tuning](#setting-the-right-batch-interval)
section for more details.

A `JavaStreamingContext` object can also be created from an existing `JavaSparkContext`.

{% highlight java %}
import org.apache.spark.streaming.api.java.*;

JavaSparkContext sc = ...   //existing JavaSparkContext
JavaStreamingContext ssc = new JavaStreamingContext(sc, Durations.seconds(1));
{% endhighlight %}
</div>
<div data-lang="python" markdown="1">

A [StreamingContext](api/python/pyspark.streaming.html#pyspark.streaming.StreamingContext) object can be created from a [SparkContext](api/python/pyspark.html#pyspark.SparkContext) object.

{% highlight python %}
from pyspark import SparkContext
from pyspark.streaming import StreamingContext

sc = SparkContext(master, appName)
ssc = StreamingContext(sc, 1)
{% endhighlight %}

The `appName` parameter is a name for your application to show on the cluster UI.
`master` is a [Spark, Mesos or YARN cluster URL](submitting-applications.html#master-urls),
or a special __"local[\*]"__ string to run in local mode. In practice, when running on a cluster,
you will not want to hardcode `master` in the program,
but rather [launch the application with `spark-submit`](submitting-applications.html) and
receive it there. However, for local testing and unit tests, you can pass "local[\*]" to run Spark Streaming
in-process (detects the number of cores in the local system).

The batch interval must be set based on the latency requirements of your application
and available cluster resources. See the [Performance Tuning](#setting-the-right-batch-interval)
section for more details.
</div>
</div>

After a context is defined, you have to do the following.

1. Define the input sources by creating input DStreams.
1. Define the streaming computations by applying transformation and output operations to DStreams.
1. Start receiving data and processing it using `streamingContext.start()`.
1. Wait for the processing to be stopped (manually or due to any error) using `streamingContext.awaitTermination()`.
1. The processing can be manually stopped using `streamingContext.stop()`.

##### Points to remember:
{:.no_toc}
- Once a context has been started, no new streaming computations can be set up or added to it.
- Once a context has been stopped, it cannot be restarted.
- Only one StreamingContext can be active in a JVM at the same time.
- stop() on StreamingContext also stops the SparkContext. To stop only the StreamingContext, set the optional parameter of `stop()` called `stopSparkContext` to false.
- A SparkContext can be re-used to create multiple StreamingContexts, as long as the previous StreamingContext is stopped (without stopping the SparkContext) before the next StreamingContext is created.

***

## Discretized Streams (DStreams)
**Discretized Stream** or **DStream** is the basic abstraction provided by Spark Streaming.
It represents a continuous stream of data, either the input data stream received from source,
or the processed data stream generated by transforming the input stream. Internally,
a DStream is represented by a continuous series of RDDs, which is Spark's abstraction of an immutable,
distributed dataset (see [Spark Programming Guide](rdd-programming-guide.html#resilient-distributed-datasets-rdds) for more details). Each RDD in a DStream contains data from a certain interval,
as shown in the following figure.

<p style="text-align: center;">
  <img src="img/streaming-dstream.png"
       title="Spark Streaming data flow"
       alt="Spark Streaming"
       width="70%" />
</p>

Any operation applied on a DStream translates to operations on the underlying RDDs. For example,
in the [earlier example](#a-quick-example) of converting a stream of lines to words,
the `flatMap` operation is applied on each RDD in the `lines` DStream to generate the RDDs of the
 `words` DStream. This is shown in the following figure.

<p style="text-align: center;">
  <img src="img/streaming-dstream-ops.png"
       title="Spark Streaming data flow"
       alt="Spark Streaming"
       width="70%" />
</p>


These underlying RDD transformations are computed by the Spark engine. The DStream operations
hide most of these details and provide the developer with a higher-level API for convenience.
These operations are discussed in detail in later sections.

***

## Input DStreams and Receivers
Input DStreams are DStreams representing the stream of input data received from streaming
sources. In the [quick example](#a-quick-example), `lines` was an input DStream as it represented
the stream of data received from the netcat server. Every input DStream
(except file stream, discussed later in this section) is associated with a **Receiver**
([Scala doc](api/scala/index.html#org.apache.spark.streaming.receiver.Receiver),
[Java doc](api/java/org/apache/spark/streaming/receiver/Receiver.html)) object which receives the
data from a source and stores it in Spark's memory for processing.

Spark Streaming provides two categories of built-in streaming sources.

- *Basic sources*: Sources directly available in the StreamingContext API.
  Examples: file systems, and socket connections.
- *Advanced sources*: Sources like Kafka, Flume, Kinesis, etc. are available through
  extra utility classes. These require linking against extra dependencies as discussed in the
  [linking](#linking) section.

We are going to discuss some of the sources present in each category later in this section.

Note that, if you want to receive multiple streams of data in parallel in your streaming
application, you can create multiple input DStreams (discussed
further in the [Performance Tuning](#level-of-parallelism-in-data-receiving) section). This will
create multiple receivers which will simultaneously receive multiple data streams. But note that a
Spark worker/executor is a long-running task, hence it occupies one of the cores allocated to the
Spark Streaming application. Therefore, it is important to remember that a Spark Streaming application
needs to be allocated enough cores (or threads, if running locally) to process the received data,
as well as to run the receiver(s).

##### Points to remember
{:.no_toc}

- When running a Spark Streaming program locally, do not use "local" or "local[1]" as the master URL.
  Either of these means that only one thread will be used for running tasks locally. If you are using
  an input DStream based on a receiver (e.g. sockets, Kafka, Flume, etc.), then the single thread will
  be used to run the receiver, leaving no thread for processing the received data. Hence, when
  running locally, always use "local[*n*]" as the master URL, where *n* > number of receivers to run
  (see [Spark Properties](configuration.html#spark-properties) for information on how to set
  the master).

- Extending the logic to running on a cluster, the number of cores allocated to the Spark Streaming
  application must be more than the number of receivers. Otherwise the system will receive data, but
  not be able to process it.

### Basic Sources
{:.no_toc}

We have already taken a look at the `ssc.socketTextStream(...)` in the [quick example](#a-quick-example)
which creates a DStream from text
data received over a TCP socket connection. Besides sockets, the StreamingContext API provides
methods for creating DStreams from files as input sources.

- **File Streams:** For reading data from files on any file system compatible with the HDFS API (that is, HDFS, S3, NFS, etc.), a DStream can be created as:

    <div class="codetabs">
    <div data-lang="scala" markdown="1">
        streamingContext.fileStream[KeyClass, ValueClass, InputFormatClass](dataDirectory)
    </div>
    <div data-lang="java" markdown="1">
		streamingContext.fileStream<KeyClass, ValueClass, InputFormatClass>(dataDirectory);
    </div>
    <div data-lang="python" markdown="1">
		streamingContext.textFileStream(dataDirectory)
    </div>
    </div>

	Spark Streaming will monitor the directory `dataDirectory` and process any files created in that directory (files written in nested directories not supported). Note that

     + The files must have the same data format.
     + The files must be created in the `dataDirectory` by atomically *moving* or *renaming* them into
     the data directory.
     + Once moved, the files must not be changed. So if the files are being continuously appended, the new data will not be read.

	For simple text files, there is an easier method `streamingContext.textFileStream(dataDirectory)`. And file streams do not require running a receiver, hence does not require allocating cores.

	<span class="badge" style="background-color: grey">Python API</span> `fileStream` is not available in the Python API, only	`textFileStream` is	available.

- **Streams based on Custom Receivers:** DStreams can be created with data streams received through custom receivers. See the [Custom Receiver
  Guide](streaming-custom-receivers.html) for more details.

- **Queue of RDDs as a Stream:** For testing a Spark Streaming application with test data, one can also create a DStream based on a queue of RDDs, using `streamingContext.queueStream(queueOfRDDs)`. Each RDD pushed into the queue will be treated as a batch of data in the DStream, and processed like a stream.

For more details on streams from sockets and files, see the API documentations of the relevant functions in
[StreamingContext](api/scala/index.html#org.apache.spark.streaming.StreamingContext) for
Scala, [JavaStreamingContext](api/java/index.html?org/apache/spark/streaming/api/java/JavaStreamingContext.html)
for Java, and [StreamingContext](api/python/pyspark.streaming.html#pyspark.streaming.StreamingContext) for Python.

### Advanced Sources
{:.no_toc}

<span class="badge" style="background-color: grey">Python API</span> As of Spark {{site.SPARK_VERSION_SHORT}},
out of these sources, Kafka, Kinesis and Flume are available in the Python API.

This category of sources require interfacing with external non-Spark libraries, some of them with
complex dependencies (e.g., Kafka and Flume). Hence, to minimize issues related to version conflicts
of dependencies, the functionality to create DStreams from these sources has been moved to separate
libraries that can be [linked](#linking) to explicitly when necessary.

Note that these advanced sources are not available in the Spark shell, hence applications based on
these advanced sources cannot be tested in the shell. If you really want to use them in the Spark
shell you will have to download the corresponding Maven artifact's JAR along with its dependencies
and add it to the classpath.

Some of these advanced sources are as follows.

- **Kafka:** Spark Streaming {{site.SPARK_VERSION_SHORT}} is compatible with Kafka broker versions 0.8.2.1 or higher. See the [Kafka Integration Guide](streaming-kafka-integration.html) for more details.

- **Flume:** Spark Streaming {{site.SPARK_VERSION_SHORT}} is compatible with Flume 1.6.0. See the [Flume Integration Guide](streaming-flume-integration.html) for more details.

- **Kinesis:** Spark Streaming {{site.SPARK_VERSION_SHORT}} is compatible with Kinesis Client Library 1.2.1. See the [Kinesis Integration Guide](streaming-kinesis-integration.html) for more details.

### Custom Sources
{:.no_toc}

<span class="badge" style="background-color: grey">Python API</span> This is not yet supported in Python.

Input DStreams can also be created out of custom data sources. All you have to do is implement a
user-defined **receiver** (see next section to understand what that is) that can receive data from
the custom sources and push it into Spark. See the [Custom Receiver
Guide](streaming-custom-receivers.html) for details.

### Receiver Reliability
{:.no_toc}

There can be two kinds of data sources based on their *reliability*. Sources
(like Kafka and Flume) allow the transferred data to be acknowledged. If the system receiving
data from these *reliable* sources acknowledges the received data correctly, it can be ensured
that no data will be lost due to any kind of failure. This leads to two kinds of receivers:

1. *Reliable Receiver* - A *reliable receiver* correctly sends acknowledgment to a reliable
  source when the data has been received and stored in Spark with replication.
1. *Unreliable Receiver* - An *unreliable receiver* does *not* send acknowledgment to a source. This can be used for sources that do not support acknowledgment, or even for reliable sources when one does not want or need to go into the complexity of acknowledgment.

The details of how to write a reliable receiver are discussed in the
[Custom Receiver Guide](streaming-custom-receivers.html).

***

## Transformations on DStreams
Similar to that of RDDs, transformations allow the data from the input DStream to be modified.
DStreams support many of the transformations available on normal Spark RDD's.
Some of the common ones are as follows.

<table class="table">
<tr><th style="width:25%">Transformation</th><th>Meaning</th></tr>
<tr>
  <td> <b>map</b>(<i>func</i>) </td>
  <td> Return a new DStream by passing each element of the source DStream through a
  function <i>func</i>. </td>
</tr>
<tr>
  <td> <b>flatMap</b>(<i>func</i>) </td>
  <td> Similar to map, but each input item can be mapped to 0 or more output items. </td>
</tr>
<tr>
  <td> <b>filter</b>(<i>func</i>) </td>
  <td> Return a new DStream by selecting only the records of the source DStream on which
  <i>func</i> returns true. </td>
</tr>
<tr>
  <td> <b>repartition</b>(<i>numPartitions</i>) </td>
  <td> Changes the level of parallelism in this DStream by creating more or fewer partitions. </td>
</tr>
<tr>
  <td> <b>union</b>(<i>otherStream</i>) </td>
  <td> Return a new DStream that contains the union of the elements in the source DStream and
  <i>otherDStream</i>. </td>
</tr>
<tr>
  <td> <b>count</b>() </td>
  <td> Return a new DStream of single-element RDDs by counting the number of elements in each RDD
   of the source DStream. </td>
</tr>
<tr>
  <td> <b>reduce</b>(<i>func</i>) </td>
  <td> Return a new DStream of single-element RDDs by aggregating the elements in each RDD of the
  source DStream using a function <i>func</i> (which takes two arguments and returns one).
  The function should be associative and commutative so that it can be computed in parallel. </td>
</tr>
<tr>
  <td> <b>countByValue</b>() </td>
  <td> When called on a DStream of elements of type K, return a new DStream of (K, Long) pairs
  where the value of each key is its frequency in each RDD of the source DStream.  </td>
</tr>
<tr>
  <td> <b>reduceByKey</b>(<i>func</i>, [<i>numTasks</i>]) </td>
  <td> When called on a DStream of (K, V) pairs, return a new DStream of (K, V) pairs where the
  values for each key are aggregated using the given reduce function. <b>Note:</b> By default,
  this uses Spark's default number of parallel tasks (2 for local mode, and in cluster mode the number
  is determined by the config property <code>spark.default.parallelism</code>) to do the grouping.
  You can pass an optional <code>numTasks</code> argument to set a different number of tasks.</td>
</tr>
<tr>
  <td> <b>join</b>(<i>otherStream</i>, [<i>numTasks</i>]) </td>
  <td> When called on two DStreams of (K, V) and (K, W) pairs, return a new DStream of (K, (V, W))
  pairs with all pairs of elements for each key. </td>
</tr>
<tr>
  <td> <b>cogroup</b>(<i>otherStream</i>, [<i>numTasks</i>]) </td>
  <td> When called on a DStream of (K, V) and (K, W) pairs, return a new DStream of
  (K, Seq[V], Seq[W]) tuples.</td>
</tr>
<tr>
  <td> <b>transform</b>(<i>func</i>) </td>
  <td> Return a new DStream by applying a RDD-to-RDD function to every RDD of the source DStream.
  This can be used to do arbitrary RDD operations on the DStream. </td>
</tr>
<tr>
  <td> <b>updateStateByKey</b>(<i>func</i>) </td>
  <td> Return a new "state" DStream where the state for each key is updated by applying the
  given function on the previous state of the key and the new values for the key. This can be
  used to maintain arbitrary state data for each key.</td>
</tr>
<tr><td></td><td></td></tr>
</table>

A few of these transformations are worth discussing in more detail.

#### UpdateStateByKey Operation
{:.no_toc}
The `updateStateByKey` operation allows you to maintain arbitrary state while continuously updating
it with new information. To use this, you will have to do two steps.

1. Define the state - The state can be an arbitrary data type.
1. Define the state update function - Specify with a function how to update the state using the
previous state and the new values from an input stream.

In every batch, Spark will apply the state  update function for all existing keys, regardless of whether they have new data in a batch or not. If the update function returns `None` then the key-value pair will be eliminated.

Let's illustrate this with an example. Say you want to maintain a running count of each word
seen in a text data stream. Here, the running count is the state and it is an integer. We
define the update function as:

<div class="codetabs">
<div data-lang="scala" markdown="1">

{% highlight scala %}
def updateFunction(newValues: Seq[Int], runningCount: Option[Int]): Option[Int] = {
    val newCount = ...  // add the new values with the previous running count to get the new count
    Some(newCount)
}
{% endhighlight %}

This is applied on a DStream containing words (say, the `pairs` DStream containing `(word,
1)` pairs in the [earlier example](#a-quick-example)).

{% highlight scala %}
val runningCounts = pairs.updateStateByKey[Int](updateFunction _)
{% endhighlight %}

The update function will be called for each word, with `newValues` having a sequence of 1's (from
the `(word, 1)` pairs) and the `runningCount` having the previous count.

</div>
<div data-lang="java" markdown="1">

{% highlight java %}
Function2<List<Integer>, Optional<Integer>, Optional<Integer>> updateFunction =
  (values, state) -> {
    Integer newSum = ...  // add the new values with the previous running count to get the new count
    return Optional.of(newSum);
  };
{% endhighlight %}

This is applied on a DStream containing words (say, the `pairs` DStream containing `(word,
1)` pairs in the [quick example](#a-quick-example)).

{% highlight java %}
JavaPairDStream<String, Integer> runningCounts = pairs.updateStateByKey(updateFunction);
{% endhighlight %}

The update function will be called for each word, with `newValues` having a sequence of 1's (from
the `(word, 1)` pairs) and the `runningCount` having the previous count. For the complete
Java code, take a look at the example
[JavaStatefulNetworkWordCount.java]({{site.SPARK_GITHUB_URL}}/blob/v{{site.SPARK_VERSION_SHORT}}/examples/src/main/java/org/apache/spark/examples/streaming
/JavaStatefulNetworkWordCount.java).

</div>
<div data-lang="python" markdown="1">

{% highlight python %}
def updateFunction(newValues, runningCount):
    if runningCount is None:
        runningCount = 0
    return sum(newValues, runningCount)  # add the new values with the previous running count to get the new count
{% endhighlight %}

This is applied on a DStream containing words (say, the `pairs` DStream containing `(word,
1)` pairs in the [earlier example](#a-quick-example)).

{% highlight python %}
runningCounts = pairs.updateStateByKey(updateFunction)
{% endhighlight %}

The update function will be called for each word, with `newValues` having a sequence of 1's (from
the `(word, 1)` pairs) and the `runningCount` having the previous count. For the complete
Python code, take a look at the example
[stateful_network_wordcount.py]({{site.SPARK_GITHUB_URL}}/blob/v{{site.SPARK_VERSION_SHORT}}/examples/src/main/python/streaming/stateful_network_wordcount.py).

</div>
</div>

Note that using `updateStateByKey` requires the checkpoint directory to be configured, which is
discussed in detail in the [checkpointing](#checkpointing) section.


#### Transform Operation
{:.no_toc}
The `transform` operation (along with its variations like `transformWith`) allows
arbitrary RDD-to-RDD functions to be applied on a DStream. It can be used to apply any RDD
operation that is not exposed in the DStream API.
For example, the functionality of joining every batch in a data stream
with another dataset is not directly exposed in the DStream API. However,
you can easily use `transform` to do this. This enables very powerful possibilities. For example,
one can do real-time data cleaning by joining the input data stream with precomputed
spam information (maybe generated with Spark as well) and then filtering based on it.

<div class="codetabs">
<div data-lang="scala" markdown="1">

{% highlight scala %}
val spamInfoRDD = ssc.sparkContext.newAPIHadoopRDD(...) // RDD containing spam information

val cleanedDStream = wordCounts.transform { rdd =>
  rdd.join(spamInfoRDD).filter(...) // join data stream with spam information to do data cleaning
  ...
}
{% endhighlight %}

</div>
<div data-lang="java" markdown="1">

{% highlight java %}
import org.apache.spark.streaming.api.java.*;
// RDD containing spam information
JavaPairRDD<String, Double> spamInfoRDD = jssc.sparkContext().newAPIHadoopRDD(...);

JavaPairDStream<String, Integer> cleanedDStream = wordCounts.transform(rdd -> {
  rdd.join(spamInfoRDD).filter(...); // join data stream with spam information to do data cleaning
  ...
});
{% endhighlight %}

</div>
<div data-lang="python" markdown="1">

{% highlight python %}
spamInfoRDD = sc.pickleFile(...)  # RDD containing spam information

# join data stream with spam information to do data cleaning
cleanedDStream = wordCounts.transform(lambda rdd: rdd.join(spamInfoRDD).filter(...))
{% endhighlight %}
</div>
</div>

Note that the supplied function gets called in every batch interval. This allows you to do
time-varying RDD operations, that is, RDD operations, number of partitions, broadcast variables,
etc. can be changed between batches.

#### Window Operations
{:.no_toc}
Spark Streaming also provides *windowed computations*, which allow you to apply
transformations over a sliding window of data. The following figure illustrates this sliding
window.

<p style="text-align: center;">
  <img src="img/streaming-dstream-window.png"
       title="Spark Streaming data flow"
       alt="Spark Streaming"
       width="60%" />
</p>

As shown in the figure, every time the window *slides* over a source DStream,
the source RDDs that fall within the window are combined and operated upon to produce the
RDDs of the windowed DStream. In this specific case, the operation is applied over the last 3 time
units of data, and slides by 2 time units. This shows that any window operation needs to
specify two parameters.

 * <i>window length</i> - The duration of the window (3 in the figure).
 * <i>sliding interval</i> - The interval at which the window operation is performed (2 in
 the figure).

These two parameters must be multiples of the batch interval of the source DStream (1 in the
figure).

Let's illustrate the window operations with an example. Say, you want to extend the
[earlier example](#a-quick-example) by generating word counts over the last 30 seconds of data,
every 10 seconds. To do this, we have to apply the `reduceByKey` operation on the `pairs` DStream of
`(word, 1)` pairs over the last 30 seconds of data. This is done using the
operation `reduceByKeyAndWindow`.

<div class="codetabs">
<div data-lang="scala" markdown="1">

{% highlight scala %}
// Reduce last 30 seconds of data, every 10 seconds
val windowedWordCounts = pairs.reduceByKeyAndWindow((a:Int,b:Int) => (a + b), Seconds(30), Seconds(10))
{% endhighlight %}

</div>
<div data-lang="java" markdown="1">

{% highlight java %}
// Reduce last 30 seconds of data, every 10 seconds
JavaPairDStream<String, Integer> windowedWordCounts = pairs.reduceByKeyAndWindow((i1, i2) -> i1 + i2, Durations.seconds(30), Durations.seconds(10));
{% endhighlight %}

</div>
<div data-lang="python" markdown="1">

{% highlight python %}
# Reduce last 30 seconds of data, every 10 seconds
windowedWordCounts = pairs.reduceByKeyAndWindow(lambda x, y: x + y, lambda x, y: x - y, 30, 10)
{% endhighlight %}

</div>
</div>

Some of the common window operations are as follows. All of these operations take the
said two parameters - <i>windowLength</i> and <i>slideInterval</i>.

<table class="table">
<tr><th style="width:25%">Transformation</th><th>Meaning</th></tr>
<tr>
  <td> <b>window</b>(<i>windowLength</i>, <i>slideInterval</i>) </td>
  <td> Return a new DStream which is computed based on windowed batches of the source DStream.
  </td>
</tr>
<tr>
  <td> <b>countByWindow</b>(<i>windowLength</i>, <i>slideInterval</i>) </td>
  <td> Return a sliding window count of elements in the stream.
  </td>
</tr>
<tr>
  <td> <b>reduceByWindow</b>(<i>func</i>, <i>windowLength</i>, <i>slideInterval</i>) </td>
  <td> Return a new single-element stream, created by aggregating elements in the stream over a
  sliding interval using <i>func</i>. The function should be associative and commutative so that it can be computed
  correctly in parallel.
  </td>
</tr>
<tr>
  <td> <b>reduceByKeyAndWindow</b>(<i>func</i>, <i>windowLength</i>, <i>slideInterval</i>,
  [<i>numTasks</i>]) </td>
  <td> When called on a DStream of (K, V) pairs, returns a new DStream of (K, V)
  pairs where the values for each key are aggregated using the given reduce function <i>func</i>
  over batches in a sliding window. <b>Note:</b> By default, this uses Spark's default number of
  parallel tasks (2 for local mode, and in cluster mode the number is determined by the config
  property <code>spark.default.parallelism</code>) to do the grouping. You can pass an optional
  <code>numTasks</code> argument to set a different number of tasks.
  </td>
</tr>
<tr>
  <td> <b>reduceByKeyAndWindow</b>(<i>func</i>, <i>invFunc</i>, <i>windowLength</i>,
  <i>slideInterval</i>, [<i>numTasks</i>]) </td>
  <td markdown="1"> A more efficient version of the above <code>reduceByKeyAndWindow()</code> where the reduce
  value of each window is calculated incrementally using the reduce values of the previous window.
  This is done by reducing the new data that enters the sliding window, and "inverse reducing" the
  old data that leaves the window. An example would be that of "adding" and "subtracting" counts
  of keys as the window slides. However, it is applicable only to "invertible reduce functions",
  that is, those reduce functions which have a corresponding "inverse reduce" function (taken as
  parameter <i>invFunc</i>). Like in <code>reduceByKeyAndWindow</code>, the number of reduce tasks
  is configurable through an optional argument. Note that [checkpointing](#checkpointing) must be
  enabled for using this operation.
</td>
</tr>
<tr>
  <td> <b>countByValueAndWindow</b>(<i>windowLength</i>,
  <i>slideInterval</i>, [<i>numTasks</i>]) </td>
  <td> When called on a DStream of (K, V) pairs, returns a new DStream of (K, Long) pairs where the
  value of each key is its frequency within a sliding window. Like in
  <code>reduceByKeyAndWindow</code>, the number of reduce tasks is configurable through an
  optional argument.
</td>
</tr>
<tr><td></td><td></td></tr>
</table>

#### Join Operations
{:.no_toc}
Finally, its worth highlighting how easily you can perform different kinds of joins in Spark Streaming.


##### Stream-stream joins
{:.no_toc}
Streams can be very easily joined with other streams.

<div class="codetabs">
<div data-lang="scala" markdown="1">
{% highlight scala %}
val stream1: DStream[String, String] = ...
val stream2: DStream[String, String] = ...
val joinedStream = stream1.join(stream2)
{% endhighlight %}
</div>
<div data-lang="java" markdown="1">
{% highlight java %}
JavaPairDStream<String, String> stream1 = ...
JavaPairDStream<String, String> stream2 = ...
JavaPairDStream<String, Tuple2<String, String>> joinedStream = stream1.join(stream2);
{% endhighlight %}
</div>
<div data-lang="python" markdown="1">
{% highlight python %}
stream1 = ...
stream2 = ...
joinedStream = stream1.join(stream2)
{% endhighlight %}
</div>
</div>
Here, in each batch interval, the RDD generated by `stream1` will be joined with the RDD generated by `stream2`. You can also do `leftOuterJoin`, `rightOuterJoin`, `fullOuterJoin`. Furthermore, it is often very useful to do joins over windows of the streams. That is pretty easy as well. 

<div class="codetabs">
<div data-lang="scala" markdown="1">
{% highlight scala %}
val windowedStream1 = stream1.window(Seconds(20))
val windowedStream2 = stream2.window(Minutes(1))
val joinedStream = windowedStream1.join(windowedStream2)
{% endhighlight %}
</div>
<div data-lang="java" markdown="1">
{% highlight java %}
JavaPairDStream<String, String> windowedStream1 = stream1.window(Durations.seconds(20));
JavaPairDStream<String, String> windowedStream2 = stream2.window(Durations.minutes(1));
JavaPairDStream<String, Tuple2<String, String>> joinedStream = windowedStream1.join(windowedStream2);
{% endhighlight %}
</div>
<div data-lang="python" markdown="1">
{% highlight python %}
windowedStream1 = stream1.window(20)
windowedStream2 = stream2.window(60)
joinedStream = windowedStream1.join(windowedStream2)
{% endhighlight %}
</div>
</div>

##### Stream-dataset joins
{:.no_toc}
This has already been shown earlier while explain `DStream.transform` operation. Here is yet another example of joining a windowed stream with a dataset.

<div class="codetabs">
<div data-lang="scala" markdown="1">
{% highlight scala %}
val dataset: RDD[String, String] = ...
val windowedStream = stream.window(Seconds(20))...
val joinedStream = windowedStream.transform { rdd => rdd.join(dataset) }
{% endhighlight %}
</div>
<div data-lang="java" markdown="1">
{% highlight java %}
JavaPairRDD<String, String> dataset = ...
JavaPairDStream<String, String> windowedStream = stream.window(Durations.seconds(20));
JavaPairDStream<String, String> joinedStream = windowedStream.transform(rdd -> rdd.join(dataset));
{% endhighlight %}
</div>
<div data-lang="python" markdown="1">
{% highlight python %}
dataset = ... # some RDD
windowedStream = stream.window(20)
joinedStream = windowedStream.transform(lambda rdd: rdd.join(dataset))
{% endhighlight %}
</div>
</div>

In fact, you can also dynamically change the dataset you want to join against. The function provided to `transform` is evaluated every batch interval and therefore will use the current dataset that `dataset` reference points to.

The complete list of DStream transformations is available in the API documentation. For the Scala API,
see [DStream](api/scala/index.html#org.apache.spark.streaming.dstream.DStream)
and [PairDStreamFunctions](api/scala/index.html#org.apache.spark.streaming.dstream.PairDStreamFunctions).
For the Java API, see [JavaDStream](api/java/index.html?org/apache/spark/streaming/api/java/JavaDStream.html)
and [JavaPairDStream](api/java/index.html?org/apache/spark/streaming/api/java/JavaPairDStream.html).
For the Python API, see [DStream](api/python/pyspark.streaming.html#pyspark.streaming.DStream).

***

## Output Operations on DStreams
Output operations allow DStream's data to be pushed out to external systems like a database or a file systems.
Since the output operations actually allow the transformed data to be consumed by external systems,
they trigger the actual execution of all the DStream transformations (similar to actions for RDDs).
Currently, the following output operations are defined:

<table class="table">
<tr><th style="width:30%">Output Operation</th><th>Meaning</th></tr>
<tr>
  <td> <b>print</b>()</td>
  <td> Prints the first ten elements of every batch of data in a DStream on the driver node running
  the streaming application. This is useful for development and debugging.
  <br/>
  <span class="badge" style="background-color: grey">Python API</span> This is called
  <b>pprint()</b> in the Python API.
  </td>
</tr>
<tr>
  <td> <b>saveAsTextFiles</b>(<i>prefix</i>, [<i>suffix</i>]) </td>
  <td> Save this DStream's contents as text files. The file name at each batch interval is
  generated based on <i>prefix</i> and <i>suffix</i>: <i>"prefix-TIME_IN_MS[.suffix]"</i>. </td>
</tr>
<tr>
  <td> <b>saveAsObjectFiles</b>(<i>prefix</i>, [<i>suffix</i>]) </td>
  <td> Save this DStream's contents as <code>SequenceFiles</code> of serialized Java objects. The file
  name at each batch interval is generated based on <i>prefix</i> and
  <i>suffix</i>: <i>"prefix-TIME_IN_MS[.suffix]"</i>.
  <br/>
  <span class="badge" style="background-color: grey">Python API</span> This is not available in
  the Python API.
  </td>
</tr>
<tr>
  <td> <b>saveAsHadoopFiles</b>(<i>prefix</i>, [<i>suffix</i>]) </td>
  <td> Save this DStream's contents as Hadoop files. The file name at each batch interval is
  generated based on <i>prefix</i> and <i>suffix</i>: <i>"prefix-TIME_IN_MS[.suffix]"</i>.
  <br>
  <span class="badge" style="background-color: grey">Python API</span> This is not available in
  the Python API.
  </td>
</tr>
<tr>
  <td> <b>foreachRDD</b>(<i>func</i>) </td>
  <td> The most generic output operator that applies a function, <i>func</i>, to each RDD generated from
  the stream. This function should push the data in each RDD to an external system, such as saving the RDD to
  files, or writing it over the network to a database. Note that the function <i>func</i> is executed
  in the driver process running the streaming application, and will usually have RDD actions in it
  that will force the computation of the streaming RDDs.</td>
</tr>
<tr><td></td><td></td></tr>
</table>

### Design Patterns for using foreachRDD
{:.no_toc}
`dstream.foreachRDD` is a powerful primitive that allows data to be sent out to external systems.
However, it is important to understand how to use this primitive correctly and efficiently.
Some of the common mistakes to avoid are as follows.

Often writing data to external system requires creating a connection object
(e.g. TCP connection to a remote server) and using it to send data to a remote system.
For this purpose, a developer may inadvertently try creating a connection object at
the Spark driver, and then try to use it in a Spark worker to save records in the RDDs.
For example (in Scala),

<div class="codetabs">
<div data-lang="scala" markdown="1">
{% highlight scala %}
dstream.foreachRDD { rdd =>
  val connection = createNewConnection()  // executed at the driver
  rdd.foreach { record =>
    connection.send(record) // executed at the worker
  }
}
{% endhighlight %}
</div>
<div data-lang="java" markdown="1">
{% highlight java %}
<<<<<<< HEAD
dstream.foreachRDD(new VoidFunction<JavaRDD<String>>() {
  @Override
  public void call(JavaRDD<String> rdd) {
    final Connection connection = createNewConnection(); // executed at the driver
    rdd.foreach(new VoidFunction<String>() {
      @Override
      public void call(String record) {
        connection.send(record); // executed at the worker
      }
    });
  }
=======
dstream.foreachRDD(rdd -> {
  Connection connection = createNewConnection(); // executed at the driver
  rdd.foreach(record -> {
    connection.send(record); // executed at the worker
  });
>>>>>>> 86cd3c08
});
{% endhighlight %}
</div>
<div data-lang="python" markdown="1">
{% highlight python %}
def sendRecord(rdd):
    connection = createNewConnection()  # executed at the driver
    rdd.foreach(lambda record: connection.send(record))
    connection.close()

dstream.foreachRDD(sendRecord)
{% endhighlight %}
</div>
</div>

This is incorrect as this requires the connection object to be serialized and sent from the
driver to the worker. Such connection objects are rarely transferable across machines. This
error may manifest as serialization errors (connection object not serializable), initialization
errors (connection object needs to be initialized at the workers), etc. The correct solution is
to create the connection object at the worker.

However, this can lead to another common mistake - creating a new connection for every record.
For example,

<div class="codetabs">
<div data-lang="scala" markdown="1">
{% highlight scala %}
dstream.foreachRDD { rdd =>
  rdd.foreach { record =>
    val connection = createNewConnection()
    connection.send(record)
    connection.close()
  }
}
{% endhighlight %}
</div>
<div data-lang="java" markdown="1">
{% highlight java %}
<<<<<<< HEAD
dstream.foreachRDD(new VoidFunction<JavaRDD<String>>() {
  @Override
  public void call(JavaRDD<String> rdd) {
    rdd.foreach(new VoidFunction<String>() {
      @Override
      public void call(String record) {
        Connection connection = createNewConnection();
        connection.send(record);
        connection.close();
      }
    });
  }
=======
dstream.foreachRDD(rdd -> {
  rdd.foreach(record -> {
    Connection connection = createNewConnection();
    connection.send(record);
    connection.close();
  });
>>>>>>> 86cd3c08
});
{% endhighlight %}
</div>
<div data-lang="python" markdown="1">
{% highlight python %}
def sendRecord(record):
    connection = createNewConnection()
    connection.send(record)
    connection.close()

dstream.foreachRDD(lambda rdd: rdd.foreach(sendRecord))
{% endhighlight %}
</div>
</div>

Typically, creating a connection object has time and resource overheads. Therefore, creating and
destroying a connection object for each record can incur unnecessarily high overheads and can
significantly reduce the overall throughput of the system. A better solution is to use
`rdd.foreachPartition` - create a single connection object and send all the records in a RDD
partition using that connection.

<div class="codetabs">
<div data-lang="scala" markdown="1">
{% highlight scala %}
dstream.foreachRDD { rdd =>
  rdd.foreachPartition { partitionOfRecords =>
    val connection = createNewConnection()
    partitionOfRecords.foreach(record => connection.send(record))
    connection.close()
  }
}
{% endhighlight %}
</div>
<div data-lang="java" markdown="1">
{% highlight java %}
<<<<<<< HEAD
dstream.foreachRDD(new VoidFunction<JavaRDD<String>>() {
  @Override
  public void call(JavaRDD<String> rdd) {
    rdd.foreachPartition(new VoidFunction<Iterator<String>>() {
      @Override
      public void call(Iterator<String> partitionOfRecords) {
        Connection connection = createNewConnection();
        while (partitionOfRecords.hasNext()) {
          connection.send(partitionOfRecords.next());
        }
        connection.close();
      }
    });
  }
=======
dstream.foreachRDD(rdd -> {
  rdd.foreachPartition(partitionOfRecords -> {
    Connection connection = createNewConnection();
    while (partitionOfRecords.hasNext()) {
      connection.send(partitionOfRecords.next());
    }
    connection.close();
  });
>>>>>>> 86cd3c08
});
{% endhighlight %}
</div>
<div data-lang="python" markdown="1">
{% highlight python %}
def sendPartition(iter):
    connection = createNewConnection()
    for record in iter:
        connection.send(record)
    connection.close()

dstream.foreachRDD(lambda rdd: rdd.foreachPartition(sendPartition))
{% endhighlight %}
</div>
</div>

  This amortizes the connection creation overheads over many records.

Finally, this can be further optimized by reusing connection objects across multiple RDDs/batches.
One can maintain a static pool of connection objects than can be reused as
RDDs of multiple batches are pushed to the external system, thus further reducing the overheads.

<div class="codetabs">
<div data-lang="scala" markdown="1">
{% highlight scala %}
dstream.foreachRDD { rdd =>
  rdd.foreachPartition { partitionOfRecords =>
    // ConnectionPool is a static, lazily initialized pool of connections
    val connection = ConnectionPool.getConnection()
    partitionOfRecords.foreach(record => connection.send(record))
    ConnectionPool.returnConnection(connection)  // return to the pool for future reuse
  }
}
{% endhighlight %}
</div>

<div data-lang="java" markdown="1">
{% highlight java %}
<<<<<<< HEAD
dstream.foreachRDD(new VoidFunction<JavaRDD<String>>() {
  @Override
  public void call(JavaRDD<String> rdd) {
    rdd.foreachPartition(new VoidFunction<Iterator<String>>() {
      @Override
      public void call(Iterator<String> partitionOfRecords) {
        // ConnectionPool is a static, lazily initialized pool of connections
        Connection connection = ConnectionPool.getConnection();
        while (partitionOfRecords.hasNext()) {
          connection.send(partitionOfRecords.next());
        }
        ConnectionPool.returnConnection(connection); // return to the pool for future reuse
      }
    });
  }
=======
dstream.foreachRDD(rdd -> {
  rdd.foreachPartition(partitionOfRecords -> {
    // ConnectionPool is a static, lazily initialized pool of connections
    Connection connection = ConnectionPool.getConnection();
    while (partitionOfRecords.hasNext()) {
      connection.send(partitionOfRecords.next());
    }
    ConnectionPool.returnConnection(connection); // return to the pool for future reuse
  });
>>>>>>> 86cd3c08
});
{% endhighlight %}
</div>
<div data-lang="python" markdown="1">
{% highlight python %}
def sendPartition(iter):
    # ConnectionPool is a static, lazily initialized pool of connections
    connection = ConnectionPool.getConnection()
    for record in iter:
        connection.send(record)
    # return to the pool for future reuse
    ConnectionPool.returnConnection(connection)

dstream.foreachRDD(lambda rdd: rdd.foreachPartition(sendPartition))
{% endhighlight %}
</div>
</div>

Note that the connections in the pool should be lazily created on demand and timed out if not used for a while. This achieves the most efficient sending of data to external systems.


##### Other points to remember:
{:.no_toc}
- DStreams are executed lazily by the output operations, just like RDDs are lazily executed by RDD actions. Specifically, RDD actions inside the DStream output operations force the processing of the received data. Hence, if your application does not have any output operation, or has output operations like `dstream.foreachRDD()` without any RDD action inside them, then nothing will get executed. The system will simply receive the data and discard it.

- By default, output operations are executed one-at-a-time. And they are executed in the order they are defined in the application.

***

## DataFrame and SQL Operations
You can easily use [DataFrames and SQL](sql-programming-guide.html) operations on streaming data. You have to create a SparkSession using the SparkContext that the StreamingContext is using. Furthermore this has to done such that it can be restarted on driver failures. This is done by creating a lazily instantiated singleton instance of SparkSession. This is shown in the following example. It modifies the earlier [word count example](#a-quick-example) to generate word counts using DataFrames and SQL. Each RDD is converted to a DataFrame, registered as a temporary table and then queried using SQL.

<div class="codetabs">
<div data-lang="scala" markdown="1">
{% highlight scala %}

/** DataFrame operations inside your streaming program */

val words: DStream[String] = ...

words.foreachRDD { rdd =>

  // Get the singleton instance of SparkSession
  val spark = SparkSession.builder.config(rdd.sparkContext.getConf).getOrCreate()
  import spark.implicits._

  // Convert RDD[String] to DataFrame
  val wordsDataFrame = rdd.toDF("word")

  // Create a temporary view
  wordsDataFrame.createOrReplaceTempView("words")

  // Do word count on DataFrame using SQL and print it
  val wordCountsDataFrame = 
    spark.sql("select word, count(*) as total from words group by word")
  wordCountsDataFrame.show()
}

{% endhighlight %}

See the full [source code]({{site.SPARK_GITHUB_URL}}/blob/v{{site.SPARK_VERSION_SHORT}}/examples/src/main/scala/org/apache/spark/examples/streaming/SqlNetworkWordCount.scala).
</div>
<div data-lang="java" markdown="1">
{% highlight java %}

/** Java Bean class for converting RDD to DataFrame */
public class JavaRow implements java.io.Serializable {
  private String word;

  public String getWord() {
    return word;
  }

  public void setWord(String word) {
    this.word = word;
  }
}

...

/** DataFrame operations inside your streaming program */

JavaDStream<String> words = ... 

words.foreachRDD((rdd, time) -> {
  // Get the singleton instance of SparkSession
  SparkSession spark = SparkSession.builder().config(rdd.sparkContext().getConf()).getOrCreate();

  // Convert RDD[String] to RDD[case class] to DataFrame
  JavaRDD<JavaRow> rowRDD = rdd.map(word -> {
    JavaRow record = new JavaRow();
    record.setWord(word);
    return record;
  });
  DataFrame wordsDataFrame = spark.createDataFrame(rowRDD, JavaRow.class);

  // Creates a temporary view using the DataFrame
  wordsDataFrame.createOrReplaceTempView("words");

  // Do word count on table using SQL and print it
  DataFrame wordCountsDataFrame =
    spark.sql("select word, count(*) as total from words group by word");
  wordCountsDataFrame.show();
});
{% endhighlight %}

See the full [source code]({{site.SPARK_GITHUB_URL}}/blob/v{{site.SPARK_VERSION_SHORT}}/examples/src/main/java/org/apache/spark/examples/streaming/JavaSqlNetworkWordCount.java).
</div>
<div data-lang="python" markdown="1">
{% highlight python %}

# Lazily instantiated global instance of SparkSession
def getSparkSessionInstance(sparkConf):
    if ("sparkSessionSingletonInstance" not in globals()):
        globals()["sparkSessionSingletonInstance"] = SparkSession \
            .builder \
            .config(conf=sparkConf) \
            .getOrCreate()
    return globals()["sparkSessionSingletonInstance"]

...

# DataFrame operations inside your streaming program

words = ... # DStream of strings

def process(time, rdd):
    print("========= %s =========" % str(time))
    try:
        # Get the singleton instance of SparkSession
        spark = getSparkSessionInstance(rdd.context.getConf())

        # Convert RDD[String] to RDD[Row] to DataFrame
        rowRdd = rdd.map(lambda w: Row(word=w))
        wordsDataFrame = spark.createDataFrame(rowRdd)

        # Creates a temporary view using the DataFrame
        wordsDataFrame.createOrReplaceTempView("words")

        # Do word count on table using SQL and print it
        wordCountsDataFrame = spark.sql("select word, count(*) as total from words group by word")
        wordCountsDataFrame.show()
    except:
        pass

words.foreachRDD(process)
{% endhighlight %}

See the full [source code]({{site.SPARK_GITHUB_URL}}/blob/v{{site.SPARK_VERSION_SHORT}}/examples/src/main/python/streaming/sql_network_wordcount.py).

</div>
</div>

You can also run SQL queries on tables defined on streaming data from a different thread (that is, asynchronous to the running StreamingContext). Just make sure that you set the StreamingContext to remember a sufficient amount of streaming data such that the query can run. Otherwise the StreamingContext, which is unaware of the any asynchronous SQL queries, will delete off old streaming data before the query can complete. For example, if you want to query the last batch, but your query can take 5 minutes to run, then call `streamingContext.remember(Minutes(5))` (in Scala, or equivalent in other languages).

See the [DataFrames and SQL](sql-programming-guide.html) guide to learn more about DataFrames.

***

## MLlib Operations
You can also easily use machine learning algorithms provided by [MLlib](ml-guide.html). First of all, there are streaming machine learning algorithms (e.g. [Streaming Linear Regression](mllib-linear-methods.html#streaming-linear-regression), [Streaming KMeans](mllib-clustering.html#streaming-k-means), etc.) which can simultaneously learn from the streaming data as well as apply the model on the streaming data. Beyond these, for a much larger class of machine learning algorithms, you can learn a learning model offline (i.e. using historical data) and then apply the model online on streaming data. See the [MLlib](ml-guide.html) guide for more details.

***

## Caching / Persistence
Similar to RDDs, DStreams also allow developers to persist the stream's data in memory. That is,
using the `persist()` method on a DStream will automatically persist every RDD of that DStream in
memory. This is useful if the data in the DStream will be computed multiple times (e.g., multiple
operations on the same data). For window-based operations like `reduceByWindow` and
`reduceByKeyAndWindow` and state-based operations like `updateStateByKey`, this is implicitly true.
Hence, DStreams generated by window-based operations are automatically persisted in memory, without
the developer calling `persist()`.

For input streams that receive data over the network (such as, Kafka, Flume, sockets, etc.), the
default persistence level is set to replicate the data to two nodes for fault-tolerance.

Note that, unlike RDDs, the default persistence level of DStreams keeps the data serialized in
memory. This is further discussed in the [Performance Tuning](#memory-tuning) section. More
information on different persistence levels can be found in the [Spark Programming Guide](rdd-programming-guide.html#rdd-persistence).

***

## Checkpointing
A streaming application must operate 24/7 and hence must be resilient to failures unrelated
to the application logic (e.g., system failures, JVM crashes, etc.). For this to be possible,
Spark Streaming needs to *checkpoint* enough information to a fault-
tolerant storage system such that it can recover from failures. There are two types of data
that are checkpointed.

- *Metadata checkpointing* - Saving of the information defining the streaming computation to
  fault-tolerant storage like HDFS. This is used to recover from failure of the node running the
  driver of the streaming application (discussed in detail later). Metadata includes:
  +  *Configuration* - The configuration that was used to create the streaming application.
  +  *DStream operations* - The set of DStream operations that define the streaming application.
  +  *Incomplete batches* - Batches whose jobs are queued but have not completed yet.
- *Data checkpointing* - Saving of the generated RDDs to reliable storage. This is necessary
  in some *stateful* transformations that combine data across multiple batches. In such
  transformations, the generated RDDs depend on RDDs of previous batches, which causes the length
  of the dependency chain to keep increasing with time. To avoid such unbounded increases in recovery
   time (proportional to dependency chain), intermediate RDDs of stateful transformations are periodically
  *checkpointed* to reliable storage (e.g. HDFS) to cut off the dependency chains.

To summarize, metadata checkpointing is primarily needed for recovery from driver failures,
whereas data or RDD checkpointing is necessary even for basic functioning if stateful
transformations are used.

#### When to enable Checkpointing
{:.no_toc}

Checkpointing must be enabled for applications with any of the following requirements:

- *Usage of stateful transformations* - If either `updateStateByKey` or `reduceByKeyAndWindow` (with
  inverse function) is used in the application, then the checkpoint directory must be provided to
  allow for periodic RDD checkpointing.
- *Recovering from failures of the driver running the application* - Metadata checkpoints are used
   to recover with progress information.

Note that simple streaming applications without the aforementioned stateful transformations can be
run without enabling checkpointing. The recovery from driver failures will also be partial in
that case (some received but unprocessed data may be lost). This is often acceptable and many run
Spark Streaming applications in this way. Support for non-Hadoop environments is expected
to improve in the future.

#### How to configure Checkpointing
{:.no_toc}

Checkpointing can be enabled by setting a directory in a fault-tolerant,
reliable file system (e.g., HDFS, S3, etc.) to which the checkpoint information will be saved.
This is done by using `streamingContext.checkpoint(checkpointDirectory)`. This will allow you to
use the aforementioned stateful transformations. Additionally,
if you want to make the application recover from driver failures, you should rewrite your
streaming application to have the following behavior.

  + When the program is being started for the first time, it will create a new StreamingContext,
    set up all the streams and then call start().
  + When the program is being restarted after failure, it will re-create a StreamingContext
    from the checkpoint data in the checkpoint directory.

<div class="codetabs">
<div data-lang="scala" markdown="1">

This behavior is made simple by using `StreamingContext.getOrCreate`. This is used as follows.

{% highlight scala %}
// Function to create and setup a new StreamingContext
def functionToCreateContext(): StreamingContext = {
  val ssc = new StreamingContext(...)   // new context
  val lines = ssc.socketTextStream(...) // create DStreams
  ...
  ssc.checkpoint(checkpointDirectory)   // set checkpoint directory
  ssc
}

// Get StreamingContext from checkpoint data or create a new one
val context = StreamingContext.getOrCreate(checkpointDirectory, functionToCreateContext _)

// Do additional setup on context that needs to be done,
// irrespective of whether it is being started or restarted
context. ...

// Start the context
context.start()
context.awaitTermination()
{% endhighlight %}

If the `checkpointDirectory` exists, then the context will be recreated from the checkpoint data.
If the directory does not exist (i.e., running for the first time),
then the function `functionToCreateContext` will be called to create a new
context and set up the DStreams. See the Scala example
[RecoverableNetworkWordCount]({{site.SPARK_GITHUB_URL}}/tree/master/examples/src/main/scala/org/apache/spark/examples/streaming/RecoverableNetworkWordCount.scala).
This example appends the word counts of network data into a file.

</div>
<div data-lang="java" markdown="1">

This behavior is made simple by using `JavaStreamingContext.getOrCreate`. This is used as follows.

{% highlight java %}
// Create a factory object that can create and setup a new JavaStreamingContext
JavaStreamingContextFactory contextFactory = new JavaStreamingContextFactory() {
  @Override public JavaStreamingContext create() {
    JavaStreamingContext jssc = new JavaStreamingContext(...);  // new context
    JavaDStream<String> lines = jssc.socketTextStream(...);     // create DStreams
    ...
    jssc.checkpoint(checkpointDirectory);                       // set checkpoint directory
    return jssc;
  }
};

// Get JavaStreamingContext from checkpoint data or create a new one
JavaStreamingContext context = JavaStreamingContext.getOrCreate(checkpointDirectory, contextFactory);

// Do additional setup on context that needs to be done,
// irrespective of whether it is being started or restarted
context. ...

// Start the context
context.start();
context.awaitTermination();
{% endhighlight %}

If the `checkpointDirectory` exists, then the context will be recreated from the checkpoint data.
If the directory does not exist (i.e., running for the first time),
then the function `contextFactory` will be called to create a new
context and set up the DStreams. See the Java example
[JavaRecoverableNetworkWordCount]({{site.SPARK_GITHUB_URL}}/tree/master/examples/src/main/java/org/apache/spark/examples/streaming/JavaRecoverableNetworkWordCount.java).
This example appends the word counts of network data into a file.

</div>
<div data-lang="python" markdown="1">

This behavior is made simple by using `StreamingContext.getOrCreate`. This is used as follows.

{% highlight python %}
# Function to create and setup a new StreamingContext
def functionToCreateContext():
    sc = SparkContext(...)  # new context
    ssc = StreamingContext(...)
    lines = ssc.socketTextStream(...)  # create DStreams
    ...
    ssc.checkpoint(checkpointDirectory)  # set checkpoint directory
    return ssc

# Get StreamingContext from checkpoint data or create a new one
context = StreamingContext.getOrCreate(checkpointDirectory, functionToCreateContext)

# Do additional setup on context that needs to be done,
# irrespective of whether it is being started or restarted
context. ...

# Start the context
context.start()
context.awaitTermination()
{% endhighlight %}

If the `checkpointDirectory` exists, then the context will be recreated from the checkpoint data.
If the directory does not exist (i.e., running for the first time),
then the function `functionToCreateContext` will be called to create a new
context and set up the DStreams. See the Python example
[recoverable_network_wordcount.py]({{site.SPARK_GITHUB_URL}}/tree/master/examples/src/main/python/streaming/recoverable_network_wordcount.py).
This example appends the word counts of network data into a file.

You can also explicitly create a `StreamingContext` from the checkpoint data and start the
 computation by using `StreamingContext.getOrCreate(checkpointDirectory, None)`.

</div>
</div>

In addition to using `getOrCreate` one also needs to ensure that the driver process gets
restarted automatically on failure. This can only be done by the deployment infrastructure that is
used to run the application. This is further discussed in the
[Deployment](#deploying-applications) section.

Note that checkpointing of RDDs incurs the cost of saving to reliable storage.
This may cause an increase in the processing time of those batches where RDDs get checkpointed.
Hence, the interval of
checkpointing needs to be set carefully. At small batch sizes (say 1 second), checkpointing every
batch may significantly reduce operation throughput. Conversely, checkpointing too infrequently
causes the lineage and task sizes to grow, which may have detrimental effects. For stateful
transformations that require RDD checkpointing, the default interval is a multiple of the
batch interval that is at least 10 seconds. It can be set by using
`dstream.checkpoint(checkpointInterval)`. Typically, a checkpoint interval of 5 - 10 sliding intervals of a DStream is a good setting to try.

***

## Accumulators, Broadcast Variables, and Checkpoints

[Accumulators](rdd-programming-guide.html#accumulators) and [Broadcast variables](rdd-programming-guide.html#broadcast-variables) 
cannot be recovered from checkpoint in Spark Streaming. If you enable checkpointing and use 
[Accumulators](rdd-programming-guide.html#accumulators) or [Broadcast variables](rdd-programming-guide.html#broadcast-variables) 
as well, you'll have to create lazily instantiated singleton instances for 
[Accumulators](rdd-programming-guide.html#accumulators) and [Broadcast variables](rdd-programming-guide.html#broadcast-variables) 
so that they can be re-instantiated after the driver restarts on failure. 
This is shown in the following example.

<div class="codetabs">
<div data-lang="scala" markdown="1">
{% highlight scala %}

object WordBlacklist {

  @volatile private var instance: Broadcast[Seq[String]] = null

  def getInstance(sc: SparkContext): Broadcast[Seq[String]] = {
    if (instance == null) {
      synchronized {
        if (instance == null) {
          val wordBlacklist = Seq("a", "b", "c")
          instance = sc.broadcast(wordBlacklist)
        }
      }
    }
    instance
  }
}

object DroppedWordsCounter {

  @volatile private var instance: LongAccumulator = null

  def getInstance(sc: SparkContext): LongAccumulator = {
    if (instance == null) {
      synchronized {
        if (instance == null) {
          instance = sc.longAccumulator("WordsInBlacklistCounter")
        }
      }
    }
    instance
  }
}

wordCounts.foreachRDD { (rdd: RDD[(String, Int)], time: Time) =>
  // Get or register the blacklist Broadcast
  val blacklist = WordBlacklist.getInstance(rdd.sparkContext)
  // Get or register the droppedWordsCounter Accumulator
  val droppedWordsCounter = DroppedWordsCounter.getInstance(rdd.sparkContext)
  // Use blacklist to drop words and use droppedWordsCounter to count them
  val counts = rdd.filter { case (word, count) =>
    if (blacklist.value.contains(word)) {
      droppedWordsCounter.add(count)
      false
    } else {
      true
    }
  }.collect().mkString("[", ", ", "]")
  val output = "Counts at time " + time + " " + counts
})

{% endhighlight %}

See the full [source code]({{site.SPARK_GITHUB_URL}}/blob/v{{site.SPARK_VERSION_SHORT}}/examples/src/main/scala/org/apache/spark/examples/streaming/RecoverableNetworkWordCount.scala).
</div>
<div data-lang="java" markdown="1">
{% highlight java %}

class JavaWordBlacklist {

  private static volatile Broadcast<List<String>> instance = null;

  public static Broadcast<List<String>> getInstance(JavaSparkContext jsc) {
    if (instance == null) {
      synchronized (JavaWordBlacklist.class) {
        if (instance == null) {
          List<String> wordBlacklist = Arrays.asList("a", "b", "c");
          instance = jsc.broadcast(wordBlacklist);
        }
      }
    }
    return instance;
  }
}

class JavaDroppedWordsCounter {

  private static volatile LongAccumulator instance = null;

  public static LongAccumulator getInstance(JavaSparkContext jsc) {
    if (instance == null) {
      synchronized (JavaDroppedWordsCounter.class) {
        if (instance == null) {
          instance = jsc.sc().longAccumulator("WordsInBlacklistCounter");
        }
      }
    }
    return instance;
  }
}

wordCounts.foreachRDD((rdd, time) -> {
  // Get or register the blacklist Broadcast
  Broadcast<List<String>> blacklist = JavaWordBlacklist.getInstance(new JavaSparkContext(rdd.context()));
  // Get or register the droppedWordsCounter Accumulator
  LongAccumulator droppedWordsCounter = JavaDroppedWordsCounter.getInstance(new JavaSparkContext(rdd.context()));
  // Use blacklist to drop words and use droppedWordsCounter to count them
  String counts = rdd.filter(wordCount -> {
    if (blacklist.value().contains(wordCount._1())) {
      droppedWordsCounter.add(wordCount._2());
      return false;
    } else {
      return true;
    }
  }).collect().toString();
  String output = "Counts at time " + time + " " + counts;
}

{% endhighlight %}

See the full [source code]({{site.SPARK_GITHUB_URL}}/blob/v{{site.SPARK_VERSION_SHORT}}/examples/src/main/java/org/apache/spark/examples/streaming/JavaRecoverableNetworkWordCount.java).
</div>
<div data-lang="python" markdown="1">
{% highlight python %}
def getWordBlacklist(sparkContext):
    if ("wordBlacklist" not in globals()):
        globals()["wordBlacklist"] = sparkContext.broadcast(["a", "b", "c"])
    return globals()["wordBlacklist"]

def getDroppedWordsCounter(sparkContext):
    if ("droppedWordsCounter" not in globals()):
        globals()["droppedWordsCounter"] = sparkContext.accumulator(0)
    return globals()["droppedWordsCounter"]

def echo(time, rdd):
    # Get or register the blacklist Broadcast
    blacklist = getWordBlacklist(rdd.context)
    # Get or register the droppedWordsCounter Accumulator
    droppedWordsCounter = getDroppedWordsCounter(rdd.context)

    # Use blacklist to drop words and use droppedWordsCounter to count them
    def filterFunc(wordCount):
        if wordCount[0] in blacklist.value:
            droppedWordsCounter.add(wordCount[1])
            False
        else:
            True

    counts = "Counts at time %s %s" % (time, rdd.filter(filterFunc).collect())

wordCounts.foreachRDD(echo)

{% endhighlight %}

See the full [source code]({{site.SPARK_GITHUB_URL}}/blob/v{{site.SPARK_VERSION_SHORT}}/examples/src/main/python/streaming/recoverable_network_wordcount.py).

</div>
</div>

***

## Deploying Applications
This section discusses the steps to deploy a Spark Streaming application.

### Requirements
{:.no_toc}

To run a Spark Streaming applications, you need to have the following.

- *Cluster with a cluster manager* - This is the general requirement of any Spark application,
  and discussed in detail in the [deployment guide](cluster-overview.html).

- *Package the application JAR* - You have to compile your streaming application into a JAR.
  If you are using [`spark-submit`](submitting-applications.html) to start the
  application, then you will not need to provide Spark and Spark Streaming in the JAR. However,
  if your application uses [advanced sources](#advanced-sources) (e.g. Kafka, Flume),
  then you will have to package the extra artifact they link to, along with their dependencies,
  in the JAR that is used to deploy the application. For example, an application using `KafkaUtils`
  will have to include `spark-streaming-kafka-0-8_{{site.SCALA_BINARY_VERSION}}` and all its
  transitive dependencies in the application JAR.

- *Configuring sufficient memory for the executors* - Since the received data must be stored in
  memory, the executors must be configured with sufficient memory to hold the received data. Note
  that if you are doing 10 minute window operations, the system has to keep at least last 10 minutes
  of data in memory. So the memory requirements for the application depends on the operations
  used in it.

- *Configuring checkpointing* - If the stream application requires it, then a directory in the
  Hadoop API compatible fault-tolerant storage (e.g. HDFS, S3, etc.) must be configured as the
  checkpoint directory and the streaming application written in a way that checkpoint
  information can be used for failure recovery. See the [checkpointing](#checkpointing) section
  for more details.

- *Configuring automatic restart of the application driver* - To automatically recover from a
  driver failure, the deployment infrastructure that is
  used to run the streaming application must monitor the driver process and relaunch the driver
  if it fails. Different [cluster managers](cluster-overview.html#cluster-manager-types)
  have different tools to achieve this.
    + *Spark Standalone* - A Spark application driver can be submitted to run within the Spark
      Standalone cluster (see
      [cluster deploy mode](spark-standalone.html#launching-spark-applications)), that is, the
      application driver itself runs on one of the worker nodes. Furthermore, the
      Standalone cluster manager can be instructed to *supervise* the driver,
      and relaunch it if the driver fails either due to non-zero exit code,
      or due to failure of the node running the driver. See *cluster mode* and *supervise* in the
      [Spark Standalone guide](spark-standalone.html) for more details.
    + *YARN* - Yarn supports a similar mechanism for automatically restarting an application.
      Please refer to YARN documentation for more details.
    + *Mesos* - [Marathon](https://github.com/mesosphere/marathon) has been used to achieve this
      with Mesos.

- *Configuring write ahead logs* - Since Spark 1.2,
  we have introduced _write ahead logs_ for achieving strong
  fault-tolerance guarantees. If enabled,  all the data received from a receiver gets written into
  a write ahead log in the configuration checkpoint directory. This prevents data loss on driver
  recovery, thus ensuring zero data loss (discussed in detail in the
  [Fault-tolerance Semantics](#fault-tolerance-semantics) section). This can be enabled by setting
  the [configuration parameter](configuration.html#spark-streaming)
  `spark.streaming.receiver.writeAheadLog.enable` to `true`. However, these stronger semantics may
  come at the cost of the receiving throughput of individual receivers. This can be corrected by
  running [more receivers in parallel](#level-of-parallelism-in-data-receiving)
  to increase aggregate throughput. Additionally, it is recommended that the replication of the
  received data within Spark be disabled when the write ahead log is enabled as the log is already
  stored in a replicated storage system. This can be done by setting the storage level for the
  input stream to `StorageLevel.MEMORY_AND_DISK_SER`. While using S3 (or any file system that
  does not support flushing) for _write ahead logs_, please remember to enable
  `spark.streaming.driver.writeAheadLog.closeFileAfterWrite` and
  `spark.streaming.receiver.writeAheadLog.closeFileAfterWrite`. See
  [Spark Streaming Configuration](configuration.html#spark-streaming) for more details.
  Note that Spark will not encrypt data written to the write ahead log when I/O encryption is
  enabled. If encryption of the write ahead log data is desired, it should be stored in a file
  system that supports encryption natively.

- *Setting the max receiving rate* - If the cluster resources is not large enough for the streaming
  application to process data as fast as it is being received, the receivers can be rate limited
  by setting a maximum rate limit in terms of records / sec.
  See the [configuration parameters](configuration.html#spark-streaming)
  `spark.streaming.receiver.maxRate` for receivers and `spark.streaming.kafka.maxRatePerPartition`
  for Direct Kafka approach. In Spark 1.5, we have introduced a feature called *backpressure* that
  eliminate the need to set this rate limit, as Spark Streaming automatically figures out the
  rate limits and dynamically adjusts them if the processing conditions change. This backpressure
  can be enabled by setting the [configuration parameter](configuration.html#spark-streaming)
  `spark.streaming.backpressure.enabled` to `true`.

### Upgrading Application Code
{:.no_toc}

If a running Spark Streaming application needs to be upgraded with new
application code, then there are two possible mechanisms.

- The upgraded Spark Streaming application is started and run in parallel to the existing application.
Once the new one (receiving the same data as the old one) has been warmed up and is ready
for prime time, the old one be can be brought down. Note that this can be done for data sources that support
sending the data to two destinations (i.e., the earlier and upgraded applications).

- The existing application is shutdown gracefully (see
[`StreamingContext.stop(...)`](api/scala/index.html#org.apache.spark.streaming.StreamingContext)
or [`JavaStreamingContext.stop(...)`](api/java/index.html?org/apache/spark/streaming/api/java/JavaStreamingContext.html)
for graceful shutdown options) which ensure data that has been received is completely
processed before shutdown. Then the
upgraded application can be started, which will start processing from the same point where the earlier
application left off. Note that this can be done only with input sources that support source-side buffering
(like Kafka, and Flume) as data needs to be buffered while the previous application was down and
the upgraded application is not yet up. And restarting from earlier checkpoint
information of pre-upgrade code cannot be done. The checkpoint information essentially
contains serialized Scala/Java/Python objects and trying to deserialize objects with new,
modified classes may lead to errors. In this case, either start the upgraded app with a different
checkpoint directory, or delete the previous checkpoint directory.

***

## Monitoring Applications
Beyond Spark's [monitoring capabilities](monitoring.html), there are additional capabilities
specific to Spark Streaming. When a StreamingContext is used, the
[Spark web UI](monitoring.html#web-interfaces) shows
an additional `Streaming` tab which shows statistics about running receivers (whether
receivers are active, number of records received, receiver error, etc.)
and completed batches (batch processing times, queueing delays, etc.). This can be used to
monitor the progress of the streaming application.

The following two metrics in web UI are particularly important:

- *Processing Time* - The time to process each batch of data.
- *Scheduling Delay* - the time a batch waits in a queue for the processing of previous batches
  to finish.

If the batch processing time is consistently more than the batch interval and/or the queueing
delay keeps increasing, then it indicates that the system is
not able to process the batches as fast they are being generated and is falling behind.
In that case, consider
[reducing](#reducing-the-batch-processing-times) the batch processing time.

The progress of a Spark Streaming program can also be monitored using the
[StreamingListener](api/scala/index.html#org.apache.spark.streaming.scheduler.StreamingListener) interface,
which allows you to get receiver status and processing times. Note that this is a developer API
and it is likely to be improved upon (i.e., more information reported) in the future.

***************************************************************************************************
***************************************************************************************************

# Performance Tuning
Getting the best performance out of a Spark Streaming application on a cluster requires a bit of
tuning. This section explains a number of the parameters and configurations that can be tuned to
improve the performance of you application. At a high level, you need to consider two things:

1. Reducing the processing time of each batch of data by efficiently using cluster resources.

2. Setting the right batch size such that the batches of data can be processed as fast as they
  	are received (that is, data processing keeps up with the data ingestion).

## Reducing the Batch Processing Times
There are a number of optimizations that can be done in Spark to minimize the processing time of
each batch. These have been discussed in detail in the [Tuning Guide](tuning.html). This section
highlights some of the most important ones.

### Level of Parallelism in Data Receiving
{:.no_toc}
Receiving data over the network (like Kafka, Flume, socket, etc.) requires the data to be deserialized
and stored in Spark. If the data receiving becomes a bottleneck in the system, then consider
parallelizing the data receiving. Note that each input DStream
creates a single receiver (running on a worker machine) that receives a single stream of data.
Receiving multiple data streams can therefore be achieved by creating multiple input DStreams
and configuring them to receive different partitions of the data stream from the source(s).
For example, a single Kafka input DStream receiving two topics of data can be split into two
Kafka input streams, each receiving only one topic. This would run two receivers,
allowing data to be received in parallel, thus increasing overall throughput. These multiple
DStreams can be unioned together to create a single DStream. Then the transformations that were
being applied on a single input DStream can be applied on the unified stream. This is done as follows.

<div class="codetabs">
<div data-lang="scala" markdown="1">
{% highlight scala %}
val numStreams = 5
val kafkaStreams = (1 to numStreams).map { i => KafkaUtils.createStream(...) }
val unifiedStream = streamingContext.union(kafkaStreams)
unifiedStream.print()
{% endhighlight %}
</div>
<div data-lang="java" markdown="1">
{% highlight java %}
int numStreams = 5;
List<JavaPairDStream<String, String>> kafkaStreams = new ArrayList<>(numStreams);
for (int i = 0; i < numStreams; i++) {
  kafkaStreams.add(KafkaUtils.createStream(...));
}
JavaPairDStream<String, String> unifiedStream = streamingContext.union(kafkaStreams.get(0), kafkaStreams.subList(1, kafkaStreams.size()));
unifiedStream.print();
{% endhighlight %}
</div>
<div data-lang="python" markdown="1">
{% highlight python %}
numStreams = 5
kafkaStreams = [KafkaUtils.createStream(...) for _ in range (numStreams)]
unifiedStream = streamingContext.union(*kafkaStreams)
unifiedStream.pprint()
{% endhighlight %}
</div>
</div>

Another parameter that should be considered is the receiver's block interval,
which is determined by the [configuration parameter](configuration.html#spark-streaming)
`spark.streaming.blockInterval`. For most receivers, the received data is coalesced together into
blocks of data before storing inside Spark's memory. The number of blocks in each batch
determines the number of tasks that will be used to process 
the received data in a map-like transformation. The number of tasks per receiver per batch will be
approximately (batch interval / block interval). For example, block interval of 200 ms will
create 10 tasks per 2 second batches. If the number of tasks is too low (that is, less than the number
of cores per machine), then it will be inefficient as all available cores will not be used to
process the data. To increase the number of tasks for a given batch interval, reduce the
block interval. However, the recommended minimum value of block interval is about 50 ms,
below which the task launching overheads may be a problem.

An alternative to receiving data with multiple input streams / receivers is to explicitly repartition
the input data stream (using `inputStream.repartition(<number of partitions>)`).
This distributes the received batches of data across the specified number of machines in the cluster
before further processing.

### Level of Parallelism in Data Processing
{:.no_toc}
Cluster resources can be under-utilized if the number of parallel tasks used in any stage of the
computation is not high enough. For example, for distributed reduce operations like `reduceByKey`
and `reduceByKeyAndWindow`, the default number of parallel tasks is controlled by
the `spark.default.parallelism` [configuration property](configuration.html#spark-properties). You
can pass the level of parallelism as an argument (see
[`PairDStreamFunctions`](api/scala/index.html#org.apache.spark.streaming.dstream.PairDStreamFunctions)
documentation), or set the `spark.default.parallelism`
[configuration property](configuration.html#spark-properties) to change the default.

### Data Serialization
{:.no_toc}
The overheads of data serialization can be reduced by tuning the serialization formats. In the case of streaming, there are two types of data that are being serialized.

* **Input data**: By default, the input data received through Receivers is stored in the executors' memory with [StorageLevel.MEMORY_AND_DISK_SER_2](api/scala/index.html#org.apache.spark.storage.StorageLevel$). That is, the data is serialized into bytes to reduce GC overheads, and replicated for tolerating executor failures. Also, the data is kept first in memory, and spilled over to disk only if the memory is insufficient to hold all of the input data necessary for the streaming computation. This serialization obviously has overheads -- the receiver must deserialize the received data and re-serialize it using Spark's serialization format. 

* **Persisted RDDs generated by Streaming Operations**: RDDs generated by streaming computations may be persisted in memory. For example, window operations persist data in memory as they would be processed multiple times. However, unlike the Spark Core default of [StorageLevel.MEMORY_ONLY](api/scala/index.html#org.apache.spark.storage.StorageLevel$), persisted RDDs generated by streaming computations are persisted with [StorageLevel.MEMORY_ONLY_SER](api/scala/index.html#org.apache.spark.storage.StorageLevel$) (i.e. serialized) by default to minimize GC overheads.

In both cases, using Kryo serialization can reduce both CPU and memory overheads. See the [Spark Tuning Guide](tuning.html#data-serialization) for more details. For Kryo, consider registering custom classes, and disabling object reference tracking (see Kryo-related configurations in the [Configuration Guide](configuration.html#compression-and-serialization)).

In specific cases where the amount of data that needs to be retained for the streaming application is not large, it may be feasible to persist data (both types) as deserialized objects without incurring excessive GC overheads. For example, if you are using batch intervals of a few seconds and no window operations, then you can try disabling serialization in persisted data by explicitly setting the storage level accordingly. This would reduce the CPU overheads due to serialization, potentially improving performance without too much GC overheads.

### Task Launching Overheads
{:.no_toc}
If the number of tasks launched per second is high (say, 50 or more per second), then the overhead
of sending out tasks to the slaves may be significant and will make it hard to achieve sub-second
latencies. The overhead can be reduced by the following changes:

* **Execution mode**: Running Spark in Standalone mode or coarse-grained Mesos mode leads to
  better task launch times than the fine-grained Mesos mode. Please refer to the
  [Running on Mesos guide](running-on-mesos.html) for more details.

These changes may reduce batch processing time by 100s of milliseconds,
thus allowing sub-second batch size to be viable.

***

## Setting the Right Batch Interval
For a Spark Streaming application running on a cluster to be stable, the system should be able to
process data as fast as it is being received. In other words, batches of data should be processed
as fast as they are being generated. Whether this is true for an application can be found by
[monitoring](#monitoring-applications) the processing times in the streaming web UI, where the batch
processing time should be less than the batch interval.

Depending on the nature of the streaming
computation, the batch interval used may have significant impact on the data rates that can be
sustained by the application on a fixed set of cluster resources. For example, let us
consider the earlier WordCountNetwork example. For a particular data rate, the system may be able
to keep up with reporting word counts every 2 seconds (i.e., batch interval of 2 seconds), but not
every 500 milliseconds. So the batch interval needs to be set such that the expected data rate in
production can be sustained.

A good approach to figure out the right batch size for your application is to test it with a
conservative batch interval (say, 5-10 seconds) and a low data rate. To verify whether the system
is able to keep up with the data rate, you can check the value of the end-to-end delay experienced
by each processed batch (either look for "Total delay" in Spark driver log4j logs, or use the
[StreamingListener](api/scala/index.html#org.apache.spark.streaming.scheduler.StreamingListener)
interface).
If the delay is maintained to be comparable to the batch size, then system is stable. Otherwise,
if the delay is continuously increasing, it means that the system is unable to keep up and it
therefore unstable. Once you have an idea of a stable configuration, you can try increasing the
data rate and/or reducing the batch size. Note that a momentary increase in the delay due to
temporary data rate increases may be fine as long as the delay reduces back to a low value
(i.e., less than batch size).

***

## Memory Tuning
Tuning the memory usage and GC behavior of Spark applications has been discussed in great detail
in the [Tuning Guide](tuning.html#memory-tuning). It is strongly recommended that you read that. In this section, we discuss a few tuning parameters specifically in the context of Spark Streaming applications.

The amount of cluster memory required by a Spark Streaming application depends heavily on the type of transformations used. For example, if you want to use a window operation on the last 10 minutes of data, then your cluster should have sufficient memory to hold 10 minutes worth of data in memory. Or if you want to use `updateStateByKey` with a large number of keys, then the necessary memory  will be high. On the contrary, if you want to do a simple map-filter-store operation, then the necessary memory will be low.

In general, since the data received through receivers is stored with StorageLevel.MEMORY_AND_DISK_SER_2, the data that does not fit in memory will spill over to the disk. This may reduce the performance of the streaming application, and hence it is advised to provide sufficient memory as required by your streaming application. Its best to try and see the memory usage on a small scale and estimate accordingly. 

Another aspect of memory tuning is garbage collection. For a streaming application that requires low latency, it is undesirable to have large pauses caused by JVM Garbage Collection. 

There are a few parameters that can help you tune the memory usage and GC overheads:

* **Persistence Level of DStreams**: As mentioned earlier in the [Data Serialization](#data-serialization) section, the input data and RDDs are by default persisted as serialized bytes. This reduces both the memory usage and GC overheads, compared to deserialized persistence. Enabling Kryo serialization further reduces serialized sizes and memory usage. Further reduction in memory usage can be achieved with compression (see the Spark configuration `spark.rdd.compress`), at the cost of CPU time.

* **Clearing old data**: By default, all input data and persisted RDDs generated by DStream transformations are automatically cleared. Spark Streaming decides when to clear the data based on the transformations that are used. For example, if you are using a window operation of 10 minutes, then Spark Streaming will keep around the last 10 minutes of data, and actively throw away older data. 
Data can be retained for a longer duration (e.g. interactively querying older data) by setting `streamingContext.remember`.

* **CMS Garbage Collector**: Use of the concurrent mark-and-sweep GC is strongly recommended for keeping GC-related pauses consistently low. Even though concurrent GC is known to reduce the
overall processing throughput of the system, its use is still recommended to achieve more
consistent batch processing times. Make sure you set the CMS GC on both the driver (using `--driver-java-options` in `spark-submit`) and the executors (using [Spark configuration](configuration.html#runtime-environment) `spark.executor.extraJavaOptions`).

* **Other tips**: To further reduce GC overheads, here are some more tips to try.
    - Persist RDDs using the `OFF_HEAP` storage level. See more detail in the [Spark Programming Guide](rdd-programming-guide.html#rdd-persistence).
    - Use more executors with smaller heap sizes. This will reduce the GC pressure within each JVM heap.

***

##### Important points to remember:
{:.no_toc}
- A DStream is associated with a single receiver. For attaining read parallelism multiple receivers i.e. multiple DStreams need to be created. A receiver is run within an executor. It occupies one core. Ensure that there are enough cores for processing after receiver slots are booked i.e. `spark.cores.max` should take the receiver slots into account. The receivers are allocated to executors in a round robin fashion.

- When data is received from a stream source, receiver creates blocks of data.  A new block of data is generated every blockInterval milliseconds. N blocks of data are created during the batchInterval where N = batchInterval/blockInterval. These blocks are distributed by the BlockManager of the current executor to the block managers of other executors. After that, the Network Input Tracker running on the driver is informed about the block locations for further processing.

- An RDD is created on the driver for the blocks created during the batchInterval. The blocks generated during the batchInterval are partitions of the RDD. Each partition is a task in spark. blockInterval== batchinterval would mean that a single partition is created and probably it is processed locally.

- The map tasks on the blocks are processed in the executors (one that received the block, and another where the block was replicated) that has the blocks irrespective of block interval, unless non-local scheduling kicks in.
Having bigger blockinterval means bigger blocks. A high value of `spark.locality.wait` increases the chance of processing a block on the local node. A balance needs to be found out between these two parameters to ensure that the bigger blocks are processed locally.

- Instead of relying on batchInterval and blockInterval, you can define the number of partitions by calling `inputDstream.repartition(n)`. This reshuffles the data in RDD randomly to create n number of partitions. Yes, for greater parallelism. Though comes at the cost of a shuffle. An RDD's processing is scheduled by driver's jobscheduler as a job. At a given point of time only one job is active. So, if one job is executing the other jobs are queued.

- If you have two dstreams there will be two RDDs formed and there will be two jobs created which will be scheduled one after the another. To avoid this, you can union two dstreams. This will ensure that a single unionRDD is formed for the two RDDs of the dstreams. This unionRDD is then considered as a single job. However the partitioning of the RDDs is not impacted.

- If the batch processing time is more than batchinterval then obviously the receiver's memory will start filling up and will end up in throwing exceptions (most probably BlockNotFoundException). Currently there is  no way to pause the receiver. Using SparkConf configuration `spark.streaming.receiver.maxRate`, rate of receiver can be limited.


***************************************************************************************************
***************************************************************************************************

# Fault-tolerance Semantics
In this section, we will discuss the behavior of Spark Streaming applications in the event
of failures. 

## Background
{:.no_toc}
To understand the semantics provided by Spark Streaming, let us remember the basic fault-tolerance semantics of Spark's RDDs.

1. An RDD is an immutable, deterministically re-computable, distributed dataset. Each RDD
remembers the lineage of deterministic operations that were used on a fault-tolerant input
dataset to create it.
1. If any partition of an RDD is lost due to a worker node failure, then that partition can be
re-computed from the original fault-tolerant dataset using the lineage of operations.
1. Assuming that all of the RDD transformations are deterministic, the data in the final transformed
   RDD will always be the same irrespective of failures in the Spark cluster.

Spark operates on data in fault-tolerant file systems like HDFS or S3. Hence,
all of the RDDs generated from the fault-tolerant data are also fault-tolerant. However, this is not
the case for Spark Streaming as the data in most cases is received over the network (except when
`fileStream` is used). To achieve the same fault-tolerance properties for all of the generated RDDs,
the received data is replicated among multiple Spark executors in worker nodes in the cluster
(default replication factor is 2). This leads to two kinds of data in the
system that need to recovered in the event of failures:

1. *Data received and replicated* - This data survives failure of a single worker node as a copy
  of it exists on one of the other nodes.
1. *Data received but buffered for replication* - Since this is not replicated,
   the only way to recover this data is to get it again from the source.

Furthermore, there are two kinds of failures that we should be concerned about:

1. *Failure of a Worker Node* - Any of the worker nodes running executors can fail,
   and all in-memory data on those nodes will be lost. If any receivers were running on failed
   nodes, then their buffered data will be lost.
1. *Failure of the Driver Node* - If the driver node running the Spark Streaming application
   fails, then obviously the SparkContext is lost, and all executors with their in-memory
   data are lost.

With this basic knowledge, let us understand the fault-tolerance semantics of Spark Streaming.

## Definitions
{:.no_toc}
The semantics of streaming systems are often captured in terms of how many times each record can be processed by the system. There are three types of guarantees that a system can provide under all possible operating conditions (despite failures, etc.)

1. *At most once*: Each record will be either processed once or not processed at all.
2. *At least once*: Each record will be processed one or more times. This is stronger than *at-most once* as it ensure that no data will be lost. But there may be duplicates.
3. *Exactly once*: Each record will be processed exactly once - no data will be lost and no data will be processed multiple times. This is obviously the strongest guarantee of the three.

## Basic Semantics
{:.no_toc}
In any stream processing system, broadly speaking, there are three steps in processing the data.

1. *Receiving the data*: The data is received from sources using Receivers or otherwise.

1. *Transforming the data*: The received data is transformed using DStream and RDD transformations.

1. *Pushing out the data*: The final transformed data is pushed out to external systems like file systems, databases, dashboards, etc.

If a streaming application has to achieve end-to-end exactly-once guarantees, then each step has to provide an exactly-once guarantee. That is, each record must be received exactly once, transformed exactly once, and pushed to downstream systems exactly once. Let's understand the semantics of these steps in the context of Spark Streaming.

1. *Receiving the data*: Different input sources provide different guarantees. This is discussed in detail in the next subsection.

1. *Transforming the data*: All data that has been received will be processed _exactly once_, thanks to the guarantees that RDDs provide. Even if there are failures, as long as the received input data is accessible, the final transformed RDDs will always have the same contents.

1. *Pushing out the data*: Output operations by default ensure _at-least once_ semantics because it depends on the type of output operation (idempotent, or not) and the semantics of the downstream system (supports transactions or not). But users can implement their own transaction mechanisms to achieve _exactly-once_ semantics. This is discussed in more details later in the section.

## Semantics of Received Data
{:.no_toc}
Different input sources provide different guarantees, ranging from _at-least once_ to _exactly once_. Read for more details.

### With Files
{:.no_toc}
If all of the input data is already present in a fault-tolerant file system like
HDFS, Spark Streaming can always recover from any failure and process all of the data. This gives
*exactly-once* semantics, meaning all of the data will be processed exactly once no matter what fails.

### With Receiver-based Sources
{:.no_toc}
For input sources based on receivers, the fault-tolerance semantics depend on both the failure
scenario and the type of receiver.
As we discussed [earlier](#receiver-reliability), there are two types of receivers:

1. *Reliable Receiver* - These receivers acknowledge reliable sources only after ensuring that
  the received data has been replicated. If such a receiver fails, the source will not receive
  acknowledgment for the buffered (unreplicated) data. Therefore, if the receiver is
  restarted, the source will resend the data, and no data will be lost due to the failure.
1. *Unreliable Receiver* - Such receivers do *not* send acknowledgment and therefore *can* lose
  data when they fail due to worker or driver failures.

Depending on what type of receivers are used we achieve the following semantics.
If a worker node fails, then there is no data loss with reliable receivers. With unreliable
receivers, data received but not replicated can get lost. If the driver node fails,
then besides these losses, all of the past data that was received and replicated in memory will be
lost. This will affect the results of the stateful transformations.

To avoid this loss of past received data, Spark 1.2 introduced _write
ahead logs_ which save the received data to fault-tolerant storage. With the [write ahead logs
enabled](#deploying-applications) and reliable receivers, there is zero data loss. In terms of semantics, it provides an at-least once guarantee. 

The following table summarizes the semantics under failures:

<table class="table">
  <tr>
    <th style="width:30%">Deployment Scenario</th>
    <th>Worker Failure</th>
    <th>Driver Failure</th>
  </tr>
  <tr>
    <td>
      <i>Spark 1.1 or earlier,</i> OR<br/>
      <i>Spark 1.2 or later without write ahead logs</i>
    </td>
    <td>
      Buffered data lost with unreliable receivers<br/>
      Zero data loss with reliable receivers<br/>
      At-least once semantics
    </td>
    <td>
      Buffered data lost with unreliable receivers<br/>
      Past data lost with all receivers<br/>
      Undefined semantics
    </td>
  </tr>
  <tr>
    <td><i>Spark 1.2 or later with write ahead logs</i></td>
    <td>
        Zero data loss with reliable receivers<br/>
        At-least once semantics
    </td>
    <td>
        Zero data loss with reliable receivers and files<br/>
        At-least once semantics
    </td>
  </tr>
  <tr>
    <td></td>
    <td></td>
    <td></td>
  </tr>
</table>

### With Kafka Direct API
{:.no_toc}
In Spark 1.3, we have introduced a new Kafka Direct API, which can ensure that all the Kafka data is received by Spark Streaming exactly once. Along with this, if you implement exactly-once output operation, you can achieve end-to-end exactly-once guarantees. This approach is further discussed in the [Kafka Integration Guide](streaming-kafka-integration.html).

## Semantics of output operations
{:.no_toc}
Output operations (like `foreachRDD`) have _at-least once_ semantics, that is, 
the transformed data may get written to an external entity more than once in
the event of a worker failure. While this is acceptable for saving to file systems using the
`saveAs***Files` operations (as the file will simply get overwritten with the same data),
additional effort may be necessary to achieve exactly-once semantics. There are two approaches.

- *Idempotent updates*: Multiple attempts always write the same data. For example, `saveAs***Files` always writes the same data to the generated files.

- *Transactional updates*: All updates are made transactionally so that updates are made exactly once atomically. One way to do this would be the following.

    - Use the batch time (available in `foreachRDD`) and the partition index of the RDD to create an identifier. This identifier uniquely identifies a blob data in the streaming application.
    - Update external system with this blob transactionally (that is, exactly once, atomically) using the identifier. That is, if the identifier is not already committed, commit the partition data and the identifier atomically. Else, if this was already committed, skip the update.

          dstream.foreachRDD { (rdd, time) =>
            rdd.foreachPartition { partitionIterator =>
              val partitionId = TaskContext.get.partitionId()
              val uniqueId = generateUniqueId(time.milliseconds, partitionId)
              // use this uniqueId to transactionally commit the data in partitionIterator
            }
          }

***************************************************************************************************
***************************************************************************************************

# Where to Go from Here
* Additional guides
    - [Kafka Integration Guide](streaming-kafka-integration.html)
    - [Kinesis Integration Guide](streaming-kinesis-integration.html)
    - [Custom Receiver Guide](streaming-custom-receivers.html)
* Third-party DStream data sources can be found in [Third Party Projects](http://spark.apache.org/third-party-projects.html)
* API documentation
  - Scala docs
    * [StreamingContext](api/scala/index.html#org.apache.spark.streaming.StreamingContext) and
  [DStream](api/scala/index.html#org.apache.spark.streaming.dstream.DStream)
    * [KafkaUtils](api/scala/index.html#org.apache.spark.streaming.kafka.KafkaUtils$),
    [FlumeUtils](api/scala/index.html#org.apache.spark.streaming.flume.FlumeUtils$),
    [KinesisUtils](api/scala/index.html#org.apache.spark.streaming.kinesis.KinesisUtils$),
  - Java docs
    * [JavaStreamingContext](api/java/index.html?org/apache/spark/streaming/api/java/JavaStreamingContext.html),
    [JavaDStream](api/java/index.html?org/apache/spark/streaming/api/java/JavaDStream.html) and
    [JavaPairDStream](api/java/index.html?org/apache/spark/streaming/api/java/JavaPairDStream.html)
    * [KafkaUtils](api/java/index.html?org/apache/spark/streaming/kafka/KafkaUtils.html),
    [FlumeUtils](api/java/index.html?org/apache/spark/streaming/flume/FlumeUtils.html),
    [KinesisUtils](api/java/index.html?org/apache/spark/streaming/kinesis/KinesisUtils.html)
  - Python docs
    * [StreamingContext](api/python/pyspark.streaming.html#pyspark.streaming.StreamingContext) and [DStream](api/python/pyspark.streaming.html#pyspark.streaming.DStream)
    * [KafkaUtils](api/python/pyspark.streaming.html#pyspark.streaming.kafka.KafkaUtils)

* More examples in [Scala]({{site.SPARK_GITHUB_URL}}/tree/master/examples/src/main/scala/org/apache/spark/examples/streaming)
  and [Java]({{site.SPARK_GITHUB_URL}}/tree/master/examples/src/main/java/org/apache/spark/examples/streaming)
  and [Python]({{site.SPARK_GITHUB_URL}}/tree/master/examples/src/main/python/streaming)
* [Paper](http://www.eecs.berkeley.edu/Pubs/TechRpts/2012/EECS-2012-259.pdf) and [video](http://youtu.be/g171ndOHgJ0) describing Spark Streaming.<|MERGE_RESOLUTION|>--- conflicted
+++ resolved
@@ -1214,25 +1214,11 @@
 </div>
 <div data-lang="java" markdown="1">
 {% highlight java %}
-<<<<<<< HEAD
-dstream.foreachRDD(new VoidFunction<JavaRDD<String>>() {
-  @Override
-  public void call(JavaRDD<String> rdd) {
-    final Connection connection = createNewConnection(); // executed at the driver
-    rdd.foreach(new VoidFunction<String>() {
-      @Override
-      public void call(String record) {
-        connection.send(record); // executed at the worker
-      }
-    });
-  }
-=======
 dstream.foreachRDD(rdd -> {
   Connection connection = createNewConnection(); // executed at the driver
   rdd.foreach(record -> {
     connection.send(record); // executed at the worker
   });
->>>>>>> 86cd3c08
 });
 {% endhighlight %}
 </div>
@@ -1271,27 +1257,12 @@
 </div>
 <div data-lang="java" markdown="1">
 {% highlight java %}
-<<<<<<< HEAD
-dstream.foreachRDD(new VoidFunction<JavaRDD<String>>() {
-  @Override
-  public void call(JavaRDD<String> rdd) {
-    rdd.foreach(new VoidFunction<String>() {
-      @Override
-      public void call(String record) {
-        Connection connection = createNewConnection();
-        connection.send(record);
-        connection.close();
-      }
-    });
-  }
-=======
 dstream.foreachRDD(rdd -> {
   rdd.foreach(record -> {
     Connection connection = createNewConnection();
     connection.send(record);
     connection.close();
   });
->>>>>>> 86cd3c08
 });
 {% endhighlight %}
 </div>
@@ -1327,22 +1298,6 @@
 </div>
 <div data-lang="java" markdown="1">
 {% highlight java %}
-<<<<<<< HEAD
-dstream.foreachRDD(new VoidFunction<JavaRDD<String>>() {
-  @Override
-  public void call(JavaRDD<String> rdd) {
-    rdd.foreachPartition(new VoidFunction<Iterator<String>>() {
-      @Override
-      public void call(Iterator<String> partitionOfRecords) {
-        Connection connection = createNewConnection();
-        while (partitionOfRecords.hasNext()) {
-          connection.send(partitionOfRecords.next());
-        }
-        connection.close();
-      }
-    });
-  }
-=======
 dstream.foreachRDD(rdd -> {
   rdd.foreachPartition(partitionOfRecords -> {
     Connection connection = createNewConnection();
@@ -1351,7 +1306,6 @@
     }
     connection.close();
   });
->>>>>>> 86cd3c08
 });
 {% endhighlight %}
 </div>
@@ -1390,23 +1344,6 @@
 
 <div data-lang="java" markdown="1">
 {% highlight java %}
-<<<<<<< HEAD
-dstream.foreachRDD(new VoidFunction<JavaRDD<String>>() {
-  @Override
-  public void call(JavaRDD<String> rdd) {
-    rdd.foreachPartition(new VoidFunction<Iterator<String>>() {
-      @Override
-      public void call(Iterator<String> partitionOfRecords) {
-        // ConnectionPool is a static, lazily initialized pool of connections
-        Connection connection = ConnectionPool.getConnection();
-        while (partitionOfRecords.hasNext()) {
-          connection.send(partitionOfRecords.next());
-        }
-        ConnectionPool.returnConnection(connection); // return to the pool for future reuse
-      }
-    });
-  }
-=======
 dstream.foreachRDD(rdd -> {
   rdd.foreachPartition(partitionOfRecords -> {
     // ConnectionPool is a static, lazily initialized pool of connections
@@ -1416,7 +1353,6 @@
     }
     ConnectionPool.returnConnection(connection); // return to the pool for future reuse
   });
->>>>>>> 86cd3c08
 });
 {% endhighlight %}
 </div>
