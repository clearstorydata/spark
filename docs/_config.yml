pygments: true
markdown: kramdown

# These allow the documentation to be updated with nerw releases
# of Spark, Scala, and Mesos.
<<<<<<< HEAD
SPARK_VERSION: 1.0.0-candidate-csd-1-SNAPSHOT
SPARK_VERSION_SHORT: 1.0.0
=======
SPARK_VERSION: 1.0.1
SPARK_VERSION_SHORT: 1.0.1
>>>>>>> fb61928c
SCALA_BINARY_VERSION: "2.10"
SCALA_VERSION: "2.10.4"
MESOS_VERSION: 0.18.1
SPARK_ISSUE_TRACKER_URL: https://issues.apache.org/jira/browse/SPARK
SPARK_GITHUB_URL: https://github.com/apache/spark<|MERGE_RESOLUTION|>--- conflicted
+++ resolved
@@ -3,13 +3,8 @@
 
 # These allow the documentation to be updated with nerw releases
 # of Spark, Scala, and Mesos.
-<<<<<<< HEAD
-SPARK_VERSION: 1.0.0-candidate-csd-1-SNAPSHOT
-SPARK_VERSION_SHORT: 1.0.0
-=======
-SPARK_VERSION: 1.0.1
+SPARK_VERSION: 1.0.1-csd-1-SNAPSHOT
 SPARK_VERSION_SHORT: 1.0.1
->>>>>>> fb61928c
 SCALA_BINARY_VERSION: "2.10"
 SCALA_VERSION: "2.10.4"
 MESOS_VERSION: 0.18.1
