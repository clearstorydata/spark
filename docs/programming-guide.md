---
layout: global
title: Spark Programming Guide
redirect: rdd-programming-guide.html
---

<<<<<<< HEAD
* This will become a table of contents (this text will be scraped).
{:toc}


# Overview

At a high level, every Spark application consists of a *driver program* that runs the user's `main` function and executes various *parallel operations* on a cluster. The main abstraction Spark provides is a *resilient distributed dataset* (RDD), which is a collection of elements partitioned across the nodes of the cluster that can be operated on in parallel. RDDs are created by starting with a file in the Hadoop file system (or any other Hadoop-supported file system), or an existing Scala collection in the driver program, and transforming it. Users may also ask Spark to *persist* an RDD in memory, allowing it to be reused efficiently across parallel operations. Finally, RDDs automatically recover from node failures.

A second abstraction in Spark is *shared variables* that can be used in parallel operations. By default, when Spark runs a function in parallel as a set of tasks on different nodes, it ships a copy of each variable used in the function to each task. Sometimes, a variable needs to be shared across tasks, or between tasks and the driver program. Spark supports two types of shared variables: *broadcast variables*, which can be used to cache a value in memory on all nodes, and *accumulators*, which are variables that are only "added" to, such as counters and sums.

This guide shows each of these features in each of Spark's supported languages. It is easiest to follow
along with if you launch Spark's interactive shell -- either `bin/spark-shell` for the Scala shell or
`bin/pyspark` for the Python one.

# Linking with Spark

<div class="codetabs">

<div data-lang="scala"  markdown="1">

Spark {{site.SPARK_VERSION}} is built and distributed to work with Scala {{site.SCALA_BINARY_VERSION}} 
by default. (Spark can be built to work with other versions of Scala, too.) To write
applications in Scala, you will need to use a compatible Scala version (e.g. {{site.SCALA_BINARY_VERSION}}.X).

To write a Spark application, you need to add a Maven dependency on Spark. Spark is available through Maven Central at:

    groupId = org.apache.spark
    artifactId = spark-core_{{site.SCALA_BINARY_VERSION}}
    version = {{site.SPARK_VERSION}}

In addition, if you wish to access an HDFS cluster, you need to add a dependency on
`hadoop-client` for your version of HDFS.

    groupId = org.apache.hadoop
    artifactId = hadoop-client
    version = <your-hdfs-version>

Finally, you need to import some Spark classes into your program. Add the following lines:

{% highlight scala %}
import org.apache.spark.SparkContext
import org.apache.spark.SparkConf
{% endhighlight %}

(Before Spark 1.3.0, you need to explicitly `import org.apache.spark.SparkContext._` to enable essential implicit conversions.)

</div>

<div data-lang="java"  markdown="1">

Spark {{site.SPARK_VERSION}} works with Java 7 and higher. If you are using Java 8, Spark supports
[lambda expressions](http://docs.oracle.com/javase/tutorial/java/javaOO/lambdaexpressions.html)
for concisely writing functions, otherwise you can use the classes in the
[org.apache.spark.api.java.function](api/java/index.html?org/apache/spark/api/java/function/package-summary.html) package.

Note that support for Java 7 is deprecated as of Spark 2.0.0 and may be removed in Spark 2.2.0.

To write a Spark application in Java, you need to add a dependency on Spark. Spark is available through Maven Central at:

    groupId = org.apache.spark
    artifactId = spark-core_{{site.SCALA_BINARY_VERSION}}
    version = {{site.SPARK_VERSION}}

In addition, if you wish to access an HDFS cluster, you need to add a dependency on
`hadoop-client` for your version of HDFS.

    groupId = org.apache.hadoop
    artifactId = hadoop-client
    version = <your-hdfs-version>

Finally, you need to import some Spark classes into your program. Add the following lines:

{% highlight scala %}
import org.apache.spark.api.java.JavaSparkContext
import org.apache.spark.api.java.JavaRDD
import org.apache.spark.SparkConf
{% endhighlight %}

</div>

<div data-lang="python"  markdown="1">

Spark {{site.SPARK_VERSION}} works with Python 2.6+ or Python 3.4+. It can use the standard CPython interpreter,
so C libraries like NumPy can be used. It also works with PyPy 2.3+.

Note that support for Python 2.6 is deprecated as of Spark 2.0.0, and may be removed in Spark 2.2.0.

To run Spark applications in Python, use the `bin/spark-submit` script located in the Spark directory.
This script will load Spark's Java/Scala libraries and allow you to submit applications to a cluster.
You can also use `bin/pyspark` to launch an interactive Python shell.

If you wish to access HDFS data, you need to use a build of PySpark linking
to your version of HDFS.
[Prebuilt packages](http://spark.apache.org/downloads.html) are also available on the Spark homepage
for common HDFS versions.

Finally, you need to import some Spark classes into your program. Add the following line:

{% highlight python %}
from pyspark import SparkContext, SparkConf
{% endhighlight %}

PySpark requires the same minor version of Python in both driver and workers. It uses the default python version in PATH,
you can specify which version of Python you want to use by `PYSPARK_PYTHON`, for example:

{% highlight bash %}
$ PYSPARK_PYTHON=python3.4 bin/pyspark
$ PYSPARK_PYTHON=/opt/pypy-2.5/bin/pypy bin/spark-submit examples/src/main/python/pi.py
{% endhighlight %}

</div>

</div>


# Initializing Spark

<div class="codetabs">

<div data-lang="scala"  markdown="1">

The first thing a Spark program must do is to create a [SparkContext](api/scala/index.html#org.apache.spark.SparkContext) object, which tells Spark
how to access a cluster. To create a `SparkContext` you first need to build a [SparkConf](api/scala/index.html#org.apache.spark.SparkConf) object
that contains information about your application.

Only one SparkContext may be active per JVM.  You must `stop()` the active SparkContext before creating a new one.

{% highlight scala %}
val conf = new SparkConf().setAppName(appName).setMaster(master)
new SparkContext(conf)
{% endhighlight %}

</div>

<div data-lang="java"  markdown="1">

The first thing a Spark program must do is to create a [JavaSparkContext](api/java/index.html?org/apache/spark/api/java/JavaSparkContext.html) object, which tells Spark
how to access a cluster. To create a `SparkContext` you first need to build a [SparkConf](api/java/index.html?org/apache/spark/SparkConf.html) object
that contains information about your application.

{% highlight java %}
SparkConf conf = new SparkConf().setAppName(appName).setMaster(master);
JavaSparkContext sc = new JavaSparkContext(conf);
{% endhighlight %}

</div>

<div data-lang="python"  markdown="1">

The first thing a Spark program must do is to create a [SparkContext](api/python/pyspark.html#pyspark.SparkContext) object, which tells Spark
how to access a cluster. To create a `SparkContext` you first need to build a [SparkConf](api/python/pyspark.html#pyspark.SparkConf) object
that contains information about your application.

{% highlight python %}
conf = SparkConf().setAppName(appName).setMaster(master)
sc = SparkContext(conf=conf)
{% endhighlight %}

</div>

</div>

The `appName` parameter is a name for your application to show on the cluster UI.
`master` is a [Spark, Mesos or YARN cluster URL](submitting-applications.html#master-urls),
or a special "local" string to run in local mode.
In practice, when running on a cluster, you will not want to hardcode `master` in the program,
but rather [launch the application with `spark-submit`](submitting-applications.html) and
receive it there. However, for local testing and unit tests, you can pass "local" to run Spark
in-process.


## Using the Shell

<div class="codetabs">

<div data-lang="scala"  markdown="1">

In the Spark shell, a special interpreter-aware SparkContext is already created for you, in the
variable called `sc`. Making your own SparkContext will not work. You can set which master the
context connects to using the `--master` argument, and you can add JARs to the classpath
by passing a comma-separated list to the `--jars` argument. You can also add dependencies
(e.g. Spark Packages) to your shell session by supplying a comma-separated list of maven coordinates
to the `--packages` argument. Any additional repositories where dependencies might exist (e.g. Sonatype)
can be passed to the `--repositories` argument. For example, to run `bin/spark-shell` on exactly
four cores, use:

{% highlight bash %}
$ ./bin/spark-shell --master local[4]
{% endhighlight %}

Or, to also add `code.jar` to its classpath, use:

{% highlight bash %}
$ ./bin/spark-shell --master local[4] --jars code.jar
{% endhighlight %}

To include a dependency using maven coordinates:

{% highlight bash %}
$ ./bin/spark-shell --master local[4] --packages "org.example:example:0.1"
{% endhighlight %}

For a complete list of options, run `spark-shell --help`. Behind the scenes,
`spark-shell` invokes the more general [`spark-submit` script](submitting-applications.html).

</div>

<div data-lang="python"  markdown="1">

In the PySpark shell, a special interpreter-aware SparkContext is already created for you, in the
variable called `sc`. Making your own SparkContext will not work. You can set which master the
context connects to using the `--master` argument, and you can add Python .zip, .egg or .py files
to the runtime path by passing a comma-separated list to `--py-files`. You can also add dependencies
(e.g. Spark Packages) to your shell session by supplying a comma-separated list of maven coordinates
to the `--packages` argument. Any additional repositories where dependencies might exist (e.g. Sonatype)
can be passed to the `--repositories` argument. Any Python dependencies a Spark package has (listed in
the requirements.txt of that package) must be manually installed using `pip` when necessary.
For example, to run `bin/pyspark` on exactly four cores, use:

{% highlight bash %}
$ ./bin/pyspark --master local[4]
{% endhighlight %}

Or, to also add `code.py` to the search path (in order to later be able to `import code`), use:

{% highlight bash %}
$ ./bin/pyspark --master local[4] --py-files code.py
{% endhighlight %}

For a complete list of options, run `pyspark --help`. Behind the scenes,
`pyspark` invokes the more general [`spark-submit` script](submitting-applications.html).

It is also possible to launch the PySpark shell in [IPython](http://ipython.org), the
enhanced Python interpreter. PySpark works with IPython 1.0.0 and later. To
use IPython, set the `PYSPARK_DRIVER_PYTHON` variable to `ipython` when running `bin/pyspark`:

{% highlight bash %}
$ PYSPARK_DRIVER_PYTHON=ipython ./bin/pyspark
{% endhighlight %}

To use the Jupyter notebook (previously known as the IPython notebook), 

{% highlight bash %}
$ PYSPARK_DRIVER_PYTHON=jupyter PYSPARK_DRIVER_PYTHON_OPTS=notebook ./bin/pyspark
{% endhighlight %}

You can customize the `ipython` or `jupyter` commands by setting `PYSPARK_DRIVER_PYTHON_OPTS`. 

After the Jupyter Notebook server is launched, you can create a new "Python 2" notebook from
the "Files" tab. Inside the notebook, you can input the command `%pylab inline` as part of
your notebook before you start to try Spark from the Jupyter notebook.

</div>

</div>

# Resilient Distributed Datasets (RDDs)

Spark revolves around the concept of a _resilient distributed dataset_ (RDD), which is a fault-tolerant collection of elements that can be operated on in parallel. There are two ways to create RDDs: *parallelizing*
an existing collection in your driver program, or referencing a dataset in an external storage system, such as a
shared filesystem, HDFS, HBase, or any data source offering a Hadoop InputFormat.

## Parallelized Collections

<div class="codetabs">

<div data-lang="scala"  markdown="1">

Parallelized collections are created by calling `SparkContext`'s `parallelize` method on an existing collection in your driver program (a Scala `Seq`). The elements of the collection are copied to form a distributed dataset that can be operated on in parallel. For example, here is how to create a parallelized collection holding the numbers 1 to 5:

{% highlight scala %}
val data = Array(1, 2, 3, 4, 5)
val distData = sc.parallelize(data)
{% endhighlight %}

Once created, the distributed dataset (`distData`) can be operated on in parallel. For example, we might call `distData.reduce((a, b) => a + b)` to add up the elements of the array. We describe operations on distributed datasets later on.

</div>

<div data-lang="java"  markdown="1">

Parallelized collections are created by calling `JavaSparkContext`'s `parallelize` method on an existing `Collection` in your driver program. The elements of the collection are copied to form a distributed dataset that can be operated on in parallel. For example, here is how to create a parallelized collection holding the numbers 1 to 5:

{% highlight java %}
List<Integer> data = Arrays.asList(1, 2, 3, 4, 5);
JavaRDD<Integer> distData = sc.parallelize(data);
{% endhighlight %}

Once created, the distributed dataset (`distData`) can be operated on in parallel. For example, we might call `distData.reduce((a, b) -> a + b)` to add up the elements of the list.
We describe operations on distributed datasets later on.

**Note:** *In this guide, we'll often use the concise Java 8 lambda syntax to specify Java functions, but
in older versions of Java you can implement the interfaces in the
[org.apache.spark.api.java.function](api/java/index.html?org/apache/spark/api/java/function/package-summary.html) package.
We describe [passing functions to Spark](#passing-functions-to-spark) in more detail below.*

</div>

<div data-lang="python"  markdown="1">

Parallelized collections are created by calling `SparkContext`'s `parallelize` method on an existing iterable or collection in your driver program. The elements of the collection are copied to form a distributed dataset that can be operated on in parallel. For example, here is how to create a parallelized collection holding the numbers 1 to 5:

{% highlight python %}
data = [1, 2, 3, 4, 5]
distData = sc.parallelize(data)
{% endhighlight %}

Once created, the distributed dataset (`distData`) can be operated on in parallel. For example, we can call `distData.reduce(lambda a, b: a + b)` to add up the elements of the list.
We describe operations on distributed datasets later on.

</div>

</div>

One important parameter for parallel collections is the number of *partitions* to cut the dataset into. Spark will run one task for each partition of the cluster. Typically you want 2-4 partitions for each CPU in your cluster. Normally, Spark tries to set the number of partitions automatically based on your cluster. However, you can also set it manually by passing it as a second parameter to `parallelize` (e.g. `sc.parallelize(data, 10)`). Note: some places in the code use the term slices (a synonym for partitions) to maintain backward compatibility.

## External Datasets

<div class="codetabs">

<div data-lang="scala"  markdown="1">

Spark can create distributed datasets from any storage source supported by Hadoop, including your local file system, HDFS, Cassandra, HBase, [Amazon S3](http://wiki.apache.org/hadoop/AmazonS3), etc. Spark supports text files, [SequenceFiles](http://hadoop.apache.org/common/docs/current/api/org/apache/hadoop/mapred/SequenceFileInputFormat.html), and any other Hadoop [InputFormat](http://hadoop.apache.org/docs/stable/api/org/apache/hadoop/mapred/InputFormat.html).

Text file RDDs can be created using `SparkContext`'s `textFile` method. This method takes an URI for the file (either a local path on the machine, or a `hdfs://`, `s3n://`, etc URI) and reads it as a collection of lines. Here is an example invocation:

{% highlight scala %}
scala> val distFile = sc.textFile("data.txt")
distFile: org.apache.spark.rdd.RDD[String] = data.txt MapPartitionsRDD[10] at textFile at <console>:26
{% endhighlight %}

Once created, `distFile` can be acted on by dataset operations. For example, we can add up the sizes of all the lines using the `map` and `reduce` operations as follows: `distFile.map(s => s.length).reduce((a, b) => a + b)`.

Some notes on reading files with Spark:

* If using a path on the local filesystem, the file must also be accessible at the same path on worker nodes. Either copy the file to all workers or use a network-mounted shared file system.

* All of Spark's file-based input methods, including `textFile`, support running on directories, compressed files, and wildcards as well. For example, you can use `textFile("/my/directory")`, `textFile("/my/directory/*.txt")`, and `textFile("/my/directory/*.gz")`.

* The `textFile` method also takes an optional second argument for controlling the number of partitions of the file. By default, Spark creates one partition for each block of the file (blocks being 128MB by default in HDFS), but you can also ask for a higher number of partitions by passing a larger value. Note that you cannot have fewer partitions than blocks.

Apart from text files, Spark's Scala API also supports several other data formats:

* `SparkContext.wholeTextFiles` lets you read a directory containing multiple small text files, and returns each of them as (filename, content) pairs. This is in contrast with `textFile`, which would return one record per line in each file.

* For [SequenceFiles](http://hadoop.apache.org/common/docs/current/api/org/apache/hadoop/mapred/SequenceFileInputFormat.html), use SparkContext's `sequenceFile[K, V]` method where `K` and `V` are the types of key and values in the file. These should be subclasses of Hadoop's [Writable](http://hadoop.apache.org/common/docs/current/api/org/apache/hadoop/io/Writable.html) interface, like [IntWritable](http://hadoop.apache.org/common/docs/current/api/org/apache/hadoop/io/IntWritable.html) and [Text](http://hadoop.apache.org/common/docs/current/api/org/apache/hadoop/io/Text.html). In addition, Spark allows you to specify native types for a few common Writables; for example, `sequenceFile[Int, String]` will automatically read IntWritables and Texts.

* For other Hadoop InputFormats, you can use the `SparkContext.hadoopRDD` method, which takes an arbitrary `JobConf` and input format class, key class and value class. Set these the same way you would for a Hadoop job with your input source. You can also use `SparkContext.newAPIHadoopRDD` for InputFormats based on the "new" MapReduce API (`org.apache.hadoop.mapreduce`).

* `RDD.saveAsObjectFile` and `SparkContext.objectFile` support saving an RDD in a simple format consisting of serialized Java objects. While this is not as efficient as specialized formats like Avro, it offers an easy way to save any RDD.

</div>

<div data-lang="java"  markdown="1">

Spark can create distributed datasets from any storage source supported by Hadoop, including your local file system, HDFS, Cassandra, HBase, [Amazon S3](http://wiki.apache.org/hadoop/AmazonS3), etc. Spark supports text files, [SequenceFiles](http://hadoop.apache.org/common/docs/current/api/org/apache/hadoop/mapred/SequenceFileInputFormat.html), and any other Hadoop [InputFormat](http://hadoop.apache.org/docs/stable/api/org/apache/hadoop/mapred/InputFormat.html).

Text file RDDs can be created using `SparkContext`'s `textFile` method. This method takes an URI for the file (either a local path on the machine, or a `hdfs://`, `s3n://`, etc URI) and reads it as a collection of lines. Here is an example invocation:

{% highlight java %}
JavaRDD<String> distFile = sc.textFile("data.txt");
{% endhighlight %}

Once created, `distFile` can be acted on by dataset operations. For example, we can add up the sizes of all the lines using the `map` and `reduce` operations as follows: `distFile.map(s -> s.length()).reduce((a, b) -> a + b)`.

Some notes on reading files with Spark:

* If using a path on the local filesystem, the file must also be accessible at the same path on worker nodes. Either copy the file to all workers or use a network-mounted shared file system.

* All of Spark's file-based input methods, including `textFile`, support running on directories, compressed files, and wildcards as well. For example, you can use `textFile("/my/directory")`, `textFile("/my/directory/*.txt")`, and `textFile("/my/directory/*.gz")`.

* The `textFile` method also takes an optional second argument for controlling the number of partitions of the file. By default, Spark creates one partition for each block of the file (blocks being 128MB by default in HDFS), but you can also ask for a higher number of partitions by passing a larger value. Note that you cannot have fewer partitions than blocks.

Apart from text files, Spark's Java API also supports several other data formats:

* `JavaSparkContext.wholeTextFiles` lets you read a directory containing multiple small text files, and returns each of them as (filename, content) pairs. This is in contrast with `textFile`, which would return one record per line in each file.

* For [SequenceFiles](http://hadoop.apache.org/common/docs/current/api/org/apache/hadoop/mapred/SequenceFileInputFormat.html), use SparkContext's `sequenceFile[K, V]` method where `K` and `V` are the types of key and values in the file. These should be subclasses of Hadoop's [Writable](http://hadoop.apache.org/common/docs/current/api/org/apache/hadoop/io/Writable.html) interface, like [IntWritable](http://hadoop.apache.org/common/docs/current/api/org/apache/hadoop/io/IntWritable.html) and [Text](http://hadoop.apache.org/common/docs/current/api/org/apache/hadoop/io/Text.html).

* For other Hadoop InputFormats, you can use the `JavaSparkContext.hadoopRDD` method, which takes an arbitrary `JobConf` and input format class, key class and value class. Set these the same way you would for a Hadoop job with your input source. You can also use `JavaSparkContext.newAPIHadoopRDD` for InputFormats based on the "new" MapReduce API (`org.apache.hadoop.mapreduce`).

* `JavaRDD.saveAsObjectFile` and `JavaSparkContext.objectFile` support saving an RDD in a simple format consisting of serialized Java objects. While this is not as efficient as specialized formats like Avro, it offers an easy way to save any RDD.

</div>

<div data-lang="python"  markdown="1">

PySpark can create distributed datasets from any storage source supported by Hadoop, including your local file system, HDFS, Cassandra, HBase, [Amazon S3](http://wiki.apache.org/hadoop/AmazonS3), etc. Spark supports text files, [SequenceFiles](http://hadoop.apache.org/common/docs/current/api/org/apache/hadoop/mapred/SequenceFileInputFormat.html), and any other Hadoop [InputFormat](http://hadoop.apache.org/docs/stable/api/org/apache/hadoop/mapred/InputFormat.html).

Text file RDDs can be created using `SparkContext`'s `textFile` method. This method takes an URI for the file (either a local path on the machine, or a `hdfs://`, `s3n://`, etc URI) and reads it as a collection of lines. Here is an example invocation:

{% highlight python %}
>>> distFile = sc.textFile("data.txt")
{% endhighlight %}

Once created, `distFile` can be acted on by dataset operations. For example, we can add up the sizes of all the lines using the `map` and `reduce` operations as follows: `distFile.map(lambda s: len(s)).reduce(lambda a, b: a + b)`.

Some notes on reading files with Spark:

* If using a path on the local filesystem, the file must also be accessible at the same path on worker nodes. Either copy the file to all workers or use a network-mounted shared file system.

* All of Spark's file-based input methods, including `textFile`, support running on directories, compressed files, and wildcards as well. For example, you can use `textFile("/my/directory")`, `textFile("/my/directory/*.txt")`, and `textFile("/my/directory/*.gz")`.

* The `textFile` method also takes an optional second argument for controlling the number of partitions of the file. By default, Spark creates one partition for each block of the file (blocks being 128MB by default in HDFS), but you can also ask for a higher number of partitions by passing a larger value. Note that you cannot have fewer partitions than blocks.

Apart from text files, Spark's Python API also supports several other data formats:

* `SparkContext.wholeTextFiles` lets you read a directory containing multiple small text files, and returns each of them as (filename, content) pairs. This is in contrast with `textFile`, which would return one record per line in each file.

* `RDD.saveAsPickleFile` and `SparkContext.pickleFile` support saving an RDD in a simple format consisting of pickled Python objects. Batching is used on pickle serialization, with default batch size 10.

* SequenceFile and Hadoop Input/Output Formats

**Note** this feature is currently marked ```Experimental``` and is intended for advanced users. It may be replaced in future with read/write support based on Spark SQL, in which case Spark SQL is the preferred approach.

**Writable Support**

PySpark SequenceFile support loads an RDD of key-value pairs within Java, converts Writables to base Java types, and pickles the
resulting Java objects using [Pyrolite](https://github.com/irmen/Pyrolite/). When saving an RDD of key-value pairs to SequenceFile,
PySpark does the reverse. It unpickles Python objects into Java objects and then converts them to Writables. The following
Writables are automatically converted:

<table class="table">
<tr><th>Writable Type</th><th>Python Type</th></tr>
<tr><td>Text</td><td>unicode str</td></tr>
<tr><td>IntWritable</td><td>int</td></tr>
<tr><td>FloatWritable</td><td>float</td></tr>
<tr><td>DoubleWritable</td><td>float</td></tr>
<tr><td>BooleanWritable</td><td>bool</td></tr>
<tr><td>BytesWritable</td><td>bytearray</td></tr>
<tr><td>NullWritable</td><td>None</td></tr>
<tr><td>MapWritable</td><td>dict</td></tr>
</table>

Arrays are not handled out-of-the-box. Users need to specify custom `ArrayWritable` subtypes when reading or writing. When writing,
users also need to specify custom converters that convert arrays to custom `ArrayWritable` subtypes. When reading, the default
converter will convert custom `ArrayWritable` subtypes to Java `Object[]`, which then get pickled to Python tuples. To get
Python `array.array` for arrays of primitive types, users need to specify custom converters.

**Saving and Loading SequenceFiles**

Similarly to text files, SequenceFiles can be saved and loaded by specifying the path. The key and value
classes can be specified, but for standard Writables this is not required.

{% highlight python %}
>>> rdd = sc.parallelize(range(1, 4)).map(lambda x: (x, "a" * x))
>>> rdd.saveAsSequenceFile("path/to/file")
>>> sorted(sc.sequenceFile("path/to/file").collect())
[(1, u'a'), (2, u'aa'), (3, u'aaa')]
{% endhighlight %}

**Saving and Loading Other Hadoop Input/Output Formats**

PySpark can also read any Hadoop InputFormat or write any Hadoop OutputFormat, for both 'new' and 'old' Hadoop MapReduce APIs.
If required, a Hadoop configuration can be passed in as a Python dict. Here is an example using the
Elasticsearch ESInputFormat:

{% highlight python %}
$ SPARK_CLASSPATH=/path/to/elasticsearch-hadoop.jar ./bin/pyspark
>>> conf = {"es.resource" : "index/type"}  # assume Elasticsearch is running on localhost defaults
>>> rdd = sc.newAPIHadoopRDD("org.elasticsearch.hadoop.mr.EsInputFormat",
                             "org.apache.hadoop.io.NullWritable",
                             "org.elasticsearch.hadoop.mr.LinkedMapWritable",
                             conf=conf)
>>> rdd.first()  # the result is a MapWritable that is converted to a Python dict
(u'Elasticsearch ID',
 {u'field1': True,
  u'field2': u'Some Text',
  u'field3': 12345})
{% endhighlight %}

Note that, if the InputFormat simply depends on a Hadoop configuration and/or input path, and
the key and value classes can easily be converted according to the above table,
then this approach should work well for such cases.

If you have custom serialized binary data (such as loading data from Cassandra / HBase), then you will first need to
transform that data on the Scala/Java side to something which can be handled by Pyrolite's pickler.
A [Converter](api/scala/index.html#org.apache.spark.api.python.Converter) trait is provided
for this. Simply extend this trait and implement your transformation code in the ```convert```
method. Remember to ensure that this class, along with any dependencies required to access your ```InputFormat```, are packaged into your Spark job jar and included on the PySpark
classpath.

See the [Python examples]({{site.SPARK_GITHUB_URL}}/tree/master/examples/src/main/python) and
the [Converter examples]({{site.SPARK_GITHUB_URL}}/tree/master/examples/src/main/scala/org/apache/spark/examples/pythonconverters)
for examples of using Cassandra / HBase ```InputFormat``` and ```OutputFormat``` with custom converters.

</div>
</div>

## RDD Operations

RDDs support two types of operations: *transformations*, which create a new dataset from an existing one, and *actions*, which return a value to the driver program after running a computation on the dataset. For example, `map` is a transformation that passes each dataset element through a function and returns a new RDD representing the results. On the other hand, `reduce` is an action that aggregates all the elements of the RDD using some function and returns the final result to the driver program (although there is also a parallel `reduceByKey` that returns a distributed dataset).

All transformations in Spark are <i>lazy</i>, in that they do not compute their results right away. Instead, they just remember the transformations applied to some base dataset (e.g. a file). The transformations are only computed when an action requires a result to be returned to the driver program. This design enables Spark to run more efficiently. For example, we can realize that a dataset created through `map` will be used in a `reduce` and return only the result of the `reduce` to the driver, rather than the larger mapped dataset.

By default, each transformed RDD may be recomputed each time you run an action on it. However, you may also *persist* an RDD in memory using the `persist` (or `cache`) method, in which case Spark will keep the elements around on the cluster for much faster access the next time you query it. There is also support for persisting RDDs on disk, or replicated across multiple nodes.

### Basics

<div class="codetabs">

<div data-lang="scala" markdown="1">

To illustrate RDD basics, consider the simple program below:

{% highlight scala %}
val lines = sc.textFile("data.txt")
val lineLengths = lines.map(s => s.length)
val totalLength = lineLengths.reduce((a, b) => a + b)
{% endhighlight %}

The first line defines a base RDD from an external file. This dataset is not loaded in memory or
otherwise acted on: `lines` is merely a pointer to the file.
The second line defines `lineLengths` as the result of a `map` transformation. Again, `lineLengths`
is *not* immediately computed, due to laziness.
Finally, we run `reduce`, which is an action. At this point Spark breaks the computation into tasks
to run on separate machines, and each machine runs both its part of the map and a local reduction,
returning only its answer to the driver program.

If we also wanted to use `lineLengths` again later, we could add:

{% highlight scala %}
lineLengths.persist()
{% endhighlight %}

before the `reduce`, which would cause `lineLengths` to be saved in memory after the first time it is computed.

</div>

<div data-lang="java" markdown="1">

To illustrate RDD basics, consider the simple program below:

{% highlight java %}
JavaRDD<String> lines = sc.textFile("data.txt");
JavaRDD<Integer> lineLengths = lines.map(s -> s.length());
int totalLength = lineLengths.reduce((a, b) -> a + b);
{% endhighlight %}

The first line defines a base RDD from an external file. This dataset is not loaded in memory or
otherwise acted on: `lines` is merely a pointer to the file.
The second line defines `lineLengths` as the result of a `map` transformation. Again, `lineLengths`
is *not* immediately computed, due to laziness.
Finally, we run `reduce`, which is an action. At this point Spark breaks the computation into tasks
to run on separate machines, and each machine runs both its part of the map and a local reduction,
returning only its answer to the driver program.

If we also wanted to use `lineLengths` again later, we could add:

{% highlight java %}
lineLengths.persist(StorageLevel.MEMORY_ONLY());
{% endhighlight %}

before the `reduce`, which would cause `lineLengths` to be saved in memory after the first time it is computed.

</div>

<div data-lang="python" markdown="1">

To illustrate RDD basics, consider the simple program below:

{% highlight python %}
lines = sc.textFile("data.txt")
lineLengths = lines.map(lambda s: len(s))
totalLength = lineLengths.reduce(lambda a, b: a + b)
{% endhighlight %}

The first line defines a base RDD from an external file. This dataset is not loaded in memory or
otherwise acted on: `lines` is merely a pointer to the file.
The second line defines `lineLengths` as the result of a `map` transformation. Again, `lineLengths`
is *not* immediately computed, due to laziness.
Finally, we run `reduce`, which is an action. At this point Spark breaks the computation into tasks
to run on separate machines, and each machine runs both its part of the map and a local reduction,
returning only its answer to the driver program.

If we also wanted to use `lineLengths` again later, we could add:

{% highlight python %}
lineLengths.persist()
{% endhighlight %}

before the `reduce`, which would cause `lineLengths` to be saved in memory after the first time it is computed.

</div>

</div>

### Passing Functions to Spark

<div class="codetabs">

<div data-lang="scala" markdown="1">

Spark's API relies heavily on passing functions in the driver program to run on the cluster.
There are two recommended ways to do this:

* [Anonymous function syntax](http://docs.scala-lang.org/tutorials/tour/anonymous-function-syntax.html),
  which can be used for short pieces of code.
* Static methods in a global singleton object. For example, you can define `object MyFunctions` and then
  pass `MyFunctions.func1`, as follows:

{% highlight scala %}
object MyFunctions {
  def func1(s: String): String = { ... }
}

myRdd.map(MyFunctions.func1)
{% endhighlight %}

Note that while it is also possible to pass a reference to a method in a class instance (as opposed to
a singleton object), this requires sending the object that contains that class along with the method.
For example, consider:

{% highlight scala %}
class MyClass {
  def func1(s: String): String = { ... }
  def doStuff(rdd: RDD[String]): RDD[String] = { rdd.map(func1) }
}
{% endhighlight %}

Here, if we create a new `MyClass` instance and call `doStuff` on it, the `map` inside there references the
`func1` method *of that `MyClass` instance*, so the whole object needs to be sent to the cluster. It is
similar to writing `rdd.map(x => this.func1(x))`.

In a similar way, accessing fields of the outer object will reference the whole object:

{% highlight scala %}
class MyClass {
  val field = "Hello"
  def doStuff(rdd: RDD[String]): RDD[String] = { rdd.map(x => field + x) }
}
{% endhighlight %}

is equivalent to writing `rdd.map(x => this.field + x)`, which references all of `this`. To avoid this
issue, the simplest way is to copy `field` into a local variable instead of accessing it externally:

{% highlight scala %}
def doStuff(rdd: RDD[String]): RDD[String] = {
  val field_ = this.field
  rdd.map(x => field_ + x)
}
{% endhighlight %}

</div>

<div data-lang="java"  markdown="1">

Spark's API relies heavily on passing functions in the driver program to run on the cluster.
In Java, functions are represented by classes implementing the interfaces in the
[org.apache.spark.api.java.function](api/java/index.html?org/apache/spark/api/java/function/package-summary.html) package.
There are two ways to create such functions:

* Implement the Function interfaces in your own class, either as an anonymous inner class or a named one,
  and pass an instance of it to Spark.
* In Java 8, use [lambda expressions](http://docs.oracle.com/javase/tutorial/java/javaOO/lambdaexpressions.html)
  to concisely define an implementation.

While much of this guide uses lambda syntax for conciseness, it is easy to use all the same APIs
in long-form. For example, we could have written our code above as follows:

{% highlight java %}
JavaRDD<String> lines = sc.textFile("data.txt");
JavaRDD<Integer> lineLengths = lines.map(new Function<String, Integer>() {
  public Integer call(String s) { return s.length(); }
});
int totalLength = lineLengths.reduce(new Function2<Integer, Integer, Integer>() {
  public Integer call(Integer a, Integer b) { return a + b; }
});
{% endhighlight %}

Or, if writing the functions inline is unwieldy:

{% highlight java %}
class GetLength implements Function<String, Integer> {
  public Integer call(String s) { return s.length(); }
}
class Sum implements Function2<Integer, Integer, Integer> {
  public Integer call(Integer a, Integer b) { return a + b; }
}

JavaRDD<String> lines = sc.textFile("data.txt");
JavaRDD<Integer> lineLengths = lines.map(new GetLength());
int totalLength = lineLengths.reduce(new Sum());
{% endhighlight %}

Note that anonymous inner classes in Java can also access variables in the enclosing scope as long
as they are marked `final`. Spark will ship copies of these variables to each worker node as it does
for other languages.

</div>

<div data-lang="python"  markdown="1">

Spark's API relies heavily on passing functions in the driver program to run on the cluster.
There are three recommended ways to do this:

* [Lambda expressions](https://docs.python.org/2/tutorial/controlflow.html#lambda-expressions),
  for simple functions that can be written as an expression. (Lambdas do not support multi-statement
  functions or statements that do not return a value.)
* Local `def`s inside the function calling into Spark, for longer code.
* Top-level functions in a module.

For example, to pass a longer function than can be supported using a `lambda`, consider
the code below:

{% highlight python %}
"""MyScript.py"""
if __name__ == "__main__":
    def myFunc(s):
        words = s.split(" ")
        return len(words)

    sc = SparkContext(...)
    sc.textFile("file.txt").map(myFunc)
{% endhighlight %}

Note that while it is also possible to pass a reference to a method in a class instance (as opposed to
a singleton object), this requires sending the object that contains that class along with the method.
For example, consider:

{% highlight python %}
class MyClass(object):
    def func(self, s):
        return s
    def doStuff(self, rdd):
        return rdd.map(self.func)
{% endhighlight %}

Here, if we create a `new MyClass` and call `doStuff` on it, the `map` inside there references the
`func` method *of that `MyClass` instance*, so the whole object needs to be sent to the cluster.

In a similar way, accessing fields of the outer object will reference the whole object:

{% highlight python %}
class MyClass(object):
    def __init__(self):
        self.field = "Hello"
    def doStuff(self, rdd):
        return rdd.map(lambda s: self.field + s)
{% endhighlight %}

To avoid this issue, the simplest way is to copy `field` into a local variable instead
of accessing it externally:

{% highlight python %}
def doStuff(self, rdd):
    field = self.field
    return rdd.map(lambda s: field + s)
{% endhighlight %}

</div>

</div>

### Understanding closures <a name="ClosuresLink"></a>
One of the harder things about Spark is understanding the scope and life cycle of variables and methods when executing code across a cluster. RDD operations that modify variables outside of their scope can be a frequent source of confusion. In the example below we'll look at code that uses `foreach()` to increment a counter, but similar issues can occur for other operations as well.

#### Example

Consider the naive RDD element sum below, which may behave differently depending on whether execution is happening within the same JVM. A common example of this is when running Spark in `local` mode (`--master = local[n]`) versus deploying a Spark application to a cluster (e.g. via spark-submit to YARN):

<div class="codetabs">

<div data-lang="scala"  markdown="1">
{% highlight scala %}
var counter = 0
var rdd = sc.parallelize(data)

// Wrong: Don't do this!!
rdd.foreach(x => counter += x)

println("Counter value: " + counter)
{% endhighlight %}
</div>

<div data-lang="java"  markdown="1">
{% highlight java %}
int counter = 0;
JavaRDD<Integer> rdd = sc.parallelize(data);

// Wrong: Don't do this!!
rdd.foreach(x -> counter += x);

println("Counter value: " + counter);
{% endhighlight %}
</div>

<div data-lang="python"  markdown="1">
{% highlight python %}
counter = 0
rdd = sc.parallelize(data)

# Wrong: Don't do this!!
def increment_counter(x):
    global counter
    counter += x
rdd.foreach(increment_counter)

print("Counter value: ", counter)
{% endhighlight %}
</div>

</div>

#### Local vs. cluster modes

The behavior of the above code is undefined, and may not work as intended. To execute jobs, Spark breaks up the processing of RDD operations into tasks, each of which is executed by an executor. Prior to execution, Spark computes the task's **closure**. The closure is those variables and methods which must be visible for the executor to perform its computations on the RDD (in this case `foreach()`). This closure is serialized and sent to each executor.

The variables within the closure sent to each executor are now copies and thus, when **counter** is referenced within the `foreach` function, it's no longer the **counter** on the driver node. There is still a **counter** in the memory of the driver node but this is no longer visible to the executors! The executors only see the copy from the serialized closure. Thus, the final value of **counter** will still be zero since all operations on **counter** were referencing the value within the serialized closure.

In local mode, in some circumstances the `foreach` function will actually execute within the same JVM as the driver and will reference the same original **counter**, and may actually update it.

To ensure well-defined behavior in these sorts of scenarios one should use an [`Accumulator`](#accumulators). Accumulators in Spark are used specifically to provide a mechanism for safely updating a variable when execution is split up across worker nodes in a cluster. The Accumulators section of this guide discusses these in more detail.  

In general, closures - constructs like loops or locally defined methods, should not be used to mutate some global state. Spark does not define or guarantee the behavior of mutations to objects referenced from outside of closures. Some code that does this may work in local mode, but that's just by accident and such code will not behave as expected in distributed mode. Use an Accumulator instead if some global aggregation is needed.

#### Printing elements of an RDD
Another common idiom is attempting to print out the elements of an RDD using `rdd.foreach(println)` or `rdd.map(println)`. On a single machine, this will generate the expected output and print all the RDD's elements. However, in `cluster` mode, the output to `stdout` being called by the executors is now writing to the executor's `stdout` instead, not the one on the driver, so `stdout` on the driver won't show these! To print all elements on the driver, one can use the `collect()` method to first bring the RDD to the driver node thus: `rdd.collect().foreach(println)`. This can cause the driver to run out of memory, though, because `collect()` fetches the entire RDD to a single machine; if you only need to print a few elements of the RDD, a safer approach is to use the `take()`: `rdd.take(100).foreach(println)`.

### Working with Key-Value Pairs

<div class="codetabs">

<div data-lang="scala" markdown="1">

While most Spark operations work on RDDs containing any type of objects, a few special operations are
only available on RDDs of key-value pairs.
The most common ones are distributed "shuffle" operations, such as grouping or aggregating the elements
by a key.

In Scala, these operations are automatically available on RDDs containing
[Tuple2](http://www.scala-lang.org/api/{{site.SCALA_VERSION}}/index.html#scala.Tuple2) objects
(the built-in tuples in the language, created by simply writing `(a, b)`). The key-value pair operations are available in the
[PairRDDFunctions](api/scala/index.html#org.apache.spark.rdd.PairRDDFunctions) class,
which automatically wraps around an RDD of tuples.

For example, the following code uses the `reduceByKey` operation on key-value pairs to count how
many times each line of text occurs in a file:

{% highlight scala %}
val lines = sc.textFile("data.txt")
val pairs = lines.map(s => (s, 1))
val counts = pairs.reduceByKey((a, b) => a + b)
{% endhighlight %}

We could also use `counts.sortByKey()`, for example, to sort the pairs alphabetically, and finally
`counts.collect()` to bring them back to the driver program as an array of objects.

**Note:** when using custom objects as the key in key-value pair operations, you must be sure that a
custom `equals()` method is accompanied with a matching `hashCode()` method.  For full details, see
the contract outlined in the [Object.hashCode()
documentation](http://docs.oracle.com/javase/7/docs/api/java/lang/Object.html#hashCode()).

</div>

<div data-lang="java" markdown="1">

While most Spark operations work on RDDs containing any type of objects, a few special operations are
only available on RDDs of key-value pairs.
The most common ones are distributed "shuffle" operations, such as grouping or aggregating the elements
by a key.

In Java, key-value pairs are represented using the
[scala.Tuple2](http://www.scala-lang.org/api/{{site.SCALA_VERSION}}/index.html#scala.Tuple2) class
from the Scala standard library. You can simply call `new Tuple2(a, b)` to create a tuple, and access
its fields later with `tuple._1()` and `tuple._2()`.

RDDs of key-value pairs are represented by the
[JavaPairRDD](api/java/index.html?org/apache/spark/api/java/JavaPairRDD.html) class. You can construct
JavaPairRDDs from JavaRDDs using special versions of the `map` operations, like
`mapToPair` and `flatMapToPair`. The JavaPairRDD will have both standard RDD functions and special
key-value ones.

For example, the following code uses the `reduceByKey` operation on key-value pairs to count how
many times each line of text occurs in a file:

{% highlight scala %}
JavaRDD<String> lines = sc.textFile("data.txt");
JavaPairRDD<String, Integer> pairs = lines.mapToPair(s -> new Tuple2(s, 1));
JavaPairRDD<String, Integer> counts = pairs.reduceByKey((a, b) -> a + b);
{% endhighlight %}

We could also use `counts.sortByKey()`, for example, to sort the pairs alphabetically, and finally
`counts.collect()` to bring them back to the driver program as an array of objects.

**Note:** when using custom objects as the key in key-value pair operations, you must be sure that a
custom `equals()` method is accompanied with a matching `hashCode()` method.  For full details, see
the contract outlined in the [Object.hashCode()
documentation](http://docs.oracle.com/javase/7/docs/api/java/lang/Object.html#hashCode()).

</div>

<div data-lang="python" markdown="1">

While most Spark operations work on RDDs containing any type of objects, a few special operations are
only available on RDDs of key-value pairs.
The most common ones are distributed "shuffle" operations, such as grouping or aggregating the elements
by a key.

In Python, these operations work on RDDs containing built-in Python tuples such as `(1, 2)`.
Simply create such tuples and then call your desired operation.

For example, the following code uses the `reduceByKey` operation on key-value pairs to count how
many times each line of text occurs in a file:

{% highlight python %}
lines = sc.textFile("data.txt")
pairs = lines.map(lambda s: (s, 1))
counts = pairs.reduceByKey(lambda a, b: a + b)
{% endhighlight %}

We could also use `counts.sortByKey()`, for example, to sort the pairs alphabetically, and finally
`counts.collect()` to bring them back to the driver program as a list of objects.

</div>

</div>


### Transformations

The following table lists some of the common transformations supported by Spark. Refer to the
RDD API doc
([Scala](api/scala/index.html#org.apache.spark.rdd.RDD),
 [Java](api/java/index.html?org/apache/spark/api/java/JavaRDD.html),
 [Python](api/python/pyspark.html#pyspark.RDD),
 [R](api/R/index.html))
and pair RDD functions doc
([Scala](api/scala/index.html#org.apache.spark.rdd.PairRDDFunctions),
 [Java](api/java/index.html?org/apache/spark/api/java/JavaPairRDD.html))
for details.

<table class="table">
<tr><th style="width:25%">Transformation</th><th>Meaning</th></tr>
<tr>
  <td> <b>map</b>(<i>func</i>) </td>
  <td> Return a new distributed dataset formed by passing each element of the source through a function <i>func</i>. </td>
</tr>
<tr>
  <td> <b>filter</b>(<i>func</i>) </td>
  <td> Return a new dataset formed by selecting those elements of the source on which <i>func</i> returns true. </td>
</tr>
<tr>
  <td> <b>flatMap</b>(<i>func</i>) </td>
  <td> Similar to map, but each input item can be mapped to 0 or more output items (so <i>func</i> should return a Seq rather than a single item). </td>
</tr>
<tr>
  <td> <b>mapPartitions</b>(<i>func</i>) <a name="MapPartLink"></a> </td>
  <td> Similar to map, but runs separately on each partition (block) of the RDD, so <i>func</i> must be of type
    Iterator&lt;T&gt; => Iterator&lt;U&gt; when running on an RDD of type T. </td>
</tr>
<tr>
  <td> <b>mapPartitionsWithIndex</b>(<i>func</i>) </td>
  <td> Similar to mapPartitions, but also provides <i>func</i> with an integer value representing the index of
  the partition, so <i>func</i> must be of type (Int, Iterator&lt;T&gt;) => Iterator&lt;U&gt; when running on an RDD of type T.
  </td>
</tr>
<tr>
  <td> <b>sample</b>(<i>withReplacement</i>, <i>fraction</i>, <i>seed</i>) </td>
  <td> Sample a fraction <i>fraction</i> of the data, with or without replacement, using a given random number generator seed. </td>
</tr>
<tr>
  <td> <b>union</b>(<i>otherDataset</i>) </td>
  <td> Return a new dataset that contains the union of the elements in the source dataset and the argument. </td>
</tr>
<tr>
  <td> <b>intersection</b>(<i>otherDataset</i>) </td>
  <td> Return a new RDD that contains the intersection of elements in the source dataset and the argument. </td>
</tr>
<tr>
  <td> <b>distinct</b>([<i>numTasks</i>])) </td>
  <td> Return a new dataset that contains the distinct elements of the source dataset.</td>
</tr>
<tr>
  <td> <b>groupByKey</b>([<i>numTasks</i>]) <a name="GroupByLink"></a> </td>
  <td> When called on a dataset of (K, V) pairs, returns a dataset of (K, Iterable&lt;V&gt;) pairs. <br />
    <b>Note:</b> If you are grouping in order to perform an aggregation (such as a sum or
      average) over each key, using <code>reduceByKey</code> or <code>aggregateByKey</code> will yield much better
      performance.
    <br />
    <b>Note:</b> By default, the level of parallelism in the output depends on the number of partitions of the parent RDD.
      You can pass an optional <code>numTasks</code> argument to set a different number of tasks.
  </td>
</tr>
<tr>
  <td> <b>reduceByKey</b>(<i>func</i>, [<i>numTasks</i>]) <a name="ReduceByLink"></a> </td>
  <td> When called on a dataset of (K, V) pairs, returns a dataset of (K, V) pairs where the values for each key are aggregated using the given reduce function <i>func</i>, which must be of type (V,V) => V. Like in <code>groupByKey</code>, the number of reduce tasks is configurable through an optional second argument. </td>
</tr>
<tr>
  <td> <b>aggregateByKey</b>(<i>zeroValue</i>)(<i>seqOp</i>, <i>combOp</i>, [<i>numTasks</i>]) <a name="AggregateByLink"></a> </td>
  <td> When called on a dataset of (K, V) pairs, returns a dataset of (K, U) pairs where the values for each key are aggregated using the given combine functions and a neutral "zero" value. Allows an aggregated value type that is different than the input value type, while avoiding unnecessary allocations. Like in <code>groupByKey</code>, the number of reduce tasks is configurable through an optional second argument. </td>
</tr>
<tr>
  <td> <b>sortByKey</b>([<i>ascending</i>], [<i>numTasks</i>]) <a name="SortByLink"></a> </td>
  <td> When called on a dataset of (K, V) pairs where K implements Ordered, returns a dataset of (K, V) pairs sorted by keys in ascending or descending order, as specified in the boolean <code>ascending</code> argument.</td>
</tr>
<tr>
  <td> <b>join</b>(<i>otherDataset</i>, [<i>numTasks</i>]) <a name="JoinLink"></a> </td>
  <td> When called on datasets of type (K, V) and (K, W), returns a dataset of (K, (V, W)) pairs with all pairs of elements for each key.
    Outer joins are supported through <code>leftOuterJoin</code>, <code>rightOuterJoin</code>, and <code>fullOuterJoin</code>.
  </td>
</tr>
<tr>
  <td> <b>cogroup</b>(<i>otherDataset</i>, [<i>numTasks</i>]) <a name="CogroupLink"></a> </td>
  <td> When called on datasets of type (K, V) and (K, W), returns a dataset of (K, (Iterable&lt;V&gt;, Iterable&lt;W&gt;)) tuples. This operation is also called <code>groupWith</code>. </td>
</tr>
<tr>
  <td> <b>cartesian</b>(<i>otherDataset</i>) </td>
  <td> When called on datasets of types T and U, returns a dataset of (T, U) pairs (all pairs of elements). </td>
</tr>
<tr>
  <td> <b>pipe</b>(<i>command</i>, <i>[envVars]</i>) </td>
  <td> Pipe each partition of the RDD through a shell command, e.g. a Perl or bash script. RDD elements are written to the
    process's stdin and lines output to its stdout are returned as an RDD of strings. </td>
</tr>
<tr>
  <td> <b>coalesce</b>(<i>numPartitions</i>) <a name="CoalesceLink"></a> </td>
  <td> Decrease the number of partitions in the RDD to numPartitions. Useful for running operations more efficiently
    after filtering down a large dataset. </td>
</tr>
<tr>
  <td> <b>repartition</b>(<i>numPartitions</i>) </td>
  <td> Reshuffle the data in the RDD randomly to create either more or fewer partitions and balance it across them.
    This always shuffles all data over the network. <a name="RepartitionLink"></a></td>
</tr>
<tr>
  <td> <b>repartitionAndSortWithinPartitions</b>(<i>partitioner</i>) <a name="Repartition2Link"></a></td>
  <td> Repartition the RDD according to the given partitioner and, within each resulting partition,
  sort records by their keys. This is more efficient than calling <code>repartition</code> and then sorting within
  each partition because it can push the sorting down into the shuffle machinery. </td>
</tr>
</table>

### Actions

The following table lists some of the common actions supported by Spark. Refer to the
RDD API doc
([Scala](api/scala/index.html#org.apache.spark.rdd.RDD),
 [Java](api/java/index.html?org/apache/spark/api/java/JavaRDD.html),
 [Python](api/python/pyspark.html#pyspark.RDD),
 [R](api/R/index.html))

and pair RDD functions doc
([Scala](api/scala/index.html#org.apache.spark.rdd.PairRDDFunctions),
 [Java](api/java/index.html?org/apache/spark/api/java/JavaPairRDD.html))
for details.

<table class="table">
<tr><th>Action</th><th>Meaning</th></tr>
<tr>
  <td> <b>reduce</b>(<i>func</i>) </td>
  <td> Aggregate the elements of the dataset using a function <i>func</i> (which takes two arguments and returns one). The function should be commutative and associative so that it can be computed correctly in parallel. </td>
</tr>
<tr>
  <td> <b>collect</b>() </td>
  <td> Return all the elements of the dataset as an array at the driver program. This is usually useful after a filter or other operation that returns a sufficiently small subset of the data. </td>
</tr>
<tr>
  <td> <b>count</b>() </td>
  <td> Return the number of elements in the dataset. </td>
</tr>
<tr>
  <td> <b>first</b>() </td>
  <td> Return the first element of the dataset (similar to take(1)). </td>
</tr>
<tr>
  <td> <b>take</b>(<i>n</i>) </td>
  <td> Return an array with the first <i>n</i> elements of the dataset. </td>
</tr>
<tr>
  <td> <b>takeSample</b>(<i>withReplacement</i>, <i>num</i>, [<i>seed</i>]) </td>
  <td> Return an array with a random sample of <i>num</i> elements of the dataset, with or without replacement, optionally pre-specifying a random number generator seed.</td>
</tr>
<tr>
  <td> <b>takeOrdered</b>(<i>n</i>, <i>[ordering]</i>) </td>
  <td> Return the first <i>n</i> elements of the RDD using either their natural order or a custom comparator. </td>
</tr>
<tr>
  <td> <b>saveAsTextFile</b>(<i>path</i>) </td>
  <td> Write the elements of the dataset as a text file (or set of text files) in a given directory in the local filesystem, HDFS or any other Hadoop-supported file system. Spark will call toString on each element to convert it to a line of text in the file. </td>
</tr>
<tr>
  <td> <b>saveAsSequenceFile</b>(<i>path</i>) <br /> (Java and Scala) </td>
  <td> Write the elements of the dataset as a Hadoop SequenceFile in a given path in the local filesystem, HDFS or any other Hadoop-supported file system. This is available on RDDs of key-value pairs that implement Hadoop's Writable interface. In Scala, it is also
   available on types that are implicitly convertible to Writable (Spark includes conversions for basic types like Int, Double, String, etc). </td>
</tr>
<tr>
  <td> <b>saveAsObjectFile</b>(<i>path</i>) <br /> (Java and Scala) </td>
  <td> Write the elements of the dataset in a simple format using Java serialization, which can then be loaded using
    <code>SparkContext.objectFile()</code>. </td>
</tr>
<tr>
  <td> <b>countByKey</b>() <a name="CountByLink"></a> </td>
  <td> Only available on RDDs of type (K, V). Returns a hashmap of (K, Int) pairs with the count of each key. </td>
</tr>
<tr>
  <td> <b>foreach</b>(<i>func</i>) </td>
  <td> Run a function <i>func</i> on each element of the dataset. This is usually done for side effects such as updating an <a href="#accumulators">Accumulator</a> or interacting with external storage systems.
  <br /><b>Note</b>: modifying variables other than Accumulators outside of the <code>foreach()</code> may result in undefined behavior. See <a href="#understanding-closures-a-nameclosureslinka">Understanding closures </a> for more details.</td>
</tr>
</table>

The Spark RDD API also exposes asynchronous versions of some actions, like `foreachAsync` for `foreach`, which immediately return a `FutureAction` to the caller instead of blocking on completion of the action. This can be used to manage or wait for the asynchronous execution of the action.


### Shuffle operations

Certain operations within Spark trigger an event known as the shuffle. The shuffle is Spark's
mechanism for re-distributing data so that it's grouped differently across partitions. This typically
involves copying data across executors and machines, making the shuffle a complex and
costly operation.

#### Background

To understand what happens during the shuffle we can consider the example of the
[`reduceByKey`](#ReduceByLink) operation. The `reduceByKey` operation generates a new RDD where all
values for a single key are combined into a tuple - the key and the result of executing a reduce
function against all values associated with that key. The challenge is that not all values for a
single key necessarily reside on the same partition, or even the same machine, but they must be
co-located to compute the result.

In Spark, data is generally not distributed across partitions to be in the necessary place for a
specific operation. During computations, a single task will operate on a single partition - thus, to
organize all the data for a single `reduceByKey` reduce task to execute, Spark needs to perform an
all-to-all operation. It must read from all partitions to find all the values for all keys,
and then bring together values across partitions to compute the final result for each key -
this is called the **shuffle**.

Although the set of elements in each partition of newly shuffled data will be deterministic, and so
is the ordering of partitions themselves, the ordering of these elements is not. If one desires predictably
ordered data following shuffle then it's possible to use:

* `mapPartitions` to sort each partition using, for example, `.sorted`
* `repartitionAndSortWithinPartitions` to efficiently sort partitions while simultaneously repartitioning
* `sortBy` to make a globally ordered RDD

Operations which can cause a shuffle include **repartition** operations like
[`repartition`](#RepartitionLink) and [`coalesce`](#CoalesceLink), **'ByKey** operations
(except for counting) like [`groupByKey`](#GroupByLink) and [`reduceByKey`](#ReduceByLink), and
**join** operations like [`cogroup`](#CogroupLink) and [`join`](#JoinLink).

#### Performance Impact
The **Shuffle** is an expensive operation since it involves disk I/O, data serialization, and
network I/O. To organize data for the shuffle, Spark generates sets of tasks - *map* tasks to
organize the data, and a set of *reduce* tasks to aggregate it. This nomenclature comes from
MapReduce and does not directly relate to Spark's `map` and `reduce` operations.

Internally, results from individual map tasks are kept in memory until they can't fit. Then, these
are sorted based on the target partition and written to a single file. On the reduce side, tasks
read the relevant sorted blocks.

Certain shuffle operations can consume significant amounts of heap memory since they employ
in-memory data structures to organize records before or after transferring them. Specifically,
`reduceByKey` and `aggregateByKey` create these structures on the map side, and `'ByKey` operations
generate these on the reduce side. When data does not fit in memory Spark will spill these tables
to disk, incurring the additional overhead of disk I/O and increased garbage collection.

Shuffle also generates a large number of intermediate files on disk. As of Spark 1.3, these files
are preserved until the corresponding RDDs are no longer used and are garbage collected.
This is done so the shuffle files don't need to be re-created if the lineage is re-computed.
Garbage collection may happen only after a long period of time, if the application retains references
to these RDDs or if GC does not kick in frequently. This means that long-running Spark jobs may
consume a large amount of disk space. The temporary storage directory is specified by the
`spark.local.dir` configuration parameter when configuring the Spark context.

Shuffle behavior can be tuned by adjusting a variety of configuration parameters. See the
'Shuffle Behavior' section within the [Spark Configuration Guide](configuration.html).

## RDD Persistence

One of the most important capabilities in Spark is *persisting* (or *caching*) a dataset in memory
across operations. When you persist an RDD, each node stores any partitions of it that it computes in
memory and reuses them in other actions on that dataset (or datasets derived from it). This allows
future actions to be much faster (often by more than 10x). Caching is a key tool for
iterative algorithms and fast interactive use.

You can mark an RDD to be persisted using the `persist()` or `cache()` methods on it. The first time
it is computed in an action, it will be kept in memory on the nodes. Spark's cache is fault-tolerant --
if any partition of an RDD is lost, it will automatically be recomputed using the transformations
that originally created it.

In addition, each persisted RDD can be stored using a different *storage level*, allowing you, for example,
to persist the dataset on disk, persist it in memory but as serialized Java objects (to save space),
replicate it across nodes.
These levels are set by passing a
`StorageLevel` object ([Scala](api/scala/index.html#org.apache.spark.storage.StorageLevel),
[Java](api/java/index.html?org/apache/spark/storage/StorageLevel.html),
[Python](api/python/pyspark.html#pyspark.StorageLevel))
to `persist()`. The `cache()` method is a shorthand for using the default storage level,
which is `StorageLevel.MEMORY_ONLY` (store deserialized objects in memory). The full set of
storage levels is:

<table class="table">
<tr><th style="width:23%">Storage Level</th><th>Meaning</th></tr>
<tr>
  <td> MEMORY_ONLY </td>
  <td> Store RDD as deserialized Java objects in the JVM. If the RDD does not fit in memory, some partitions will
    not be cached and will be recomputed on the fly each time they're needed. This is the default level. </td>
</tr>
<tr>
  <td> MEMORY_AND_DISK </td>
  <td> Store RDD as deserialized Java objects in the JVM. If the RDD does not fit in memory, store the
    partitions that don't fit on disk, and read them from there when they're needed. </td>
</tr>
<tr>
  <td> MEMORY_ONLY_SER <br /> (Java and Scala) </td>
  <td> Store RDD as <i>serialized</i> Java objects (one byte array per partition).
    This is generally more space-efficient than deserialized objects, especially when using a
    <a href="tuning.html">fast serializer</a>, but more CPU-intensive to read.
  </td>
</tr>
<tr>
  <td> MEMORY_AND_DISK_SER <br /> (Java and Scala) </td>
  <td> Similar to MEMORY_ONLY_SER, but spill partitions that don't fit in memory to disk instead of
    recomputing them on the fly each time they're needed. </td>
</tr>
<tr>
  <td> DISK_ONLY </td>
  <td> Store the RDD partitions only on disk. </td>
</tr>
<tr>
  <td> MEMORY_ONLY_2, MEMORY_AND_DISK_2, etc.  </td>
  <td> Same as the levels above, but replicate each partition on two cluster nodes. </td>
</tr>
<tr>
  <td> OFF_HEAP (experimental) </td>
  <td> Similar to MEMORY_ONLY_SER, but store the data in
    <a href="configuration.html#memory-management">off-heap memory</a>. This requires off-heap memory to be enabled. </td>
</tr>
</table>

**Note:** *In Python, stored objects will always be serialized with the [Pickle](https://docs.python.org/2/library/pickle.html) library, 
so it does not matter whether you choose a serialized level. The available storage levels in Python include `MEMORY_ONLY`, `MEMORY_ONLY_2`, 
`MEMORY_AND_DISK`, `MEMORY_AND_DISK_2`, `DISK_ONLY`, and `DISK_ONLY_2`.*

Spark also automatically persists some intermediate data in shuffle operations (e.g. `reduceByKey`), even without users calling `persist`. This is done to avoid recomputing the entire input if a node fails during the shuffle. We still recommend users call `persist` on the resulting RDD if they plan to reuse it.

### Which Storage Level to Choose?

Spark's storage levels are meant to provide different trade-offs between memory usage and CPU
efficiency. We recommend going through the following process to select one:

* If your RDDs fit comfortably with the default storage level (`MEMORY_ONLY`), leave them that way.
  This is the most CPU-efficient option, allowing operations on the RDDs to run as fast as possible.

* If not, try using `MEMORY_ONLY_SER` and [selecting a fast serialization library](tuning.html) to
make the objects much more space-efficient, but still reasonably fast to access. (Java and Scala)

* Don't spill to disk unless the functions that computed your datasets are expensive, or they filter
a large amount of the data. Otherwise, recomputing a partition may be as fast as reading it from
disk.

* Use the replicated storage levels if you want fast fault recovery (e.g. if using Spark to serve
requests from a web application). *All* the storage levels provide full fault tolerance by
recomputing lost data, but the replicated ones let you continue running tasks on the RDD without
waiting to recompute a lost partition.


### Removing Data

Spark automatically monitors cache usage on each node and drops out old data partitions in a
least-recently-used (LRU) fashion. If you would like to manually remove an RDD instead of waiting for
it to fall out of the cache, use the `RDD.unpersist()` method.

# Shared Variables

Normally, when a function passed to a Spark operation (such as `map` or `reduce`) is executed on a
remote cluster node, it works on separate copies of all the variables used in the function. These
variables are copied to each machine, and no updates to the variables on the remote machine are
propagated back to the driver program. Supporting general, read-write shared variables across tasks
would be inefficient. However, Spark does provide two limited types of *shared variables* for two
common usage patterns: broadcast variables and accumulators.

## Broadcast Variables

Broadcast variables allow the programmer to keep a read-only variable cached on each machine rather
than shipping a copy of it with tasks. They can be used, for example, to give every node a copy of a
large input dataset in an efficient manner. Spark also attempts to distribute broadcast variables
using efficient broadcast algorithms to reduce communication cost.

Spark actions are executed through a set of stages, separated by distributed "shuffle" operations.
Spark automatically broadcasts the common data needed by tasks within each stage. The data
broadcasted this way is cached in serialized form and deserialized before running each task. This
means that explicitly creating broadcast variables is only useful when tasks across multiple stages
need the same data or when caching the data in deserialized form is important.

Broadcast variables are created from a variable `v` by calling `SparkContext.broadcast(v)`. The
broadcast variable is a wrapper around `v`, and its value can be accessed by calling the `value`
method. The code below shows this:

<div class="codetabs">

<div data-lang="scala"  markdown="1">

{% highlight scala %}
scala> val broadcastVar = sc.broadcast(Array(1, 2, 3))
broadcastVar: org.apache.spark.broadcast.Broadcast[Array[Int]] = Broadcast(0)

scala> broadcastVar.value
res0: Array[Int] = Array(1, 2, 3)
{% endhighlight %}

</div>

<div data-lang="java"  markdown="1">

{% highlight java %}
Broadcast<int[]> broadcastVar = sc.broadcast(new int[] {1, 2, 3});

broadcastVar.value();
// returns [1, 2, 3]
{% endhighlight %}

</div>

<div data-lang="python"  markdown="1">

{% highlight python %}
>>> broadcastVar = sc.broadcast([1, 2, 3])
<pyspark.broadcast.Broadcast object at 0x102789f10>

>>> broadcastVar.value
[1, 2, 3]
{% endhighlight %}

</div>

</div>

After the broadcast variable is created, it should be used instead of the value `v` in any functions
run on the cluster so that `v` is not shipped to the nodes more than once. In addition, the object
`v` should not be modified after it is broadcast in order to ensure that all nodes get the same
value of the broadcast variable (e.g. if the variable is shipped to a new node later).

## Accumulators

Accumulators are variables that are only "added" to through an associative and commutative operation and can
therefore be efficiently supported in parallel. They can be used to implement counters (as in
MapReduce) or sums. Spark natively supports accumulators of numeric types, and programmers
can add support for new types.

As a user, you can create named or unnamed accumulators. As seen in the image below, a named accumulator (in this instance `counter`) will display in the web UI for the stage that modifies that accumulator. Spark displays the value for each accumulator modified by a task in the "Tasks" table.

<p style="text-align: center;">
  <img src="img/spark-webui-accumulators.png" title="Accumulators in the Spark UI" alt="Accumulators in the Spark UI" />
</p>

Tracking accumulators in the UI can be useful for understanding the progress of 
running stages (NOTE: this is not yet supported in Python).

<div class="codetabs">

<div data-lang="scala"  markdown="1">

A numeric accumulator can be created by calling `SparkContext.longAccumulator()` or `SparkContext.doubleAccumulator()`
to accumulate values of type Long or Double, respectively. Tasks running on a cluster can then add to it using
the `add` method.  However, they cannot read its value. Only the driver program can read the accumulator's value, 
using its `value` method.

The code below shows an accumulator being used to add up the elements of an array:

{% highlight scala %}
scala> val accum = sc.longAccumulator("My Accumulator")
accum: org.apache.spark.util.LongAccumulator = LongAccumulator(id: 0, name: Some(My Accumulator), value: 0)

scala> sc.parallelize(Array(1, 2, 3, 4)).foreach(x => accum.add(x))
...
10/09/29 18:41:08 INFO SparkContext: Tasks finished in 0.317106 s

scala> accum.value
res2: Long = 10
{% endhighlight %}

While this code used the built-in support for accumulators of type Long, programmers can also
create their own types by subclassing [AccumulatorV2](api/scala/index.html#org.apache.spark.util.AccumulatorV2).
The AccumulatorV2 abstract class has several methods which one has to override: `reset` for resetting
the accumulator to zero, `add` for adding another value into the accumulator,
`merge` for merging another same-type accumulator into this one. Other methods that must be overridden
are contained in the [API documentation](api/scala/index.html#org.apache.spark.util.AccumulatorV2). For example, supposing we had a `MyVector` class
representing mathematical vectors, we could write:

{% highlight scala %}
class VectorAccumulatorV2 extends AccumulatorV2[MyVector, MyVector] {

  private val myVector: MyVector = MyVector.createZeroVector

  def reset(): Unit = {
    myVector.reset()
  }

  def add(v: MyVector): Unit = {
    myVector.add(v)
  }
  ...
}

// Then, create an Accumulator of this type:
val myVectorAcc = new VectorAccumulatorV2
// Then, register it into spark context:
sc.register(myVectorAcc, "MyVectorAcc1")
{% endhighlight %}

Note that, when programmers define their own type of AccumulatorV2, the resulting type can be different than that of the elements added.

</div>

<div data-lang="java"  markdown="1">

A numeric accumulator can be created by calling `SparkContext.longAccumulator()` or `SparkContext.doubleAccumulator()`
to accumulate values of type Long or Double, respectively. Tasks running on a cluster can then add to it using
the `add` method.  However, they cannot read its value. Only the driver program can read the accumulator's value, 
using its `value` method.

The code below shows an accumulator being used to add up the elements of an array:

{% highlight java %}
LongAccumulator accum = jsc.sc().longAccumulator();

sc.parallelize(Arrays.asList(1, 2, 3, 4)).foreach(x -> accum.add(x));
// ...
// 10/09/29 18:41:08 INFO SparkContext: Tasks finished in 0.317106 s

accum.value();
// returns 10
{% endhighlight %}

While this code used the built-in support for accumulators of type Long, programmers can also
create their own types by subclassing [AccumulatorV2](api/scala/index.html#org.apache.spark.util.AccumulatorV2).
The AccumulatorV2 abstract class has several methods which one has to override: `reset` for resetting
the accumulator to zero, `add` for adding another value into the accumulator,
`merge` for merging another same-type accumulator into this one. Other methods that must be overridden
are contained in the [API documentation](api/scala/index.html#org.apache.spark.util.AccumulatorV2). For example, supposing we had a `MyVector` class
representing mathematical vectors, we could write:

{% highlight java %}
class VectorAccumulatorV2 implements AccumulatorV2<MyVector, MyVector> {

  private MyVector myVector = MyVector.createZeroVector();

  public void reset() {
    myVector.reset();
  }

  public void add(MyVector v) {
    myVector.add(v);
  }
  ...
}

// Then, create an Accumulator of this type:
VectorAccumulatorV2 myVectorAcc = new VectorAccumulatorV2();
// Then, register it into spark context:
jsc.sc().register(myVectorAcc, "MyVectorAcc1");
{% endhighlight %}

Note that, when programmers define their own type of AccumulatorV2, the resulting type can be different than that of the elements added.

</div>

<div data-lang="python"  markdown="1">

An accumulator is created from an initial value `v` by calling `SparkContext.accumulator(v)`. Tasks
running on a cluster can then add to it using the `add` method or the `+=` operator. However, they cannot read its value.
Only the driver program can read the accumulator's value, using its `value` method.

The code below shows an accumulator being used to add up the elements of an array:

{% highlight python %}
>>> accum = sc.accumulator(0)
>>> accum
Accumulator<id=0, value=0>

>>> sc.parallelize([1, 2, 3, 4]).foreach(lambda x: accum.add(x))
...
10/09/29 18:41:08 INFO SparkContext: Tasks finished in 0.317106 s

>>> accum.value
10
{% endhighlight %}

While this code used the built-in support for accumulators of type Int, programmers can also
create their own types by subclassing [AccumulatorParam](api/python/pyspark.html#pyspark.AccumulatorParam).
The AccumulatorParam interface has two methods: `zero` for providing a "zero value" for your data
type, and `addInPlace` for adding two values together. For example, supposing we had a `Vector` class
representing mathematical vectors, we could write:

{% highlight python %}
class VectorAccumulatorParam(AccumulatorParam):
    def zero(self, initialValue):
        return Vector.zeros(initialValue.size)

    def addInPlace(self, v1, v2):
        v1 += v2
        return v1

# Then, create an Accumulator of this type:
vecAccum = sc.accumulator(Vector(...), VectorAccumulatorParam())
{% endhighlight %}

</div>

</div>

For accumulator updates performed inside <b>actions only</b>, Spark guarantees that each task's update to the accumulator
will only be applied once, i.e. restarted tasks will not update the value. In transformations, users should be aware
of that each task's update may be applied more than once if tasks or job stages are re-executed.

Accumulators do not change the lazy evaluation model of Spark. If they are being updated within an operation on an RDD, their value is only updated once that RDD is computed as part of an action. Consequently, accumulator updates are not guaranteed to be executed when made within a lazy transformation like `map()`. The below code fragment demonstrates this property:

<div class="codetabs">

<div data-lang="scala" markdown="1">
{% highlight scala %}
val accum = sc.longAccumulator
data.map { x => accum.add(x); x }
// Here, accum is still 0 because no actions have caused the map operation to be computed.
{% endhighlight %}
</div>

<div data-lang="java"  markdown="1">
{% highlight java %}
LongAccumulator accum = jsc.sc().longAccumulator();
data.map(x -> { accum.add(x); return f(x); });
// Here, accum is still 0 because no actions have caused the `map` to be computed.
{% endhighlight %}
</div>

<div data-lang="python"  markdown="1">
{% highlight python %}
accum = sc.accumulator(0)
def g(x):
    accum.add(x)
    return f(x)
data.map(g)
# Here, accum is still 0 because no actions have caused the `map` to be computed.
{% endhighlight %}
</div>

</div>

# Deploying to a Cluster

The [application submission guide](submitting-applications.html) describes how to submit applications to a cluster.
In short, once you package your application into a JAR (for Java/Scala) or a set of `.py` or `.zip` files (for Python),
the `bin/spark-submit` script lets you submit it to any supported cluster manager.

# Launching Spark jobs from Java / Scala

The [org.apache.spark.launcher](api/java/index.html?org/apache/spark/launcher/package-summary.html)
package provides classes for launching Spark jobs as child processes using a simple Java API.

# Unit Testing

Spark is friendly to unit testing with any popular unit test framework.
Simply create a `SparkContext` in your test with the master URL set to `local`, run your operations,
and then call `SparkContext.stop()` to tear it down.
Make sure you stop the context within a `finally` block or the test framework's `tearDown` method,
as Spark does not support two contexts running concurrently in the same program.

# Where to Go from Here

You can see some [example Spark programs](http://spark.apache.org/examples.html) on the Spark website.
In addition, Spark includes several samples in the `examples` directory
([Scala]({{site.SPARK_GITHUB_URL}}/tree/master/examples/src/main/scala/org/apache/spark/examples),
 [Java]({{site.SPARK_GITHUB_URL}}/tree/master/examples/src/main/java/org/apache/spark/examples),
 [Python]({{site.SPARK_GITHUB_URL}}/tree/master/examples/src/main/python),
 [R]({{site.SPARK_GITHUB_URL}}/tree/master/examples/src/main/r)).
You can run Java and Scala examples by passing the class name to Spark's `bin/run-example` script; for instance:

    ./bin/run-example SparkPi

For Python examples, use `spark-submit` instead:

    ./bin/spark-submit examples/src/main/python/pi.py

For R examples, use `spark-submit` instead:

    ./bin/spark-submit examples/src/main/r/dataframe.R

For help on optimizing your programs, the [configuration](configuration.html) and
[tuning](tuning.html) guides provide information on best practices. They are especially important for
making sure that your data is stored in memory in an efficient format.
For help on deploying, the [cluster mode overview](cluster-overview.html) describes the components involved
in distributed operation and supported cluster managers.

Finally, full API documentation is available in
[Scala](api/scala/#org.apache.spark.package), [Java](api/java/), [Python](api/python/) and [R](api/R/).
=======
This document has moved [here](rdd-programming-guide.html).
>>>>>>> 86cd3c08
<|MERGE_RESOLUTION|>--- conflicted
+++ resolved
@@ -4,1594 +4,4 @@
 redirect: rdd-programming-guide.html
 ---
 
-<<<<<<< HEAD
-* This will become a table of contents (this text will be scraped).
-{:toc}
-
-
-# Overview
-
-At a high level, every Spark application consists of a *driver program* that runs the user's `main` function and executes various *parallel operations* on a cluster. The main abstraction Spark provides is a *resilient distributed dataset* (RDD), which is a collection of elements partitioned across the nodes of the cluster that can be operated on in parallel. RDDs are created by starting with a file in the Hadoop file system (or any other Hadoop-supported file system), or an existing Scala collection in the driver program, and transforming it. Users may also ask Spark to *persist* an RDD in memory, allowing it to be reused efficiently across parallel operations. Finally, RDDs automatically recover from node failures.
-
-A second abstraction in Spark is *shared variables* that can be used in parallel operations. By default, when Spark runs a function in parallel as a set of tasks on different nodes, it ships a copy of each variable used in the function to each task. Sometimes, a variable needs to be shared across tasks, or between tasks and the driver program. Spark supports two types of shared variables: *broadcast variables*, which can be used to cache a value in memory on all nodes, and *accumulators*, which are variables that are only "added" to, such as counters and sums.
-
-This guide shows each of these features in each of Spark's supported languages. It is easiest to follow
-along with if you launch Spark's interactive shell -- either `bin/spark-shell` for the Scala shell or
-`bin/pyspark` for the Python one.
-
-# Linking with Spark
-
-<div class="codetabs">
-
-<div data-lang="scala"  markdown="1">
-
-Spark {{site.SPARK_VERSION}} is built and distributed to work with Scala {{site.SCALA_BINARY_VERSION}} 
-by default. (Spark can be built to work with other versions of Scala, too.) To write
-applications in Scala, you will need to use a compatible Scala version (e.g. {{site.SCALA_BINARY_VERSION}}.X).
-
-To write a Spark application, you need to add a Maven dependency on Spark. Spark is available through Maven Central at:
-
-    groupId = org.apache.spark
-    artifactId = spark-core_{{site.SCALA_BINARY_VERSION}}
-    version = {{site.SPARK_VERSION}}
-
-In addition, if you wish to access an HDFS cluster, you need to add a dependency on
-`hadoop-client` for your version of HDFS.
-
-    groupId = org.apache.hadoop
-    artifactId = hadoop-client
-    version = <your-hdfs-version>
-
-Finally, you need to import some Spark classes into your program. Add the following lines:
-
-{% highlight scala %}
-import org.apache.spark.SparkContext
-import org.apache.spark.SparkConf
-{% endhighlight %}
-
-(Before Spark 1.3.0, you need to explicitly `import org.apache.spark.SparkContext._` to enable essential implicit conversions.)
-
-</div>
-
-<div data-lang="java"  markdown="1">
-
-Spark {{site.SPARK_VERSION}} works with Java 7 and higher. If you are using Java 8, Spark supports
-[lambda expressions](http://docs.oracle.com/javase/tutorial/java/javaOO/lambdaexpressions.html)
-for concisely writing functions, otherwise you can use the classes in the
-[org.apache.spark.api.java.function](api/java/index.html?org/apache/spark/api/java/function/package-summary.html) package.
-
-Note that support for Java 7 is deprecated as of Spark 2.0.0 and may be removed in Spark 2.2.0.
-
-To write a Spark application in Java, you need to add a dependency on Spark. Spark is available through Maven Central at:
-
-    groupId = org.apache.spark
-    artifactId = spark-core_{{site.SCALA_BINARY_VERSION}}
-    version = {{site.SPARK_VERSION}}
-
-In addition, if you wish to access an HDFS cluster, you need to add a dependency on
-`hadoop-client` for your version of HDFS.
-
-    groupId = org.apache.hadoop
-    artifactId = hadoop-client
-    version = <your-hdfs-version>
-
-Finally, you need to import some Spark classes into your program. Add the following lines:
-
-{% highlight scala %}
-import org.apache.spark.api.java.JavaSparkContext
-import org.apache.spark.api.java.JavaRDD
-import org.apache.spark.SparkConf
-{% endhighlight %}
-
-</div>
-
-<div data-lang="python"  markdown="1">
-
-Spark {{site.SPARK_VERSION}} works with Python 2.6+ or Python 3.4+. It can use the standard CPython interpreter,
-so C libraries like NumPy can be used. It also works with PyPy 2.3+.
-
-Note that support for Python 2.6 is deprecated as of Spark 2.0.0, and may be removed in Spark 2.2.0.
-
-To run Spark applications in Python, use the `bin/spark-submit` script located in the Spark directory.
-This script will load Spark's Java/Scala libraries and allow you to submit applications to a cluster.
-You can also use `bin/pyspark` to launch an interactive Python shell.
-
-If you wish to access HDFS data, you need to use a build of PySpark linking
-to your version of HDFS.
-[Prebuilt packages](http://spark.apache.org/downloads.html) are also available on the Spark homepage
-for common HDFS versions.
-
-Finally, you need to import some Spark classes into your program. Add the following line:
-
-{% highlight python %}
-from pyspark import SparkContext, SparkConf
-{% endhighlight %}
-
-PySpark requires the same minor version of Python in both driver and workers. It uses the default python version in PATH,
-you can specify which version of Python you want to use by `PYSPARK_PYTHON`, for example:
-
-{% highlight bash %}
-$ PYSPARK_PYTHON=python3.4 bin/pyspark
-$ PYSPARK_PYTHON=/opt/pypy-2.5/bin/pypy bin/spark-submit examples/src/main/python/pi.py
-{% endhighlight %}
-
-</div>
-
-</div>
-
-
-# Initializing Spark
-
-<div class="codetabs">
-
-<div data-lang="scala"  markdown="1">
-
-The first thing a Spark program must do is to create a [SparkContext](api/scala/index.html#org.apache.spark.SparkContext) object, which tells Spark
-how to access a cluster. To create a `SparkContext` you first need to build a [SparkConf](api/scala/index.html#org.apache.spark.SparkConf) object
-that contains information about your application.
-
-Only one SparkContext may be active per JVM.  You must `stop()` the active SparkContext before creating a new one.
-
-{% highlight scala %}
-val conf = new SparkConf().setAppName(appName).setMaster(master)
-new SparkContext(conf)
-{% endhighlight %}
-
-</div>
-
-<div data-lang="java"  markdown="1">
-
-The first thing a Spark program must do is to create a [JavaSparkContext](api/java/index.html?org/apache/spark/api/java/JavaSparkContext.html) object, which tells Spark
-how to access a cluster. To create a `SparkContext` you first need to build a [SparkConf](api/java/index.html?org/apache/spark/SparkConf.html) object
-that contains information about your application.
-
-{% highlight java %}
-SparkConf conf = new SparkConf().setAppName(appName).setMaster(master);
-JavaSparkContext sc = new JavaSparkContext(conf);
-{% endhighlight %}
-
-</div>
-
-<div data-lang="python"  markdown="1">
-
-The first thing a Spark program must do is to create a [SparkContext](api/python/pyspark.html#pyspark.SparkContext) object, which tells Spark
-how to access a cluster. To create a `SparkContext` you first need to build a [SparkConf](api/python/pyspark.html#pyspark.SparkConf) object
-that contains information about your application.
-
-{% highlight python %}
-conf = SparkConf().setAppName(appName).setMaster(master)
-sc = SparkContext(conf=conf)
-{% endhighlight %}
-
-</div>
-
-</div>
-
-The `appName` parameter is a name for your application to show on the cluster UI.
-`master` is a [Spark, Mesos or YARN cluster URL](submitting-applications.html#master-urls),
-or a special "local" string to run in local mode.
-In practice, when running on a cluster, you will not want to hardcode `master` in the program,
-but rather [launch the application with `spark-submit`](submitting-applications.html) and
-receive it there. However, for local testing and unit tests, you can pass "local" to run Spark
-in-process.
-
-
-## Using the Shell
-
-<div class="codetabs">
-
-<div data-lang="scala"  markdown="1">
-
-In the Spark shell, a special interpreter-aware SparkContext is already created for you, in the
-variable called `sc`. Making your own SparkContext will not work. You can set which master the
-context connects to using the `--master` argument, and you can add JARs to the classpath
-by passing a comma-separated list to the `--jars` argument. You can also add dependencies
-(e.g. Spark Packages) to your shell session by supplying a comma-separated list of maven coordinates
-to the `--packages` argument. Any additional repositories where dependencies might exist (e.g. Sonatype)
-can be passed to the `--repositories` argument. For example, to run `bin/spark-shell` on exactly
-four cores, use:
-
-{% highlight bash %}
-$ ./bin/spark-shell --master local[4]
-{% endhighlight %}
-
-Or, to also add `code.jar` to its classpath, use:
-
-{% highlight bash %}
-$ ./bin/spark-shell --master local[4] --jars code.jar
-{% endhighlight %}
-
-To include a dependency using maven coordinates:
-
-{% highlight bash %}
-$ ./bin/spark-shell --master local[4] --packages "org.example:example:0.1"
-{% endhighlight %}
-
-For a complete list of options, run `spark-shell --help`. Behind the scenes,
-`spark-shell` invokes the more general [`spark-submit` script](submitting-applications.html).
-
-</div>
-
-<div data-lang="python"  markdown="1">
-
-In the PySpark shell, a special interpreter-aware SparkContext is already created for you, in the
-variable called `sc`. Making your own SparkContext will not work. You can set which master the
-context connects to using the `--master` argument, and you can add Python .zip, .egg or .py files
-to the runtime path by passing a comma-separated list to `--py-files`. You can also add dependencies
-(e.g. Spark Packages) to your shell session by supplying a comma-separated list of maven coordinates
-to the `--packages` argument. Any additional repositories where dependencies might exist (e.g. Sonatype)
-can be passed to the `--repositories` argument. Any Python dependencies a Spark package has (listed in
-the requirements.txt of that package) must be manually installed using `pip` when necessary.
-For example, to run `bin/pyspark` on exactly four cores, use:
-
-{% highlight bash %}
-$ ./bin/pyspark --master local[4]
-{% endhighlight %}
-
-Or, to also add `code.py` to the search path (in order to later be able to `import code`), use:
-
-{% highlight bash %}
-$ ./bin/pyspark --master local[4] --py-files code.py
-{% endhighlight %}
-
-For a complete list of options, run `pyspark --help`. Behind the scenes,
-`pyspark` invokes the more general [`spark-submit` script](submitting-applications.html).
-
-It is also possible to launch the PySpark shell in [IPython](http://ipython.org), the
-enhanced Python interpreter. PySpark works with IPython 1.0.0 and later. To
-use IPython, set the `PYSPARK_DRIVER_PYTHON` variable to `ipython` when running `bin/pyspark`:
-
-{% highlight bash %}
-$ PYSPARK_DRIVER_PYTHON=ipython ./bin/pyspark
-{% endhighlight %}
-
-To use the Jupyter notebook (previously known as the IPython notebook), 
-
-{% highlight bash %}
-$ PYSPARK_DRIVER_PYTHON=jupyter PYSPARK_DRIVER_PYTHON_OPTS=notebook ./bin/pyspark
-{% endhighlight %}
-
-You can customize the `ipython` or `jupyter` commands by setting `PYSPARK_DRIVER_PYTHON_OPTS`. 
-
-After the Jupyter Notebook server is launched, you can create a new "Python 2" notebook from
-the "Files" tab. Inside the notebook, you can input the command `%pylab inline` as part of
-your notebook before you start to try Spark from the Jupyter notebook.
-
-</div>
-
-</div>
-
-# Resilient Distributed Datasets (RDDs)
-
-Spark revolves around the concept of a _resilient distributed dataset_ (RDD), which is a fault-tolerant collection of elements that can be operated on in parallel. There are two ways to create RDDs: *parallelizing*
-an existing collection in your driver program, or referencing a dataset in an external storage system, such as a
-shared filesystem, HDFS, HBase, or any data source offering a Hadoop InputFormat.
-
-## Parallelized Collections
-
-<div class="codetabs">
-
-<div data-lang="scala"  markdown="1">
-
-Parallelized collections are created by calling `SparkContext`'s `parallelize` method on an existing collection in your driver program (a Scala `Seq`). The elements of the collection are copied to form a distributed dataset that can be operated on in parallel. For example, here is how to create a parallelized collection holding the numbers 1 to 5:
-
-{% highlight scala %}
-val data = Array(1, 2, 3, 4, 5)
-val distData = sc.parallelize(data)
-{% endhighlight %}
-
-Once created, the distributed dataset (`distData`) can be operated on in parallel. For example, we might call `distData.reduce((a, b) => a + b)` to add up the elements of the array. We describe operations on distributed datasets later on.
-
-</div>
-
-<div data-lang="java"  markdown="1">
-
-Parallelized collections are created by calling `JavaSparkContext`'s `parallelize` method on an existing `Collection` in your driver program. The elements of the collection are copied to form a distributed dataset that can be operated on in parallel. For example, here is how to create a parallelized collection holding the numbers 1 to 5:
-
-{% highlight java %}
-List<Integer> data = Arrays.asList(1, 2, 3, 4, 5);
-JavaRDD<Integer> distData = sc.parallelize(data);
-{% endhighlight %}
-
-Once created, the distributed dataset (`distData`) can be operated on in parallel. For example, we might call `distData.reduce((a, b) -> a + b)` to add up the elements of the list.
-We describe operations on distributed datasets later on.
-
-**Note:** *In this guide, we'll often use the concise Java 8 lambda syntax to specify Java functions, but
-in older versions of Java you can implement the interfaces in the
-[org.apache.spark.api.java.function](api/java/index.html?org/apache/spark/api/java/function/package-summary.html) package.
-We describe [passing functions to Spark](#passing-functions-to-spark) in more detail below.*
-
-</div>
-
-<div data-lang="python"  markdown="1">
-
-Parallelized collections are created by calling `SparkContext`'s `parallelize` method on an existing iterable or collection in your driver program. The elements of the collection are copied to form a distributed dataset that can be operated on in parallel. For example, here is how to create a parallelized collection holding the numbers 1 to 5:
-
-{% highlight python %}
-data = [1, 2, 3, 4, 5]
-distData = sc.parallelize(data)
-{% endhighlight %}
-
-Once created, the distributed dataset (`distData`) can be operated on in parallel. For example, we can call `distData.reduce(lambda a, b: a + b)` to add up the elements of the list.
-We describe operations on distributed datasets later on.
-
-</div>
-
-</div>
-
-One important parameter for parallel collections is the number of *partitions* to cut the dataset into. Spark will run one task for each partition of the cluster. Typically you want 2-4 partitions for each CPU in your cluster. Normally, Spark tries to set the number of partitions automatically based on your cluster. However, you can also set it manually by passing it as a second parameter to `parallelize` (e.g. `sc.parallelize(data, 10)`). Note: some places in the code use the term slices (a synonym for partitions) to maintain backward compatibility.
-
-## External Datasets
-
-<div class="codetabs">
-
-<div data-lang="scala"  markdown="1">
-
-Spark can create distributed datasets from any storage source supported by Hadoop, including your local file system, HDFS, Cassandra, HBase, [Amazon S3](http://wiki.apache.org/hadoop/AmazonS3), etc. Spark supports text files, [SequenceFiles](http://hadoop.apache.org/common/docs/current/api/org/apache/hadoop/mapred/SequenceFileInputFormat.html), and any other Hadoop [InputFormat](http://hadoop.apache.org/docs/stable/api/org/apache/hadoop/mapred/InputFormat.html).
-
-Text file RDDs can be created using `SparkContext`'s `textFile` method. This method takes an URI for the file (either a local path on the machine, or a `hdfs://`, `s3n://`, etc URI) and reads it as a collection of lines. Here is an example invocation:
-
-{% highlight scala %}
-scala> val distFile = sc.textFile("data.txt")
-distFile: org.apache.spark.rdd.RDD[String] = data.txt MapPartitionsRDD[10] at textFile at <console>:26
-{% endhighlight %}
-
-Once created, `distFile` can be acted on by dataset operations. For example, we can add up the sizes of all the lines using the `map` and `reduce` operations as follows: `distFile.map(s => s.length).reduce((a, b) => a + b)`.
-
-Some notes on reading files with Spark:
-
-* If using a path on the local filesystem, the file must also be accessible at the same path on worker nodes. Either copy the file to all workers or use a network-mounted shared file system.
-
-* All of Spark's file-based input methods, including `textFile`, support running on directories, compressed files, and wildcards as well. For example, you can use `textFile("/my/directory")`, `textFile("/my/directory/*.txt")`, and `textFile("/my/directory/*.gz")`.
-
-* The `textFile` method also takes an optional second argument for controlling the number of partitions of the file. By default, Spark creates one partition for each block of the file (blocks being 128MB by default in HDFS), but you can also ask for a higher number of partitions by passing a larger value. Note that you cannot have fewer partitions than blocks.
-
-Apart from text files, Spark's Scala API also supports several other data formats:
-
-* `SparkContext.wholeTextFiles` lets you read a directory containing multiple small text files, and returns each of them as (filename, content) pairs. This is in contrast with `textFile`, which would return one record per line in each file.
-
-* For [SequenceFiles](http://hadoop.apache.org/common/docs/current/api/org/apache/hadoop/mapred/SequenceFileInputFormat.html), use SparkContext's `sequenceFile[K, V]` method where `K` and `V` are the types of key and values in the file. These should be subclasses of Hadoop's [Writable](http://hadoop.apache.org/common/docs/current/api/org/apache/hadoop/io/Writable.html) interface, like [IntWritable](http://hadoop.apache.org/common/docs/current/api/org/apache/hadoop/io/IntWritable.html) and [Text](http://hadoop.apache.org/common/docs/current/api/org/apache/hadoop/io/Text.html). In addition, Spark allows you to specify native types for a few common Writables; for example, `sequenceFile[Int, String]` will automatically read IntWritables and Texts.
-
-* For other Hadoop InputFormats, you can use the `SparkContext.hadoopRDD` method, which takes an arbitrary `JobConf` and input format class, key class and value class. Set these the same way you would for a Hadoop job with your input source. You can also use `SparkContext.newAPIHadoopRDD` for InputFormats based on the "new" MapReduce API (`org.apache.hadoop.mapreduce`).
-
-* `RDD.saveAsObjectFile` and `SparkContext.objectFile` support saving an RDD in a simple format consisting of serialized Java objects. While this is not as efficient as specialized formats like Avro, it offers an easy way to save any RDD.
-
-</div>
-
-<div data-lang="java"  markdown="1">
-
-Spark can create distributed datasets from any storage source supported by Hadoop, including your local file system, HDFS, Cassandra, HBase, [Amazon S3](http://wiki.apache.org/hadoop/AmazonS3), etc. Spark supports text files, [SequenceFiles](http://hadoop.apache.org/common/docs/current/api/org/apache/hadoop/mapred/SequenceFileInputFormat.html), and any other Hadoop [InputFormat](http://hadoop.apache.org/docs/stable/api/org/apache/hadoop/mapred/InputFormat.html).
-
-Text file RDDs can be created using `SparkContext`'s `textFile` method. This method takes an URI for the file (either a local path on the machine, or a `hdfs://`, `s3n://`, etc URI) and reads it as a collection of lines. Here is an example invocation:
-
-{% highlight java %}
-JavaRDD<String> distFile = sc.textFile("data.txt");
-{% endhighlight %}
-
-Once created, `distFile` can be acted on by dataset operations. For example, we can add up the sizes of all the lines using the `map` and `reduce` operations as follows: `distFile.map(s -> s.length()).reduce((a, b) -> a + b)`.
-
-Some notes on reading files with Spark:
-
-* If using a path on the local filesystem, the file must also be accessible at the same path on worker nodes. Either copy the file to all workers or use a network-mounted shared file system.
-
-* All of Spark's file-based input methods, including `textFile`, support running on directories, compressed files, and wildcards as well. For example, you can use `textFile("/my/directory")`, `textFile("/my/directory/*.txt")`, and `textFile("/my/directory/*.gz")`.
-
-* The `textFile` method also takes an optional second argument for controlling the number of partitions of the file. By default, Spark creates one partition for each block of the file (blocks being 128MB by default in HDFS), but you can also ask for a higher number of partitions by passing a larger value. Note that you cannot have fewer partitions than blocks.
-
-Apart from text files, Spark's Java API also supports several other data formats:
-
-* `JavaSparkContext.wholeTextFiles` lets you read a directory containing multiple small text files, and returns each of them as (filename, content) pairs. This is in contrast with `textFile`, which would return one record per line in each file.
-
-* For [SequenceFiles](http://hadoop.apache.org/common/docs/current/api/org/apache/hadoop/mapred/SequenceFileInputFormat.html), use SparkContext's `sequenceFile[K, V]` method where `K` and `V` are the types of key and values in the file. These should be subclasses of Hadoop's [Writable](http://hadoop.apache.org/common/docs/current/api/org/apache/hadoop/io/Writable.html) interface, like [IntWritable](http://hadoop.apache.org/common/docs/current/api/org/apache/hadoop/io/IntWritable.html) and [Text](http://hadoop.apache.org/common/docs/current/api/org/apache/hadoop/io/Text.html).
-
-* For other Hadoop InputFormats, you can use the `JavaSparkContext.hadoopRDD` method, which takes an arbitrary `JobConf` and input format class, key class and value class. Set these the same way you would for a Hadoop job with your input source. You can also use `JavaSparkContext.newAPIHadoopRDD` for InputFormats based on the "new" MapReduce API (`org.apache.hadoop.mapreduce`).
-
-* `JavaRDD.saveAsObjectFile` and `JavaSparkContext.objectFile` support saving an RDD in a simple format consisting of serialized Java objects. While this is not as efficient as specialized formats like Avro, it offers an easy way to save any RDD.
-
-</div>
-
-<div data-lang="python"  markdown="1">
-
-PySpark can create distributed datasets from any storage source supported by Hadoop, including your local file system, HDFS, Cassandra, HBase, [Amazon S3](http://wiki.apache.org/hadoop/AmazonS3), etc. Spark supports text files, [SequenceFiles](http://hadoop.apache.org/common/docs/current/api/org/apache/hadoop/mapred/SequenceFileInputFormat.html), and any other Hadoop [InputFormat](http://hadoop.apache.org/docs/stable/api/org/apache/hadoop/mapred/InputFormat.html).
-
-Text file RDDs can be created using `SparkContext`'s `textFile` method. This method takes an URI for the file (either a local path on the machine, or a `hdfs://`, `s3n://`, etc URI) and reads it as a collection of lines. Here is an example invocation:
-
-{% highlight python %}
->>> distFile = sc.textFile("data.txt")
-{% endhighlight %}
-
-Once created, `distFile` can be acted on by dataset operations. For example, we can add up the sizes of all the lines using the `map` and `reduce` operations as follows: `distFile.map(lambda s: len(s)).reduce(lambda a, b: a + b)`.
-
-Some notes on reading files with Spark:
-
-* If using a path on the local filesystem, the file must also be accessible at the same path on worker nodes. Either copy the file to all workers or use a network-mounted shared file system.
-
-* All of Spark's file-based input methods, including `textFile`, support running on directories, compressed files, and wildcards as well. For example, you can use `textFile("/my/directory")`, `textFile("/my/directory/*.txt")`, and `textFile("/my/directory/*.gz")`.
-
-* The `textFile` method also takes an optional second argument for controlling the number of partitions of the file. By default, Spark creates one partition for each block of the file (blocks being 128MB by default in HDFS), but you can also ask for a higher number of partitions by passing a larger value. Note that you cannot have fewer partitions than blocks.
-
-Apart from text files, Spark's Python API also supports several other data formats:
-
-* `SparkContext.wholeTextFiles` lets you read a directory containing multiple small text files, and returns each of them as (filename, content) pairs. This is in contrast with `textFile`, which would return one record per line in each file.
-
-* `RDD.saveAsPickleFile` and `SparkContext.pickleFile` support saving an RDD in a simple format consisting of pickled Python objects. Batching is used on pickle serialization, with default batch size 10.
-
-* SequenceFile and Hadoop Input/Output Formats
-
-**Note** this feature is currently marked ```Experimental``` and is intended for advanced users. It may be replaced in future with read/write support based on Spark SQL, in which case Spark SQL is the preferred approach.
-
-**Writable Support**
-
-PySpark SequenceFile support loads an RDD of key-value pairs within Java, converts Writables to base Java types, and pickles the
-resulting Java objects using [Pyrolite](https://github.com/irmen/Pyrolite/). When saving an RDD of key-value pairs to SequenceFile,
-PySpark does the reverse. It unpickles Python objects into Java objects and then converts them to Writables. The following
-Writables are automatically converted:
-
-<table class="table">
-<tr><th>Writable Type</th><th>Python Type</th></tr>
-<tr><td>Text</td><td>unicode str</td></tr>
-<tr><td>IntWritable</td><td>int</td></tr>
-<tr><td>FloatWritable</td><td>float</td></tr>
-<tr><td>DoubleWritable</td><td>float</td></tr>
-<tr><td>BooleanWritable</td><td>bool</td></tr>
-<tr><td>BytesWritable</td><td>bytearray</td></tr>
-<tr><td>NullWritable</td><td>None</td></tr>
-<tr><td>MapWritable</td><td>dict</td></tr>
-</table>
-
-Arrays are not handled out-of-the-box. Users need to specify custom `ArrayWritable` subtypes when reading or writing. When writing,
-users also need to specify custom converters that convert arrays to custom `ArrayWritable` subtypes. When reading, the default
-converter will convert custom `ArrayWritable` subtypes to Java `Object[]`, which then get pickled to Python tuples. To get
-Python `array.array` for arrays of primitive types, users need to specify custom converters.
-
-**Saving and Loading SequenceFiles**
-
-Similarly to text files, SequenceFiles can be saved and loaded by specifying the path. The key and value
-classes can be specified, but for standard Writables this is not required.
-
-{% highlight python %}
->>> rdd = sc.parallelize(range(1, 4)).map(lambda x: (x, "a" * x))
->>> rdd.saveAsSequenceFile("path/to/file")
->>> sorted(sc.sequenceFile("path/to/file").collect())
-[(1, u'a'), (2, u'aa'), (3, u'aaa')]
-{% endhighlight %}
-
-**Saving and Loading Other Hadoop Input/Output Formats**
-
-PySpark can also read any Hadoop InputFormat or write any Hadoop OutputFormat, for both 'new' and 'old' Hadoop MapReduce APIs.
-If required, a Hadoop configuration can be passed in as a Python dict. Here is an example using the
-Elasticsearch ESInputFormat:
-
-{% highlight python %}
-$ SPARK_CLASSPATH=/path/to/elasticsearch-hadoop.jar ./bin/pyspark
->>> conf = {"es.resource" : "index/type"}  # assume Elasticsearch is running on localhost defaults
->>> rdd = sc.newAPIHadoopRDD("org.elasticsearch.hadoop.mr.EsInputFormat",
-                             "org.apache.hadoop.io.NullWritable",
-                             "org.elasticsearch.hadoop.mr.LinkedMapWritable",
-                             conf=conf)
->>> rdd.first()  # the result is a MapWritable that is converted to a Python dict
-(u'Elasticsearch ID',
- {u'field1': True,
-  u'field2': u'Some Text',
-  u'field3': 12345})
-{% endhighlight %}
-
-Note that, if the InputFormat simply depends on a Hadoop configuration and/or input path, and
-the key and value classes can easily be converted according to the above table,
-then this approach should work well for such cases.
-
-If you have custom serialized binary data (such as loading data from Cassandra / HBase), then you will first need to
-transform that data on the Scala/Java side to something which can be handled by Pyrolite's pickler.
-A [Converter](api/scala/index.html#org.apache.spark.api.python.Converter) trait is provided
-for this. Simply extend this trait and implement your transformation code in the ```convert```
-method. Remember to ensure that this class, along with any dependencies required to access your ```InputFormat```, are packaged into your Spark job jar and included on the PySpark
-classpath.
-
-See the [Python examples]({{site.SPARK_GITHUB_URL}}/tree/master/examples/src/main/python) and
-the [Converter examples]({{site.SPARK_GITHUB_URL}}/tree/master/examples/src/main/scala/org/apache/spark/examples/pythonconverters)
-for examples of using Cassandra / HBase ```InputFormat``` and ```OutputFormat``` with custom converters.
-
-</div>
-</div>
-
-## RDD Operations
-
-RDDs support two types of operations: *transformations*, which create a new dataset from an existing one, and *actions*, which return a value to the driver program after running a computation on the dataset. For example, `map` is a transformation that passes each dataset element through a function and returns a new RDD representing the results. On the other hand, `reduce` is an action that aggregates all the elements of the RDD using some function and returns the final result to the driver program (although there is also a parallel `reduceByKey` that returns a distributed dataset).
-
-All transformations in Spark are <i>lazy</i>, in that they do not compute their results right away. Instead, they just remember the transformations applied to some base dataset (e.g. a file). The transformations are only computed when an action requires a result to be returned to the driver program. This design enables Spark to run more efficiently. For example, we can realize that a dataset created through `map` will be used in a `reduce` and return only the result of the `reduce` to the driver, rather than the larger mapped dataset.
-
-By default, each transformed RDD may be recomputed each time you run an action on it. However, you may also *persist* an RDD in memory using the `persist` (or `cache`) method, in which case Spark will keep the elements around on the cluster for much faster access the next time you query it. There is also support for persisting RDDs on disk, or replicated across multiple nodes.
-
-### Basics
-
-<div class="codetabs">
-
-<div data-lang="scala" markdown="1">
-
-To illustrate RDD basics, consider the simple program below:
-
-{% highlight scala %}
-val lines = sc.textFile("data.txt")
-val lineLengths = lines.map(s => s.length)
-val totalLength = lineLengths.reduce((a, b) => a + b)
-{% endhighlight %}
-
-The first line defines a base RDD from an external file. This dataset is not loaded in memory or
-otherwise acted on: `lines` is merely a pointer to the file.
-The second line defines `lineLengths` as the result of a `map` transformation. Again, `lineLengths`
-is *not* immediately computed, due to laziness.
-Finally, we run `reduce`, which is an action. At this point Spark breaks the computation into tasks
-to run on separate machines, and each machine runs both its part of the map and a local reduction,
-returning only its answer to the driver program.
-
-If we also wanted to use `lineLengths` again later, we could add:
-
-{% highlight scala %}
-lineLengths.persist()
-{% endhighlight %}
-
-before the `reduce`, which would cause `lineLengths` to be saved in memory after the first time it is computed.
-
-</div>
-
-<div data-lang="java" markdown="1">
-
-To illustrate RDD basics, consider the simple program below:
-
-{% highlight java %}
-JavaRDD<String> lines = sc.textFile("data.txt");
-JavaRDD<Integer> lineLengths = lines.map(s -> s.length());
-int totalLength = lineLengths.reduce((a, b) -> a + b);
-{% endhighlight %}
-
-The first line defines a base RDD from an external file. This dataset is not loaded in memory or
-otherwise acted on: `lines` is merely a pointer to the file.
-The second line defines `lineLengths` as the result of a `map` transformation. Again, `lineLengths`
-is *not* immediately computed, due to laziness.
-Finally, we run `reduce`, which is an action. At this point Spark breaks the computation into tasks
-to run on separate machines, and each machine runs both its part of the map and a local reduction,
-returning only its answer to the driver program.
-
-If we also wanted to use `lineLengths` again later, we could add:
-
-{% highlight java %}
-lineLengths.persist(StorageLevel.MEMORY_ONLY());
-{% endhighlight %}
-
-before the `reduce`, which would cause `lineLengths` to be saved in memory after the first time it is computed.
-
-</div>
-
-<div data-lang="python" markdown="1">
-
-To illustrate RDD basics, consider the simple program below:
-
-{% highlight python %}
-lines = sc.textFile("data.txt")
-lineLengths = lines.map(lambda s: len(s))
-totalLength = lineLengths.reduce(lambda a, b: a + b)
-{% endhighlight %}
-
-The first line defines a base RDD from an external file. This dataset is not loaded in memory or
-otherwise acted on: `lines` is merely a pointer to the file.
-The second line defines `lineLengths` as the result of a `map` transformation. Again, `lineLengths`
-is *not* immediately computed, due to laziness.
-Finally, we run `reduce`, which is an action. At this point Spark breaks the computation into tasks
-to run on separate machines, and each machine runs both its part of the map and a local reduction,
-returning only its answer to the driver program.
-
-If we also wanted to use `lineLengths` again later, we could add:
-
-{% highlight python %}
-lineLengths.persist()
-{% endhighlight %}
-
-before the `reduce`, which would cause `lineLengths` to be saved in memory after the first time it is computed.
-
-</div>
-
-</div>
-
-### Passing Functions to Spark
-
-<div class="codetabs">
-
-<div data-lang="scala" markdown="1">
-
-Spark's API relies heavily on passing functions in the driver program to run on the cluster.
-There are two recommended ways to do this:
-
-* [Anonymous function syntax](http://docs.scala-lang.org/tutorials/tour/anonymous-function-syntax.html),
-  which can be used for short pieces of code.
-* Static methods in a global singleton object. For example, you can define `object MyFunctions` and then
-  pass `MyFunctions.func1`, as follows:
-
-{% highlight scala %}
-object MyFunctions {
-  def func1(s: String): String = { ... }
-}
-
-myRdd.map(MyFunctions.func1)
-{% endhighlight %}
-
-Note that while it is also possible to pass a reference to a method in a class instance (as opposed to
-a singleton object), this requires sending the object that contains that class along with the method.
-For example, consider:
-
-{% highlight scala %}
-class MyClass {
-  def func1(s: String): String = { ... }
-  def doStuff(rdd: RDD[String]): RDD[String] = { rdd.map(func1) }
-}
-{% endhighlight %}
-
-Here, if we create a new `MyClass` instance and call `doStuff` on it, the `map` inside there references the
-`func1` method *of that `MyClass` instance*, so the whole object needs to be sent to the cluster. It is
-similar to writing `rdd.map(x => this.func1(x))`.
-
-In a similar way, accessing fields of the outer object will reference the whole object:
-
-{% highlight scala %}
-class MyClass {
-  val field = "Hello"
-  def doStuff(rdd: RDD[String]): RDD[String] = { rdd.map(x => field + x) }
-}
-{% endhighlight %}
-
-is equivalent to writing `rdd.map(x => this.field + x)`, which references all of `this`. To avoid this
-issue, the simplest way is to copy `field` into a local variable instead of accessing it externally:
-
-{% highlight scala %}
-def doStuff(rdd: RDD[String]): RDD[String] = {
-  val field_ = this.field
-  rdd.map(x => field_ + x)
-}
-{% endhighlight %}
-
-</div>
-
-<div data-lang="java"  markdown="1">
-
-Spark's API relies heavily on passing functions in the driver program to run on the cluster.
-In Java, functions are represented by classes implementing the interfaces in the
-[org.apache.spark.api.java.function](api/java/index.html?org/apache/spark/api/java/function/package-summary.html) package.
-There are two ways to create such functions:
-
-* Implement the Function interfaces in your own class, either as an anonymous inner class or a named one,
-  and pass an instance of it to Spark.
-* In Java 8, use [lambda expressions](http://docs.oracle.com/javase/tutorial/java/javaOO/lambdaexpressions.html)
-  to concisely define an implementation.
-
-While much of this guide uses lambda syntax for conciseness, it is easy to use all the same APIs
-in long-form. For example, we could have written our code above as follows:
-
-{% highlight java %}
-JavaRDD<String> lines = sc.textFile("data.txt");
-JavaRDD<Integer> lineLengths = lines.map(new Function<String, Integer>() {
-  public Integer call(String s) { return s.length(); }
-});
-int totalLength = lineLengths.reduce(new Function2<Integer, Integer, Integer>() {
-  public Integer call(Integer a, Integer b) { return a + b; }
-});
-{% endhighlight %}
-
-Or, if writing the functions inline is unwieldy:
-
-{% highlight java %}
-class GetLength implements Function<String, Integer> {
-  public Integer call(String s) { return s.length(); }
-}
-class Sum implements Function2<Integer, Integer, Integer> {
-  public Integer call(Integer a, Integer b) { return a + b; }
-}
-
-JavaRDD<String> lines = sc.textFile("data.txt");
-JavaRDD<Integer> lineLengths = lines.map(new GetLength());
-int totalLength = lineLengths.reduce(new Sum());
-{% endhighlight %}
-
-Note that anonymous inner classes in Java can also access variables in the enclosing scope as long
-as they are marked `final`. Spark will ship copies of these variables to each worker node as it does
-for other languages.
-
-</div>
-
-<div data-lang="python"  markdown="1">
-
-Spark's API relies heavily on passing functions in the driver program to run on the cluster.
-There are three recommended ways to do this:
-
-* [Lambda expressions](https://docs.python.org/2/tutorial/controlflow.html#lambda-expressions),
-  for simple functions that can be written as an expression. (Lambdas do not support multi-statement
-  functions or statements that do not return a value.)
-* Local `def`s inside the function calling into Spark, for longer code.
-* Top-level functions in a module.
-
-For example, to pass a longer function than can be supported using a `lambda`, consider
-the code below:
-
-{% highlight python %}
-"""MyScript.py"""
-if __name__ == "__main__":
-    def myFunc(s):
-        words = s.split(" ")
-        return len(words)
-
-    sc = SparkContext(...)
-    sc.textFile("file.txt").map(myFunc)
-{% endhighlight %}
-
-Note that while it is also possible to pass a reference to a method in a class instance (as opposed to
-a singleton object), this requires sending the object that contains that class along with the method.
-For example, consider:
-
-{% highlight python %}
-class MyClass(object):
-    def func(self, s):
-        return s
-    def doStuff(self, rdd):
-        return rdd.map(self.func)
-{% endhighlight %}
-
-Here, if we create a `new MyClass` and call `doStuff` on it, the `map` inside there references the
-`func` method *of that `MyClass` instance*, so the whole object needs to be sent to the cluster.
-
-In a similar way, accessing fields of the outer object will reference the whole object:
-
-{% highlight python %}
-class MyClass(object):
-    def __init__(self):
-        self.field = "Hello"
-    def doStuff(self, rdd):
-        return rdd.map(lambda s: self.field + s)
-{% endhighlight %}
-
-To avoid this issue, the simplest way is to copy `field` into a local variable instead
-of accessing it externally:
-
-{% highlight python %}
-def doStuff(self, rdd):
-    field = self.field
-    return rdd.map(lambda s: field + s)
-{% endhighlight %}
-
-</div>
-
-</div>
-
-### Understanding closures <a name="ClosuresLink"></a>
-One of the harder things about Spark is understanding the scope and life cycle of variables and methods when executing code across a cluster. RDD operations that modify variables outside of their scope can be a frequent source of confusion. In the example below we'll look at code that uses `foreach()` to increment a counter, but similar issues can occur for other operations as well.
-
-#### Example
-
-Consider the naive RDD element sum below, which may behave differently depending on whether execution is happening within the same JVM. A common example of this is when running Spark in `local` mode (`--master = local[n]`) versus deploying a Spark application to a cluster (e.g. via spark-submit to YARN):
-
-<div class="codetabs">
-
-<div data-lang="scala"  markdown="1">
-{% highlight scala %}
-var counter = 0
-var rdd = sc.parallelize(data)
-
-// Wrong: Don't do this!!
-rdd.foreach(x => counter += x)
-
-println("Counter value: " + counter)
-{% endhighlight %}
-</div>
-
-<div data-lang="java"  markdown="1">
-{% highlight java %}
-int counter = 0;
-JavaRDD<Integer> rdd = sc.parallelize(data);
-
-// Wrong: Don't do this!!
-rdd.foreach(x -> counter += x);
-
-println("Counter value: " + counter);
-{% endhighlight %}
-</div>
-
-<div data-lang="python"  markdown="1">
-{% highlight python %}
-counter = 0
-rdd = sc.parallelize(data)
-
-# Wrong: Don't do this!!
-def increment_counter(x):
-    global counter
-    counter += x
-rdd.foreach(increment_counter)
-
-print("Counter value: ", counter)
-{% endhighlight %}
-</div>
-
-</div>
-
-#### Local vs. cluster modes
-
-The behavior of the above code is undefined, and may not work as intended. To execute jobs, Spark breaks up the processing of RDD operations into tasks, each of which is executed by an executor. Prior to execution, Spark computes the task's **closure**. The closure is those variables and methods which must be visible for the executor to perform its computations on the RDD (in this case `foreach()`). This closure is serialized and sent to each executor.
-
-The variables within the closure sent to each executor are now copies and thus, when **counter** is referenced within the `foreach` function, it's no longer the **counter** on the driver node. There is still a **counter** in the memory of the driver node but this is no longer visible to the executors! The executors only see the copy from the serialized closure. Thus, the final value of **counter** will still be zero since all operations on **counter** were referencing the value within the serialized closure.
-
-In local mode, in some circumstances the `foreach` function will actually execute within the same JVM as the driver and will reference the same original **counter**, and may actually update it.
-
-To ensure well-defined behavior in these sorts of scenarios one should use an [`Accumulator`](#accumulators). Accumulators in Spark are used specifically to provide a mechanism for safely updating a variable when execution is split up across worker nodes in a cluster. The Accumulators section of this guide discusses these in more detail.  
-
-In general, closures - constructs like loops or locally defined methods, should not be used to mutate some global state. Spark does not define or guarantee the behavior of mutations to objects referenced from outside of closures. Some code that does this may work in local mode, but that's just by accident and such code will not behave as expected in distributed mode. Use an Accumulator instead if some global aggregation is needed.
-
-#### Printing elements of an RDD
-Another common idiom is attempting to print out the elements of an RDD using `rdd.foreach(println)` or `rdd.map(println)`. On a single machine, this will generate the expected output and print all the RDD's elements. However, in `cluster` mode, the output to `stdout` being called by the executors is now writing to the executor's `stdout` instead, not the one on the driver, so `stdout` on the driver won't show these! To print all elements on the driver, one can use the `collect()` method to first bring the RDD to the driver node thus: `rdd.collect().foreach(println)`. This can cause the driver to run out of memory, though, because `collect()` fetches the entire RDD to a single machine; if you only need to print a few elements of the RDD, a safer approach is to use the `take()`: `rdd.take(100).foreach(println)`.
-
-### Working with Key-Value Pairs
-
-<div class="codetabs">
-
-<div data-lang="scala" markdown="1">
-
-While most Spark operations work on RDDs containing any type of objects, a few special operations are
-only available on RDDs of key-value pairs.
-The most common ones are distributed "shuffle" operations, such as grouping or aggregating the elements
-by a key.
-
-In Scala, these operations are automatically available on RDDs containing
-[Tuple2](http://www.scala-lang.org/api/{{site.SCALA_VERSION}}/index.html#scala.Tuple2) objects
-(the built-in tuples in the language, created by simply writing `(a, b)`). The key-value pair operations are available in the
-[PairRDDFunctions](api/scala/index.html#org.apache.spark.rdd.PairRDDFunctions) class,
-which automatically wraps around an RDD of tuples.
-
-For example, the following code uses the `reduceByKey` operation on key-value pairs to count how
-many times each line of text occurs in a file:
-
-{% highlight scala %}
-val lines = sc.textFile("data.txt")
-val pairs = lines.map(s => (s, 1))
-val counts = pairs.reduceByKey((a, b) => a + b)
-{% endhighlight %}
-
-We could also use `counts.sortByKey()`, for example, to sort the pairs alphabetically, and finally
-`counts.collect()` to bring them back to the driver program as an array of objects.
-
-**Note:** when using custom objects as the key in key-value pair operations, you must be sure that a
-custom `equals()` method is accompanied with a matching `hashCode()` method.  For full details, see
-the contract outlined in the [Object.hashCode()
-documentation](http://docs.oracle.com/javase/7/docs/api/java/lang/Object.html#hashCode()).
-
-</div>
-
-<div data-lang="java" markdown="1">
-
-While most Spark operations work on RDDs containing any type of objects, a few special operations are
-only available on RDDs of key-value pairs.
-The most common ones are distributed "shuffle" operations, such as grouping or aggregating the elements
-by a key.
-
-In Java, key-value pairs are represented using the
-[scala.Tuple2](http://www.scala-lang.org/api/{{site.SCALA_VERSION}}/index.html#scala.Tuple2) class
-from the Scala standard library. You can simply call `new Tuple2(a, b)` to create a tuple, and access
-its fields later with `tuple._1()` and `tuple._2()`.
-
-RDDs of key-value pairs are represented by the
-[JavaPairRDD](api/java/index.html?org/apache/spark/api/java/JavaPairRDD.html) class. You can construct
-JavaPairRDDs from JavaRDDs using special versions of the `map` operations, like
-`mapToPair` and `flatMapToPair`. The JavaPairRDD will have both standard RDD functions and special
-key-value ones.
-
-For example, the following code uses the `reduceByKey` operation on key-value pairs to count how
-many times each line of text occurs in a file:
-
-{% highlight scala %}
-JavaRDD<String> lines = sc.textFile("data.txt");
-JavaPairRDD<String, Integer> pairs = lines.mapToPair(s -> new Tuple2(s, 1));
-JavaPairRDD<String, Integer> counts = pairs.reduceByKey((a, b) -> a + b);
-{% endhighlight %}
-
-We could also use `counts.sortByKey()`, for example, to sort the pairs alphabetically, and finally
-`counts.collect()` to bring them back to the driver program as an array of objects.
-
-**Note:** when using custom objects as the key in key-value pair operations, you must be sure that a
-custom `equals()` method is accompanied with a matching `hashCode()` method.  For full details, see
-the contract outlined in the [Object.hashCode()
-documentation](http://docs.oracle.com/javase/7/docs/api/java/lang/Object.html#hashCode()).
-
-</div>
-
-<div data-lang="python" markdown="1">
-
-While most Spark operations work on RDDs containing any type of objects, a few special operations are
-only available on RDDs of key-value pairs.
-The most common ones are distributed "shuffle" operations, such as grouping or aggregating the elements
-by a key.
-
-In Python, these operations work on RDDs containing built-in Python tuples such as `(1, 2)`.
-Simply create such tuples and then call your desired operation.
-
-For example, the following code uses the `reduceByKey` operation on key-value pairs to count how
-many times each line of text occurs in a file:
-
-{% highlight python %}
-lines = sc.textFile("data.txt")
-pairs = lines.map(lambda s: (s, 1))
-counts = pairs.reduceByKey(lambda a, b: a + b)
-{% endhighlight %}
-
-We could also use `counts.sortByKey()`, for example, to sort the pairs alphabetically, and finally
-`counts.collect()` to bring them back to the driver program as a list of objects.
-
-</div>
-
-</div>
-
-
-### Transformations
-
-The following table lists some of the common transformations supported by Spark. Refer to the
-RDD API doc
-([Scala](api/scala/index.html#org.apache.spark.rdd.RDD),
- [Java](api/java/index.html?org/apache/spark/api/java/JavaRDD.html),
- [Python](api/python/pyspark.html#pyspark.RDD),
- [R](api/R/index.html))
-and pair RDD functions doc
-([Scala](api/scala/index.html#org.apache.spark.rdd.PairRDDFunctions),
- [Java](api/java/index.html?org/apache/spark/api/java/JavaPairRDD.html))
-for details.
-
-<table class="table">
-<tr><th style="width:25%">Transformation</th><th>Meaning</th></tr>
-<tr>
-  <td> <b>map</b>(<i>func</i>) </td>
-  <td> Return a new distributed dataset formed by passing each element of the source through a function <i>func</i>. </td>
-</tr>
-<tr>
-  <td> <b>filter</b>(<i>func</i>) </td>
-  <td> Return a new dataset formed by selecting those elements of the source on which <i>func</i> returns true. </td>
-</tr>
-<tr>
-  <td> <b>flatMap</b>(<i>func</i>) </td>
-  <td> Similar to map, but each input item can be mapped to 0 or more output items (so <i>func</i> should return a Seq rather than a single item). </td>
-</tr>
-<tr>
-  <td> <b>mapPartitions</b>(<i>func</i>) <a name="MapPartLink"></a> </td>
-  <td> Similar to map, but runs separately on each partition (block) of the RDD, so <i>func</i> must be of type
-    Iterator&lt;T&gt; => Iterator&lt;U&gt; when running on an RDD of type T. </td>
-</tr>
-<tr>
-  <td> <b>mapPartitionsWithIndex</b>(<i>func</i>) </td>
-  <td> Similar to mapPartitions, but also provides <i>func</i> with an integer value representing the index of
-  the partition, so <i>func</i> must be of type (Int, Iterator&lt;T&gt;) => Iterator&lt;U&gt; when running on an RDD of type T.
-  </td>
-</tr>
-<tr>
-  <td> <b>sample</b>(<i>withReplacement</i>, <i>fraction</i>, <i>seed</i>) </td>
-  <td> Sample a fraction <i>fraction</i> of the data, with or without replacement, using a given random number generator seed. </td>
-</tr>
-<tr>
-  <td> <b>union</b>(<i>otherDataset</i>) </td>
-  <td> Return a new dataset that contains the union of the elements in the source dataset and the argument. </td>
-</tr>
-<tr>
-  <td> <b>intersection</b>(<i>otherDataset</i>) </td>
-  <td> Return a new RDD that contains the intersection of elements in the source dataset and the argument. </td>
-</tr>
-<tr>
-  <td> <b>distinct</b>([<i>numTasks</i>])) </td>
-  <td> Return a new dataset that contains the distinct elements of the source dataset.</td>
-</tr>
-<tr>
-  <td> <b>groupByKey</b>([<i>numTasks</i>]) <a name="GroupByLink"></a> </td>
-  <td> When called on a dataset of (K, V) pairs, returns a dataset of (K, Iterable&lt;V&gt;) pairs. <br />
-    <b>Note:</b> If you are grouping in order to perform an aggregation (such as a sum or
-      average) over each key, using <code>reduceByKey</code> or <code>aggregateByKey</code> will yield much better
-      performance.
-    <br />
-    <b>Note:</b> By default, the level of parallelism in the output depends on the number of partitions of the parent RDD.
-      You can pass an optional <code>numTasks</code> argument to set a different number of tasks.
-  </td>
-</tr>
-<tr>
-  <td> <b>reduceByKey</b>(<i>func</i>, [<i>numTasks</i>]) <a name="ReduceByLink"></a> </td>
-  <td> When called on a dataset of (K, V) pairs, returns a dataset of (K, V) pairs where the values for each key are aggregated using the given reduce function <i>func</i>, which must be of type (V,V) => V. Like in <code>groupByKey</code>, the number of reduce tasks is configurable through an optional second argument. </td>
-</tr>
-<tr>
-  <td> <b>aggregateByKey</b>(<i>zeroValue</i>)(<i>seqOp</i>, <i>combOp</i>, [<i>numTasks</i>]) <a name="AggregateByLink"></a> </td>
-  <td> When called on a dataset of (K, V) pairs, returns a dataset of (K, U) pairs where the values for each key are aggregated using the given combine functions and a neutral "zero" value. Allows an aggregated value type that is different than the input value type, while avoiding unnecessary allocations. Like in <code>groupByKey</code>, the number of reduce tasks is configurable through an optional second argument. </td>
-</tr>
-<tr>
-  <td> <b>sortByKey</b>([<i>ascending</i>], [<i>numTasks</i>]) <a name="SortByLink"></a> </td>
-  <td> When called on a dataset of (K, V) pairs where K implements Ordered, returns a dataset of (K, V) pairs sorted by keys in ascending or descending order, as specified in the boolean <code>ascending</code> argument.</td>
-</tr>
-<tr>
-  <td> <b>join</b>(<i>otherDataset</i>, [<i>numTasks</i>]) <a name="JoinLink"></a> </td>
-  <td> When called on datasets of type (K, V) and (K, W), returns a dataset of (K, (V, W)) pairs with all pairs of elements for each key.
-    Outer joins are supported through <code>leftOuterJoin</code>, <code>rightOuterJoin</code>, and <code>fullOuterJoin</code>.
-  </td>
-</tr>
-<tr>
-  <td> <b>cogroup</b>(<i>otherDataset</i>, [<i>numTasks</i>]) <a name="CogroupLink"></a> </td>
-  <td> When called on datasets of type (K, V) and (K, W), returns a dataset of (K, (Iterable&lt;V&gt;, Iterable&lt;W&gt;)) tuples. This operation is also called <code>groupWith</code>. </td>
-</tr>
-<tr>
-  <td> <b>cartesian</b>(<i>otherDataset</i>) </td>
-  <td> When called on datasets of types T and U, returns a dataset of (T, U) pairs (all pairs of elements). </td>
-</tr>
-<tr>
-  <td> <b>pipe</b>(<i>command</i>, <i>[envVars]</i>) </td>
-  <td> Pipe each partition of the RDD through a shell command, e.g. a Perl or bash script. RDD elements are written to the
-    process's stdin and lines output to its stdout are returned as an RDD of strings. </td>
-</tr>
-<tr>
-  <td> <b>coalesce</b>(<i>numPartitions</i>) <a name="CoalesceLink"></a> </td>
-  <td> Decrease the number of partitions in the RDD to numPartitions. Useful for running operations more efficiently
-    after filtering down a large dataset. </td>
-</tr>
-<tr>
-  <td> <b>repartition</b>(<i>numPartitions</i>) </td>
-  <td> Reshuffle the data in the RDD randomly to create either more or fewer partitions and balance it across them.
-    This always shuffles all data over the network. <a name="RepartitionLink"></a></td>
-</tr>
-<tr>
-  <td> <b>repartitionAndSortWithinPartitions</b>(<i>partitioner</i>) <a name="Repartition2Link"></a></td>
-  <td> Repartition the RDD according to the given partitioner and, within each resulting partition,
-  sort records by their keys. This is more efficient than calling <code>repartition</code> and then sorting within
-  each partition because it can push the sorting down into the shuffle machinery. </td>
-</tr>
-</table>
-
-### Actions
-
-The following table lists some of the common actions supported by Spark. Refer to the
-RDD API doc
-([Scala](api/scala/index.html#org.apache.spark.rdd.RDD),
- [Java](api/java/index.html?org/apache/spark/api/java/JavaRDD.html),
- [Python](api/python/pyspark.html#pyspark.RDD),
- [R](api/R/index.html))
-
-and pair RDD functions doc
-([Scala](api/scala/index.html#org.apache.spark.rdd.PairRDDFunctions),
- [Java](api/java/index.html?org/apache/spark/api/java/JavaPairRDD.html))
-for details.
-
-<table class="table">
-<tr><th>Action</th><th>Meaning</th></tr>
-<tr>
-  <td> <b>reduce</b>(<i>func</i>) </td>
-  <td> Aggregate the elements of the dataset using a function <i>func</i> (which takes two arguments and returns one). The function should be commutative and associative so that it can be computed correctly in parallel. </td>
-</tr>
-<tr>
-  <td> <b>collect</b>() </td>
-  <td> Return all the elements of the dataset as an array at the driver program. This is usually useful after a filter or other operation that returns a sufficiently small subset of the data. </td>
-</tr>
-<tr>
-  <td> <b>count</b>() </td>
-  <td> Return the number of elements in the dataset. </td>
-</tr>
-<tr>
-  <td> <b>first</b>() </td>
-  <td> Return the first element of the dataset (similar to take(1)). </td>
-</tr>
-<tr>
-  <td> <b>take</b>(<i>n</i>) </td>
-  <td> Return an array with the first <i>n</i> elements of the dataset. </td>
-</tr>
-<tr>
-  <td> <b>takeSample</b>(<i>withReplacement</i>, <i>num</i>, [<i>seed</i>]) </td>
-  <td> Return an array with a random sample of <i>num</i> elements of the dataset, with or without replacement, optionally pre-specifying a random number generator seed.</td>
-</tr>
-<tr>
-  <td> <b>takeOrdered</b>(<i>n</i>, <i>[ordering]</i>) </td>
-  <td> Return the first <i>n</i> elements of the RDD using either their natural order or a custom comparator. </td>
-</tr>
-<tr>
-  <td> <b>saveAsTextFile</b>(<i>path</i>) </td>
-  <td> Write the elements of the dataset as a text file (or set of text files) in a given directory in the local filesystem, HDFS or any other Hadoop-supported file system. Spark will call toString on each element to convert it to a line of text in the file. </td>
-</tr>
-<tr>
-  <td> <b>saveAsSequenceFile</b>(<i>path</i>) <br /> (Java and Scala) </td>
-  <td> Write the elements of the dataset as a Hadoop SequenceFile in a given path in the local filesystem, HDFS or any other Hadoop-supported file system. This is available on RDDs of key-value pairs that implement Hadoop's Writable interface. In Scala, it is also
-   available on types that are implicitly convertible to Writable (Spark includes conversions for basic types like Int, Double, String, etc). </td>
-</tr>
-<tr>
-  <td> <b>saveAsObjectFile</b>(<i>path</i>) <br /> (Java and Scala) </td>
-  <td> Write the elements of the dataset in a simple format using Java serialization, which can then be loaded using
-    <code>SparkContext.objectFile()</code>. </td>
-</tr>
-<tr>
-  <td> <b>countByKey</b>() <a name="CountByLink"></a> </td>
-  <td> Only available on RDDs of type (K, V). Returns a hashmap of (K, Int) pairs with the count of each key. </td>
-</tr>
-<tr>
-  <td> <b>foreach</b>(<i>func</i>) </td>
-  <td> Run a function <i>func</i> on each element of the dataset. This is usually done for side effects such as updating an <a href="#accumulators">Accumulator</a> or interacting with external storage systems.
-  <br /><b>Note</b>: modifying variables other than Accumulators outside of the <code>foreach()</code> may result in undefined behavior. See <a href="#understanding-closures-a-nameclosureslinka">Understanding closures </a> for more details.</td>
-</tr>
-</table>
-
-The Spark RDD API also exposes asynchronous versions of some actions, like `foreachAsync` for `foreach`, which immediately return a `FutureAction` to the caller instead of blocking on completion of the action. This can be used to manage or wait for the asynchronous execution of the action.
-
-
-### Shuffle operations
-
-Certain operations within Spark trigger an event known as the shuffle. The shuffle is Spark's
-mechanism for re-distributing data so that it's grouped differently across partitions. This typically
-involves copying data across executors and machines, making the shuffle a complex and
-costly operation.
-
-#### Background
-
-To understand what happens during the shuffle we can consider the example of the
-[`reduceByKey`](#ReduceByLink) operation. The `reduceByKey` operation generates a new RDD where all
-values for a single key are combined into a tuple - the key and the result of executing a reduce
-function against all values associated with that key. The challenge is that not all values for a
-single key necessarily reside on the same partition, or even the same machine, but they must be
-co-located to compute the result.
-
-In Spark, data is generally not distributed across partitions to be in the necessary place for a
-specific operation. During computations, a single task will operate on a single partition - thus, to
-organize all the data for a single `reduceByKey` reduce task to execute, Spark needs to perform an
-all-to-all operation. It must read from all partitions to find all the values for all keys,
-and then bring together values across partitions to compute the final result for each key -
-this is called the **shuffle**.
-
-Although the set of elements in each partition of newly shuffled data will be deterministic, and so
-is the ordering of partitions themselves, the ordering of these elements is not. If one desires predictably
-ordered data following shuffle then it's possible to use:
-
-* `mapPartitions` to sort each partition using, for example, `.sorted`
-* `repartitionAndSortWithinPartitions` to efficiently sort partitions while simultaneously repartitioning
-* `sortBy` to make a globally ordered RDD
-
-Operations which can cause a shuffle include **repartition** operations like
-[`repartition`](#RepartitionLink) and [`coalesce`](#CoalesceLink), **'ByKey** operations
-(except for counting) like [`groupByKey`](#GroupByLink) and [`reduceByKey`](#ReduceByLink), and
-**join** operations like [`cogroup`](#CogroupLink) and [`join`](#JoinLink).
-
-#### Performance Impact
-The **Shuffle** is an expensive operation since it involves disk I/O, data serialization, and
-network I/O. To organize data for the shuffle, Spark generates sets of tasks - *map* tasks to
-organize the data, and a set of *reduce* tasks to aggregate it. This nomenclature comes from
-MapReduce and does not directly relate to Spark's `map` and `reduce` operations.
-
-Internally, results from individual map tasks are kept in memory until they can't fit. Then, these
-are sorted based on the target partition and written to a single file. On the reduce side, tasks
-read the relevant sorted blocks.
-
-Certain shuffle operations can consume significant amounts of heap memory since they employ
-in-memory data structures to organize records before or after transferring them. Specifically,
-`reduceByKey` and `aggregateByKey` create these structures on the map side, and `'ByKey` operations
-generate these on the reduce side. When data does not fit in memory Spark will spill these tables
-to disk, incurring the additional overhead of disk I/O and increased garbage collection.
-
-Shuffle also generates a large number of intermediate files on disk. As of Spark 1.3, these files
-are preserved until the corresponding RDDs are no longer used and are garbage collected.
-This is done so the shuffle files don't need to be re-created if the lineage is re-computed.
-Garbage collection may happen only after a long period of time, if the application retains references
-to these RDDs or if GC does not kick in frequently. This means that long-running Spark jobs may
-consume a large amount of disk space. The temporary storage directory is specified by the
-`spark.local.dir` configuration parameter when configuring the Spark context.
-
-Shuffle behavior can be tuned by adjusting a variety of configuration parameters. See the
-'Shuffle Behavior' section within the [Spark Configuration Guide](configuration.html).
-
-## RDD Persistence
-
-One of the most important capabilities in Spark is *persisting* (or *caching*) a dataset in memory
-across operations. When you persist an RDD, each node stores any partitions of it that it computes in
-memory and reuses them in other actions on that dataset (or datasets derived from it). This allows
-future actions to be much faster (often by more than 10x). Caching is a key tool for
-iterative algorithms and fast interactive use.
-
-You can mark an RDD to be persisted using the `persist()` or `cache()` methods on it. The first time
-it is computed in an action, it will be kept in memory on the nodes. Spark's cache is fault-tolerant --
-if any partition of an RDD is lost, it will automatically be recomputed using the transformations
-that originally created it.
-
-In addition, each persisted RDD can be stored using a different *storage level*, allowing you, for example,
-to persist the dataset on disk, persist it in memory but as serialized Java objects (to save space),
-replicate it across nodes.
-These levels are set by passing a
-`StorageLevel` object ([Scala](api/scala/index.html#org.apache.spark.storage.StorageLevel),
-[Java](api/java/index.html?org/apache/spark/storage/StorageLevel.html),
-[Python](api/python/pyspark.html#pyspark.StorageLevel))
-to `persist()`. The `cache()` method is a shorthand for using the default storage level,
-which is `StorageLevel.MEMORY_ONLY` (store deserialized objects in memory). The full set of
-storage levels is:
-
-<table class="table">
-<tr><th style="width:23%">Storage Level</th><th>Meaning</th></tr>
-<tr>
-  <td> MEMORY_ONLY </td>
-  <td> Store RDD as deserialized Java objects in the JVM. If the RDD does not fit in memory, some partitions will
-    not be cached and will be recomputed on the fly each time they're needed. This is the default level. </td>
-</tr>
-<tr>
-  <td> MEMORY_AND_DISK </td>
-  <td> Store RDD as deserialized Java objects in the JVM. If the RDD does not fit in memory, store the
-    partitions that don't fit on disk, and read them from there when they're needed. </td>
-</tr>
-<tr>
-  <td> MEMORY_ONLY_SER <br /> (Java and Scala) </td>
-  <td> Store RDD as <i>serialized</i> Java objects (one byte array per partition).
-    This is generally more space-efficient than deserialized objects, especially when using a
-    <a href="tuning.html">fast serializer</a>, but more CPU-intensive to read.
-  </td>
-</tr>
-<tr>
-  <td> MEMORY_AND_DISK_SER <br /> (Java and Scala) </td>
-  <td> Similar to MEMORY_ONLY_SER, but spill partitions that don't fit in memory to disk instead of
-    recomputing them on the fly each time they're needed. </td>
-</tr>
-<tr>
-  <td> DISK_ONLY </td>
-  <td> Store the RDD partitions only on disk. </td>
-</tr>
-<tr>
-  <td> MEMORY_ONLY_2, MEMORY_AND_DISK_2, etc.  </td>
-  <td> Same as the levels above, but replicate each partition on two cluster nodes. </td>
-</tr>
-<tr>
-  <td> OFF_HEAP (experimental) </td>
-  <td> Similar to MEMORY_ONLY_SER, but store the data in
-    <a href="configuration.html#memory-management">off-heap memory</a>. This requires off-heap memory to be enabled. </td>
-</tr>
-</table>
-
-**Note:** *In Python, stored objects will always be serialized with the [Pickle](https://docs.python.org/2/library/pickle.html) library, 
-so it does not matter whether you choose a serialized level. The available storage levels in Python include `MEMORY_ONLY`, `MEMORY_ONLY_2`, 
-`MEMORY_AND_DISK`, `MEMORY_AND_DISK_2`, `DISK_ONLY`, and `DISK_ONLY_2`.*
-
-Spark also automatically persists some intermediate data in shuffle operations (e.g. `reduceByKey`), even without users calling `persist`. This is done to avoid recomputing the entire input if a node fails during the shuffle. We still recommend users call `persist` on the resulting RDD if they plan to reuse it.
-
-### Which Storage Level to Choose?
-
-Spark's storage levels are meant to provide different trade-offs between memory usage and CPU
-efficiency. We recommend going through the following process to select one:
-
-* If your RDDs fit comfortably with the default storage level (`MEMORY_ONLY`), leave them that way.
-  This is the most CPU-efficient option, allowing operations on the RDDs to run as fast as possible.
-
-* If not, try using `MEMORY_ONLY_SER` and [selecting a fast serialization library](tuning.html) to
-make the objects much more space-efficient, but still reasonably fast to access. (Java and Scala)
-
-* Don't spill to disk unless the functions that computed your datasets are expensive, or they filter
-a large amount of the data. Otherwise, recomputing a partition may be as fast as reading it from
-disk.
-
-* Use the replicated storage levels if you want fast fault recovery (e.g. if using Spark to serve
-requests from a web application). *All* the storage levels provide full fault tolerance by
-recomputing lost data, but the replicated ones let you continue running tasks on the RDD without
-waiting to recompute a lost partition.
-
-
-### Removing Data
-
-Spark automatically monitors cache usage on each node and drops out old data partitions in a
-least-recently-used (LRU) fashion. If you would like to manually remove an RDD instead of waiting for
-it to fall out of the cache, use the `RDD.unpersist()` method.
-
-# Shared Variables
-
-Normally, when a function passed to a Spark operation (such as `map` or `reduce`) is executed on a
-remote cluster node, it works on separate copies of all the variables used in the function. These
-variables are copied to each machine, and no updates to the variables on the remote machine are
-propagated back to the driver program. Supporting general, read-write shared variables across tasks
-would be inefficient. However, Spark does provide two limited types of *shared variables* for two
-common usage patterns: broadcast variables and accumulators.
-
-## Broadcast Variables
-
-Broadcast variables allow the programmer to keep a read-only variable cached on each machine rather
-than shipping a copy of it with tasks. They can be used, for example, to give every node a copy of a
-large input dataset in an efficient manner. Spark also attempts to distribute broadcast variables
-using efficient broadcast algorithms to reduce communication cost.
-
-Spark actions are executed through a set of stages, separated by distributed "shuffle" operations.
-Spark automatically broadcasts the common data needed by tasks within each stage. The data
-broadcasted this way is cached in serialized form and deserialized before running each task. This
-means that explicitly creating broadcast variables is only useful when tasks across multiple stages
-need the same data or when caching the data in deserialized form is important.
-
-Broadcast variables are created from a variable `v` by calling `SparkContext.broadcast(v)`. The
-broadcast variable is a wrapper around `v`, and its value can be accessed by calling the `value`
-method. The code below shows this:
-
-<div class="codetabs">
-
-<div data-lang="scala"  markdown="1">
-
-{% highlight scala %}
-scala> val broadcastVar = sc.broadcast(Array(1, 2, 3))
-broadcastVar: org.apache.spark.broadcast.Broadcast[Array[Int]] = Broadcast(0)
-
-scala> broadcastVar.value
-res0: Array[Int] = Array(1, 2, 3)
-{% endhighlight %}
-
-</div>
-
-<div data-lang="java"  markdown="1">
-
-{% highlight java %}
-Broadcast<int[]> broadcastVar = sc.broadcast(new int[] {1, 2, 3});
-
-broadcastVar.value();
-// returns [1, 2, 3]
-{% endhighlight %}
-
-</div>
-
-<div data-lang="python"  markdown="1">
-
-{% highlight python %}
->>> broadcastVar = sc.broadcast([1, 2, 3])
-<pyspark.broadcast.Broadcast object at 0x102789f10>
-
->>> broadcastVar.value
-[1, 2, 3]
-{% endhighlight %}
-
-</div>
-
-</div>
-
-After the broadcast variable is created, it should be used instead of the value `v` in any functions
-run on the cluster so that `v` is not shipped to the nodes more than once. In addition, the object
-`v` should not be modified after it is broadcast in order to ensure that all nodes get the same
-value of the broadcast variable (e.g. if the variable is shipped to a new node later).
-
-## Accumulators
-
-Accumulators are variables that are only "added" to through an associative and commutative operation and can
-therefore be efficiently supported in parallel. They can be used to implement counters (as in
-MapReduce) or sums. Spark natively supports accumulators of numeric types, and programmers
-can add support for new types.
-
-As a user, you can create named or unnamed accumulators. As seen in the image below, a named accumulator (in this instance `counter`) will display in the web UI for the stage that modifies that accumulator. Spark displays the value for each accumulator modified by a task in the "Tasks" table.
-
-<p style="text-align: center;">
-  <img src="img/spark-webui-accumulators.png" title="Accumulators in the Spark UI" alt="Accumulators in the Spark UI" />
-</p>
-
-Tracking accumulators in the UI can be useful for understanding the progress of 
-running stages (NOTE: this is not yet supported in Python).
-
-<div class="codetabs">
-
-<div data-lang="scala"  markdown="1">
-
-A numeric accumulator can be created by calling `SparkContext.longAccumulator()` or `SparkContext.doubleAccumulator()`
-to accumulate values of type Long or Double, respectively. Tasks running on a cluster can then add to it using
-the `add` method.  However, they cannot read its value. Only the driver program can read the accumulator's value, 
-using its `value` method.
-
-The code below shows an accumulator being used to add up the elements of an array:
-
-{% highlight scala %}
-scala> val accum = sc.longAccumulator("My Accumulator")
-accum: org.apache.spark.util.LongAccumulator = LongAccumulator(id: 0, name: Some(My Accumulator), value: 0)
-
-scala> sc.parallelize(Array(1, 2, 3, 4)).foreach(x => accum.add(x))
-...
-10/09/29 18:41:08 INFO SparkContext: Tasks finished in 0.317106 s
-
-scala> accum.value
-res2: Long = 10
-{% endhighlight %}
-
-While this code used the built-in support for accumulators of type Long, programmers can also
-create their own types by subclassing [AccumulatorV2](api/scala/index.html#org.apache.spark.util.AccumulatorV2).
-The AccumulatorV2 abstract class has several methods which one has to override: `reset` for resetting
-the accumulator to zero, `add` for adding another value into the accumulator,
-`merge` for merging another same-type accumulator into this one. Other methods that must be overridden
-are contained in the [API documentation](api/scala/index.html#org.apache.spark.util.AccumulatorV2). For example, supposing we had a `MyVector` class
-representing mathematical vectors, we could write:
-
-{% highlight scala %}
-class VectorAccumulatorV2 extends AccumulatorV2[MyVector, MyVector] {
-
-  private val myVector: MyVector = MyVector.createZeroVector
-
-  def reset(): Unit = {
-    myVector.reset()
-  }
-
-  def add(v: MyVector): Unit = {
-    myVector.add(v)
-  }
-  ...
-}
-
-// Then, create an Accumulator of this type:
-val myVectorAcc = new VectorAccumulatorV2
-// Then, register it into spark context:
-sc.register(myVectorAcc, "MyVectorAcc1")
-{% endhighlight %}
-
-Note that, when programmers define their own type of AccumulatorV2, the resulting type can be different than that of the elements added.
-
-</div>
-
-<div data-lang="java"  markdown="1">
-
-A numeric accumulator can be created by calling `SparkContext.longAccumulator()` or `SparkContext.doubleAccumulator()`
-to accumulate values of type Long or Double, respectively. Tasks running on a cluster can then add to it using
-the `add` method.  However, they cannot read its value. Only the driver program can read the accumulator's value, 
-using its `value` method.
-
-The code below shows an accumulator being used to add up the elements of an array:
-
-{% highlight java %}
-LongAccumulator accum = jsc.sc().longAccumulator();
-
-sc.parallelize(Arrays.asList(1, 2, 3, 4)).foreach(x -> accum.add(x));
-// ...
-// 10/09/29 18:41:08 INFO SparkContext: Tasks finished in 0.317106 s
-
-accum.value();
-// returns 10
-{% endhighlight %}
-
-While this code used the built-in support for accumulators of type Long, programmers can also
-create their own types by subclassing [AccumulatorV2](api/scala/index.html#org.apache.spark.util.AccumulatorV2).
-The AccumulatorV2 abstract class has several methods which one has to override: `reset` for resetting
-the accumulator to zero, `add` for adding another value into the accumulator,
-`merge` for merging another same-type accumulator into this one. Other methods that must be overridden
-are contained in the [API documentation](api/scala/index.html#org.apache.spark.util.AccumulatorV2). For example, supposing we had a `MyVector` class
-representing mathematical vectors, we could write:
-
-{% highlight java %}
-class VectorAccumulatorV2 implements AccumulatorV2<MyVector, MyVector> {
-
-  private MyVector myVector = MyVector.createZeroVector();
-
-  public void reset() {
-    myVector.reset();
-  }
-
-  public void add(MyVector v) {
-    myVector.add(v);
-  }
-  ...
-}
-
-// Then, create an Accumulator of this type:
-VectorAccumulatorV2 myVectorAcc = new VectorAccumulatorV2();
-// Then, register it into spark context:
-jsc.sc().register(myVectorAcc, "MyVectorAcc1");
-{% endhighlight %}
-
-Note that, when programmers define their own type of AccumulatorV2, the resulting type can be different than that of the elements added.
-
-</div>
-
-<div data-lang="python"  markdown="1">
-
-An accumulator is created from an initial value `v` by calling `SparkContext.accumulator(v)`. Tasks
-running on a cluster can then add to it using the `add` method or the `+=` operator. However, they cannot read its value.
-Only the driver program can read the accumulator's value, using its `value` method.
-
-The code below shows an accumulator being used to add up the elements of an array:
-
-{% highlight python %}
->>> accum = sc.accumulator(0)
->>> accum
-Accumulator<id=0, value=0>
-
->>> sc.parallelize([1, 2, 3, 4]).foreach(lambda x: accum.add(x))
-...
-10/09/29 18:41:08 INFO SparkContext: Tasks finished in 0.317106 s
-
->>> accum.value
-10
-{% endhighlight %}
-
-While this code used the built-in support for accumulators of type Int, programmers can also
-create their own types by subclassing [AccumulatorParam](api/python/pyspark.html#pyspark.AccumulatorParam).
-The AccumulatorParam interface has two methods: `zero` for providing a "zero value" for your data
-type, and `addInPlace` for adding two values together. For example, supposing we had a `Vector` class
-representing mathematical vectors, we could write:
-
-{% highlight python %}
-class VectorAccumulatorParam(AccumulatorParam):
-    def zero(self, initialValue):
-        return Vector.zeros(initialValue.size)
-
-    def addInPlace(self, v1, v2):
-        v1 += v2
-        return v1
-
-# Then, create an Accumulator of this type:
-vecAccum = sc.accumulator(Vector(...), VectorAccumulatorParam())
-{% endhighlight %}
-
-</div>
-
-</div>
-
-For accumulator updates performed inside <b>actions only</b>, Spark guarantees that each task's update to the accumulator
-will only be applied once, i.e. restarted tasks will not update the value. In transformations, users should be aware
-of that each task's update may be applied more than once if tasks or job stages are re-executed.
-
-Accumulators do not change the lazy evaluation model of Spark. If they are being updated within an operation on an RDD, their value is only updated once that RDD is computed as part of an action. Consequently, accumulator updates are not guaranteed to be executed when made within a lazy transformation like `map()`. The below code fragment demonstrates this property:
-
-<div class="codetabs">
-
-<div data-lang="scala" markdown="1">
-{% highlight scala %}
-val accum = sc.longAccumulator
-data.map { x => accum.add(x); x }
-// Here, accum is still 0 because no actions have caused the map operation to be computed.
-{% endhighlight %}
-</div>
-
-<div data-lang="java"  markdown="1">
-{% highlight java %}
-LongAccumulator accum = jsc.sc().longAccumulator();
-data.map(x -> { accum.add(x); return f(x); });
-// Here, accum is still 0 because no actions have caused the `map` to be computed.
-{% endhighlight %}
-</div>
-
-<div data-lang="python"  markdown="1">
-{% highlight python %}
-accum = sc.accumulator(0)
-def g(x):
-    accum.add(x)
-    return f(x)
-data.map(g)
-# Here, accum is still 0 because no actions have caused the `map` to be computed.
-{% endhighlight %}
-</div>
-
-</div>
-
-# Deploying to a Cluster
-
-The [application submission guide](submitting-applications.html) describes how to submit applications to a cluster.
-In short, once you package your application into a JAR (for Java/Scala) or a set of `.py` or `.zip` files (for Python),
-the `bin/spark-submit` script lets you submit it to any supported cluster manager.
-
-# Launching Spark jobs from Java / Scala
-
-The [org.apache.spark.launcher](api/java/index.html?org/apache/spark/launcher/package-summary.html)
-package provides classes for launching Spark jobs as child processes using a simple Java API.
-
-# Unit Testing
-
-Spark is friendly to unit testing with any popular unit test framework.
-Simply create a `SparkContext` in your test with the master URL set to `local`, run your operations,
-and then call `SparkContext.stop()` to tear it down.
-Make sure you stop the context within a `finally` block or the test framework's `tearDown` method,
-as Spark does not support two contexts running concurrently in the same program.
-
-# Where to Go from Here
-
-You can see some [example Spark programs](http://spark.apache.org/examples.html) on the Spark website.
-In addition, Spark includes several samples in the `examples` directory
-([Scala]({{site.SPARK_GITHUB_URL}}/tree/master/examples/src/main/scala/org/apache/spark/examples),
- [Java]({{site.SPARK_GITHUB_URL}}/tree/master/examples/src/main/java/org/apache/spark/examples),
- [Python]({{site.SPARK_GITHUB_URL}}/tree/master/examples/src/main/python),
- [R]({{site.SPARK_GITHUB_URL}}/tree/master/examples/src/main/r)).
-You can run Java and Scala examples by passing the class name to Spark's `bin/run-example` script; for instance:
-
-    ./bin/run-example SparkPi
-
-For Python examples, use `spark-submit` instead:
-
-    ./bin/spark-submit examples/src/main/python/pi.py
-
-For R examples, use `spark-submit` instead:
-
-    ./bin/spark-submit examples/src/main/r/dataframe.R
-
-For help on optimizing your programs, the [configuration](configuration.html) and
-[tuning](tuning.html) guides provide information on best practices. They are especially important for
-making sure that your data is stored in memory in an efficient format.
-For help on deploying, the [cluster mode overview](cluster-overview.html) describes the components involved
-in distributed operation and supported cluster managers.
-
-Finally, full API documentation is available in
-[Scala](api/scala/#org.apache.spark.package), [Java](api/java/), [Python](api/python/) and [R](api/R/).
-=======
-This document has moved [here](rdd-programming-guide.html).
->>>>>>> 86cd3c08
+This document has moved [here](rdd-programming-guide.html).