--- conflicted
+++ resolved
@@ -99,45 +99,16 @@
 The APIs marked `Experimental`/`DeveloperApi` may change in future releases,
 and the migration guide below will explain all changes between releases.
 
-<<<<<<< HEAD
-## From 2.0 to 2.1
-
-### Breaking changes
- 
-**Deprecated methods removed**
-
-* `setLabelCol` in `feature.ChiSqSelectorModel`
-* `numTrees` in `classification.RandomForestClassificationModel` (This now refers to the Param called `numTrees`)
-* `numTrees` in `regression.RandomForestRegressionModel` (This now refers to the Param called `numTrees`)
-* `model` in `regression.LinearRegressionSummary`
-* `validateParams` in `PipelineStage`
-* `validateParams` in `Evaluator`
-=======
 ## From 2.1 to 2.2
 
 ### Breaking changes
 
 There are no breaking changes.
->>>>>>> 86cd3c08
 
 ### Deprecations and changes of behavior
 
 **Deprecations**
 
-<<<<<<< HEAD
-* [SPARK-18592](https://issues.apache.org/jira/browse/SPARK-18592):
-  Deprecate all Param setter methods except for input/output column Params for `DecisionTreeClassificationModel`, `GBTClassificationModel`, `RandomForestClassificationModel`, `DecisionTreeRegressionModel`, `GBTRegressionModel` and `RandomForestRegressionModel`
-
-**Changes of behavior**
-
-* [SPARK-17870](https://issues.apache.org/jira/browse/SPARK-17870):
- Fix a bug of `ChiSqSelector` which will likely change its result. Now `ChiSquareSelector` use pValue rather than raw statistic to select a fixed number of top features.
-* [SPARK-3261](https://issues.apache.org/jira/browse/SPARK-3261):
- `KMeans` returns potentially fewer than k cluster centers in cases where k distinct centroids aren't available or aren't selected.
-* [SPARK-17389](https://issues.apache.org/jira/browse/SPARK-17389):
- `KMeans` reduces the default number of steps from 5 to 2 for the k-means|| initialization mode.
-
-=======
 There are no deprecations.
 
 **Changes of behavior**
@@ -151,7 +122,6 @@
  `StringIndexer` now handles `NULL` values in the same way as unseen values. Previously an exception
  would always be thrown regardless of the setting of the `handleInvalid` parameter.
   
->>>>>>> 86cd3c08
 ## Previous Spark versions
 
 Earlier migration guides are archived [on this page](ml-migration-guides.html).
