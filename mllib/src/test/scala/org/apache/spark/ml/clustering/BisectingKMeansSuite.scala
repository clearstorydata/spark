--- conflicted
+++ resolved
@@ -47,12 +47,7 @@
     assert(bkm.getMinDivisibleClusterSize === 1.0)
     val model = bkm.setMaxIter(1).fit(dataset)
 
-<<<<<<< HEAD
-    // copied model must have the same parent
-    MLTestingUtils.checkCopy(model)
-=======
     MLTestingUtils.checkCopyAndUids(bkm, model)
->>>>>>> 86cd3c08
     assert(model.hasSummary)
     val copiedModel = model.copy(ParamMap.empty)
     assert(copiedModel.hasSummary)
