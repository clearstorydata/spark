/*
 * Licensed to the Apache Software Foundation (ASF) under one or more
 * contributor license agreements.  See the NOTICE file distributed with
 * this work for additional information regarding copyright ownership.
 * The ASF licenses this file to You under the Apache License, Version 2.0
 * (the "License"); you may not use this file except in compliance with
 * the License.  You may obtain a copy of the License at
 *
 *    http://www.apache.org/licenses/LICENSE-2.0
 *
 * Unless required by applicable law or agreed to in writing, software
 * distributed under the License is distributed on an "AS IS" BASIS,
 * WITHOUT WARRANTIES OR CONDITIONS OF ANY KIND, either express or implied.
 * See the License for the specific language governing permissions and
 * limitations under the License.
 */

package org.apache.spark.ml.tuning

import org.apache.spark.SparkFunSuite
import org.apache.spark.ml.{Estimator, Model}
import org.apache.spark.ml.classification.{LogisticRegression, LogisticRegressionModel}
import org.apache.spark.ml.classification.LogisticRegressionSuite.generateLogisticInput
import org.apache.spark.ml.evaluation.{BinaryClassificationEvaluator, Evaluator, RegressionEvaluator}
import org.apache.spark.ml.linalg.Vectors
import org.apache.spark.ml.param.ParamMap
import org.apache.spark.ml.param.shared.HasInputCol
import org.apache.spark.ml.regression.LinearRegression
import org.apache.spark.ml.util.{DefaultReadWriteTest, MLTestingUtils}
import org.apache.spark.mllib.util.{LinearDataGenerator, MLlibTestSparkContext}
import org.apache.spark.sql.Dataset
import org.apache.spark.sql.types.StructType

class TrainValidationSplitSuite
  extends SparkFunSuite with MLlibTestSparkContext with DefaultReadWriteTest {

  import testImplicits._

  test("train validation with logistic regression") {
    val dataset = sc.parallelize(generateLogisticInput(1.0, 1.0, 100, 42), 2).toDF()

    val lr = new LogisticRegression
    val lrParamMaps = new ParamGridBuilder()
      .addGrid(lr.regParam, Array(0.001, 1000.0))
      .addGrid(lr.maxIter, Array(0, 10))
      .build()
    val eval = new BinaryClassificationEvaluator
    val tvs = new TrainValidationSplit()
      .setEstimator(lr)
      .setEstimatorParamMaps(lrParamMaps)
      .setEvaluator(eval)
      .setTrainRatio(0.5)
      .setSeed(42L)
    val tvsModel = tvs.fit(dataset)
    val parent = tvsModel.bestModel.parent.asInstanceOf[LogisticRegression]
    assert(tvs.getTrainRatio === 0.5)
    assert(parent.getRegParam === 0.001)
    assert(parent.getMaxIter === 10)
    assert(tvsModel.validationMetrics.length === lrParamMaps.length)
  }

  test("train validation with linear regression") {
    val dataset = sc.parallelize(
      LinearDataGenerator.generateLinearInput(
        6.3, Array(4.7, 7.2), Array(0.9, -1.3), Array(0.7, 1.2), 100, 42, 0.1), 2)
      .map(_.asML).toDF()

    val trainer = new LinearRegression().setSolver("l-bfgs")
    val lrParamMaps = new ParamGridBuilder()
      .addGrid(trainer.regParam, Array(1000.0, 0.001))
      .addGrid(trainer.maxIter, Array(0, 10))
      .build()
    val eval = new RegressionEvaluator()
    val tvs = new TrainValidationSplit()
      .setEstimator(trainer)
      .setEstimatorParamMaps(lrParamMaps)
      .setEvaluator(eval)
      .setTrainRatio(0.5)
      .setSeed(42L)
<<<<<<< HEAD
    val cvModel = cv.fit(dataset)

    // copied model must have the same paren.
    MLTestingUtils.checkCopy(cvModel)

    val parent = cvModel.bestModel.parent.asInstanceOf[LinearRegression]
=======
    val tvsModel = tvs.fit(dataset)

    MLTestingUtils.checkCopyAndUids(tvs, tvsModel)

    val parent = tvsModel.bestModel.parent.asInstanceOf[LinearRegression]
>>>>>>> 86cd3c08
    assert(parent.getRegParam === 0.001)
    assert(parent.getMaxIter === 10)
    assert(tvsModel.validationMetrics.length === lrParamMaps.length)

      eval.setMetricName("r2")
    val tvsModel2 = tvs.fit(dataset)
    val parent2 = tvsModel2.bestModel.parent.asInstanceOf[LinearRegression]
    assert(parent2.getRegParam === 0.001)
    assert(parent2.getMaxIter === 10)
    assert(tvsModel2.validationMetrics.length === lrParamMaps.length)
  }

  test("transformSchema should check estimatorParamMaps") {
    import TrainValidationSplitSuite._

    val est = new MyEstimator("est")
    val eval = new MyEvaluator
    val paramMaps = new ParamGridBuilder()
      .addGrid(est.inputCol, Array("input1", "input2"))
      .build()

    val tvs = new TrainValidationSplit()
      .setEstimator(est)
      .setEstimatorParamMaps(paramMaps)
      .setEvaluator(eval)
      .setTrainRatio(0.5)
    tvs.transformSchema(new StructType()) // This should pass.

    val invalidParamMaps = paramMaps :+ ParamMap(est.inputCol -> "")
    tvs.setEstimatorParamMaps(invalidParamMaps)
    intercept[IllegalArgumentException] {
      tvs.transformSchema(new StructType())
    }
  }

  test("read/write: TrainValidationSplit") {
    val lr = new LogisticRegression().setMaxIter(3)
    val evaluator = new BinaryClassificationEvaluator()
    val paramMaps = new ParamGridBuilder()
        .addGrid(lr.regParam, Array(0.1, 0.2))
        .build()
    val tvs = new TrainValidationSplit()
      .setEstimator(lr)
      .setEvaluator(evaluator)
      .setTrainRatio(0.5)
      .setEstimatorParamMaps(paramMaps)
      .setSeed(42L)

    val tvs2 = testDefaultReadWrite(tvs, testParams = false)

    assert(tvs.getTrainRatio === tvs2.getTrainRatio)
    assert(tvs.getSeed === tvs2.getSeed)
  }

  test("read/write: TrainValidationSplitModel") {
    val lr = new LogisticRegression()
      .setThreshold(0.6)
    val lrModel = new LogisticRegressionModel(lr.uid, Vectors.dense(1.0, 2.0), 1.2)
      .setThreshold(0.6)
    val evaluator = new BinaryClassificationEvaluator()
    val paramMaps = new ParamGridBuilder()
        .addGrid(lr.regParam, Array(0.1, 0.2))
        .build()
    val tvs = new TrainValidationSplitModel("cvUid", lrModel, Array(0.3, 0.6))
    tvs.set(tvs.estimator, lr)
      .set(tvs.evaluator, evaluator)
      .set(tvs.trainRatio, 0.5)
      .set(tvs.estimatorParamMaps, paramMaps)
      .set(tvs.seed, 42L)

    val tvs2 = testDefaultReadWrite(tvs, testParams = false)

    assert(tvs.getTrainRatio === tvs2.getTrainRatio)
    assert(tvs.validationMetrics === tvs2.validationMetrics)
    assert(tvs.getSeed === tvs2.getSeed)
  }
}

object TrainValidationSplitSuite {

  abstract class MyModel extends Model[MyModel]

  class MyEstimator(override val uid: String) extends Estimator[MyModel] with HasInputCol {

    override def fit(dataset: Dataset[_]): MyModel = {
      throw new UnsupportedOperationException
    }

    override def transformSchema(schema: StructType): StructType = {
      require($(inputCol).nonEmpty)
      schema
    }

    override def copy(extra: ParamMap): MyEstimator = defaultCopy(extra)
  }

  class MyEvaluator extends Evaluator {

    override def evaluate(dataset: Dataset[_]): Double = {
      throw new UnsupportedOperationException
    }

    override def isLargerBetter: Boolean = true

    override val uid: String = "eval"

    override def copy(extra: ParamMap): MyEvaluator = defaultCopy(extra)
  }
}<|MERGE_RESOLUTION|>--- conflicted
+++ resolved
@@ -77,20 +77,11 @@
       .setEvaluator(eval)
       .setTrainRatio(0.5)
       .setSeed(42L)
-<<<<<<< HEAD
-    val cvModel = cv.fit(dataset)
-
-    // copied model must have the same paren.
-    MLTestingUtils.checkCopy(cvModel)
-
-    val parent = cvModel.bestModel.parent.asInstanceOf[LinearRegression]
-=======
     val tvsModel = tvs.fit(dataset)
 
     MLTestingUtils.checkCopyAndUids(tvs, tvsModel)
 
     val parent = tvsModel.bestModel.parent.asInstanceOf[LinearRegression]
->>>>>>> 86cd3c08
     assert(parent.getRegParam === 0.001)
     assert(parent.getMaxIter === 10)
     assert(tvsModel.validationMetrics.length === lrParamMaps.length)
