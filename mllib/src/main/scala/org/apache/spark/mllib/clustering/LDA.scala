--- conflicted
+++ resolved
@@ -115,11 +115,7 @@
    *
    * If set to a singleton vector Vector(-1), then docConcentration is set automatically. If set to
    * singleton vector Vector(t) where t != -1, then t is replicated to a vector of length k during
-<<<<<<< HEAD
-   * `LDAOptimizer.initialize()`. Otherwise, the [[docConcentration]] vector must be length k.
-=======
    * `LDAOptimizer.initialize()`. Otherwise, the `docConcentration` vector must be length k.
->>>>>>> 86cd3c08
    * (default = Vector(-1) = automatic)
    *
    * Optimizer-specific parameter settings:
