/*
 * Licensed to the Apache Software Foundation (ASF) under one or more
 * contributor license agreements.  See the NOTICE file distributed with
 * this work for additional information regarding copyright ownership.
 * The ASF licenses this file to You under the Apache License, Version 2.0
 * (the "License"); you may not use this file except in compliance with
 * the License.  You may obtain a copy of the License at
 *
 *    http://www.apache.org/licenses/LICENSE-2.0
 *
 * Unless required by applicable law or agreed to in writing, software
 * distributed under the License is distributed on an "AS IS" BASIS,
 * WITHOUT WARRANTIES OR CONDITIONS OF ANY KIND, either express or implied.
 * See the License for the specific language governing permissions and
 * limitations under the License.
 */

package org.apache.spark.mllib.tree.impurity

import org.apache.spark.annotation.{DeveloperApi, Experimental}

/**
 * :: Experimental ::
 * Class for calculating [[http://en.wikipedia.org/wiki/Binary_entropy_function entropy]] during
 * binary classification.
 */
@Experimental
object Entropy extends Impurity {

  private[tree] def log2(x: Double) = scala.math.log(x) / scala.math.log(2)

  /**
   * :: DeveloperApi ::
   * information calculation for multiclass classification
   * @param counts Array[Double] with counts for each label
   * @param totalCount sum of counts for all labels
   * @return information value, or 0 if totalCount = 0
   */
  @DeveloperApi
  override def calculate(counts: Array[Double], totalCount: Double): Double = {
    if (totalCount == 0) {
      return 0
    }
    val numClasses = counts.length
    var impurity = 0.0
    var classIndex = 0
    while (classIndex < numClasses) {
      val classCount = counts(classIndex)
      if (classCount != 0) {
        val freq = classCount / totalCount
        impurity -= freq * log2(freq)
      }
      classIndex += 1
    }
    impurity
  }

  /**
   * :: DeveloperApi ::
   * variance calculation
   * @param count number of instances
   * @param sum sum of labels
   * @param sumSquares summation of squares of the labels
   * @return information value, or 0 if count = 0
   */
  @DeveloperApi
  override def calculate(count: Double, sum: Double, sumSquares: Double): Double =
    throw new UnsupportedOperationException("Entropy.calculate")

  /**
   * Get this impurity instance.
   * This is useful for passing impurity parameters to a Strategy in Java.
   */
  def instance = this

<<<<<<< HEAD
=======
}

/**
 * Class for updating views of a vector of sufficient statistics,
 * in order to compute impurity from a sample.
 * Note: Instances of this class do not hold the data; they operate on views of the data.
 * @param numClasses  Number of classes for label.
 */
private[tree] class EntropyAggregator(numClasses: Int)
  extends ImpurityAggregator(numClasses) with Serializable {

  /**
   * Update stats for one (node, feature, bin) with the given label.
   * @param allStats  Flat stats array, with stats for this (node, feature, bin) contiguous.
   * @param offset    Start index of stats for this (node, feature, bin).
   */
  def update(allStats: Array[Double], offset: Int, label: Double, instanceWeight: Double): Unit = {
    if (label >= statsSize) {
      throw new IllegalArgumentException(s"EntropyAggregator given label $label" +
        s" but requires label < numClasses (= $statsSize).")
    }
    allStats(offset + label.toInt) += instanceWeight
  }

  /**
   * Get an [[ImpurityCalculator]] for a (node, feature, bin).
   * @param allStats  Flat stats array, with stats for this (node, feature, bin) contiguous.
   * @param offset    Start index of stats for this (node, feature, bin).
   */
  def getCalculator(allStats: Array[Double], offset: Int): EntropyCalculator = {
    new EntropyCalculator(allStats.view(offset, offset + statsSize).toArray)
  }

}

/**
 * Stores statistics for one (node, feature, bin) for calculating impurity.
 * Unlike [[EntropyAggregator]], this class stores its own data and is for a specific
 * (node, feature, bin).
 * @param stats  Array of sufficient statistics for a (node, feature, bin).
 */
private[tree] class EntropyCalculator(stats: Array[Double]) extends ImpurityCalculator(stats) {

  /**
   * Make a deep copy of this [[ImpurityCalculator]].
   */
  def copy: EntropyCalculator = new EntropyCalculator(stats.clone())

  /**
   * Calculate the impurity from the stored sufficient statistics.
   */
  def calculate(): Double = Entropy.calculate(stats, stats.sum)

  /**
   * Number of data points accounted for in the sufficient statistics.
   */
  def count: Long = stats.sum.toLong

  /**
   * Prediction which should be made based on the sufficient statistics.
   */
  def predict: Double = if (count == 0) {
    0
  } else {
    indexOfLargestArrayElement(stats)
  }

  /**
   * Probability of the label given by [[predict]].
   */
  override def prob(label: Double): Double = {
    val lbl = label.toInt
    require(lbl < stats.length,
      s"EntropyCalculator.prob given invalid label: $lbl (should be < ${stats.length}")
    val cnt = count
    if (cnt == 0) {
      0
    } else {
      stats(lbl) / cnt
    }
  }

  override def toString: String = s"EntropyCalculator(stats = [${stats.mkString(", ")}])"

>>>>>>> 1056e9ec
}<|MERGE_RESOLUTION|>--- conflicted
+++ resolved
@@ -73,8 +73,6 @@
    */
   def instance = this
 
-<<<<<<< HEAD
-=======
 }
 
 /**
@@ -159,5 +157,4 @@
 
   override def toString: String = s"EntropyCalculator(stats = [${stats.mkString(", ")}])"
 
->>>>>>> 1056e9ec
 }