/*
 * Licensed to the Apache Software Foundation (ASF) under one or more
 * contributor license agreements.  See the NOTICE file distributed with
 * this work for additional information regarding copyright ownership.
 * The ASF licenses this file to You under the Apache License, Version 2.0
 * (the "License"); you may not use this file except in compliance with
 * the License.  You may obtain a copy of the License at
 *
 *    http://www.apache.org/licenses/LICENSE-2.0
 *
 * Unless required by applicable law or agreed to in writing, software
 * distributed under the License is distributed on an "AS IS" BASIS,
 * WITHOUT WARRANTIES OR CONDITIONS OF ANY KIND, either express or implied.
 * See the License for the specific language governing permissions and
 * limitations under the License.
 */

package org.apache.spark.mllib.linalg

import java.util
import java.lang.{Double => JavaDouble, Integer => JavaInteger, Iterable => JavaIterable}
<<<<<<< HEAD
import java.util
=======
>>>>>>> 1056e9ec

import scala.annotation.varargs
import scala.collection.JavaConverters._

import breeze.linalg.{DenseVector => BDV, SparseVector => BSV, Vector => BV}

import org.apache.spark.SparkException
import org.apache.spark.mllib.util.NumericParser
import org.apache.spark.sql.catalyst.annotation.SQLUserDefinedType
import org.apache.spark.sql.catalyst.expressions.{GenericMutableRow, Row}
import org.apache.spark.sql.catalyst.types._

/**
 * Represents a numeric vector, whose index type is Int and value type is Double.
 *
 * Note: Users should not implement this interface.
 */
@SQLUserDefinedType(udt = classOf[VectorUDT])
sealed trait Vector extends Serializable {

  /**
   * Size of the vector.
   */
  def size: Int

  /**
   * Converts the instance to a double array.
   */
  def toArray: Array[Double]

  override def equals(other: Any): Boolean = {
    other match {
      case v: Vector =>
        util.Arrays.equals(this.toArray, v.toArray)
      case _ => false
    }
  }

  override def hashCode(): Int = util.Arrays.hashCode(this.toArray)

  /**
   * Converts the instance to a breeze vector.
   */
  private[mllib] def toBreeze: BV[Double]

  /**
   * Gets the value of the ith element.
   * @param i index
   */
  def apply(i: Int): Double = toBreeze(i)

  /**
   * Makes a deep copy of this vector.
   */
  def copy: Vector = {
    throw new NotImplementedError(s"copy is not implemented for ${this.getClass}.")
  }
<<<<<<< HEAD
=======

  /**
   * Applies a function `f` to all the active elements of dense and sparse vector.
   *
   * @param f the function takes two parameters where the first parameter is the index of
   *          the vector with type `Int`, and the second parameter is the corresponding value
   *          with type `Double`.
   */
  private[spark] def foreachActive(f: (Int, Double) => Unit)
}

/**
 * User-defined type for [[Vector]] which allows easy interaction with SQL
 * via [[org.apache.spark.sql.SchemaRDD]].
 */
private[spark] class VectorUDT extends UserDefinedType[Vector] {

  override def sqlType: StructType = {
    // type: 0 = sparse, 1 = dense
    // We only use "values" for dense vectors, and "size", "indices", and "values" for sparse
    // vectors. The "values" field is nullable because we might want to add binary vectors later,
    // which uses "size" and "indices", but not "values".
    StructType(Seq(
      StructField("type", ByteType, nullable = false),
      StructField("size", IntegerType, nullable = true),
      StructField("indices", ArrayType(IntegerType, containsNull = false), nullable = true),
      StructField("values", ArrayType(DoubleType, containsNull = false), nullable = true)))
  }

  override def serialize(obj: Any): Row = {
    val row = new GenericMutableRow(4)
    obj match {
      case sv: SparseVector =>
        row.setByte(0, 0)
        row.setInt(1, sv.size)
        row.update(2, sv.indices.toSeq)
        row.update(3, sv.values.toSeq)
      case dv: DenseVector =>
        row.setByte(0, 1)
        row.setNullAt(1)
        row.setNullAt(2)
        row.update(3, dv.values.toSeq)
    }
    row
  }

  override def deserialize(datum: Any): Vector = {
    datum match {
      // TODO: something wrong with UDT serialization
      case v: Vector =>
        v
      case row: Row =>
        require(row.length == 4,
          s"VectorUDT.deserialize given row with length ${row.length} but requires length == 4")
        val tpe = row.getByte(0)
        tpe match {
          case 0 =>
            val size = row.getInt(1)
            val indices = row.getAs[Iterable[Int]](2).toArray
            val values = row.getAs[Iterable[Double]](3).toArray
            new SparseVector(size, indices, values)
          case 1 =>
            val values = row.getAs[Iterable[Double]](3).toArray
            new DenseVector(values)
        }
    }
  }

  override def pyUDT: String = "pyspark.mllib.linalg.VectorUDT"

  override def userClass: Class[Vector] = classOf[Vector]
>>>>>>> 1056e9ec
}

/**
 * Factory methods for [[org.apache.spark.mllib.linalg.Vector]].
 * We don't use the name `Vector` because Scala imports
 * [[scala.collection.immutable.Vector]] by default.
 */
object Vectors {

  /**
   * Creates a dense vector from its values.
   */
  @varargs
  def dense(firstValue: Double, otherValues: Double*): Vector =
    new DenseVector((firstValue +: otherValues).toArray)

  // A dummy implicit is used to avoid signature collision with the one generated by @varargs.
  /**
   * Creates a dense vector from a double array.
   */
  def dense(values: Array[Double]): Vector = new DenseVector(values)

  /**
   * Creates a sparse vector providing its index array and value array.
   *
   * @param size vector size.
   * @param indices index array, must be strictly increasing.
   * @param values value array, must have the same length as indices.
   */
  def sparse(size: Int, indices: Array[Int], values: Array[Double]): Vector =
    new SparseVector(size, indices, values)

  /**
   * Creates a sparse vector using unordered (index, value) pairs.
   *
   * @param size vector size.
   * @param elements vector elements in (index, value) pairs.
   */
  def sparse(size: Int, elements: Seq[(Int, Double)]): Vector = {
    require(size > 0)

    val (indices, values) = elements.sortBy(_._1).unzip
    var prev = -1
    indices.foreach { i =>
      require(prev < i, s"Found duplicate indices: $i.")
      prev = i
    }
    require(prev < size)

    new SparseVector(size, indices.toArray, values.toArray)
  }

  /**
   * Creates a sparse vector using unordered (index, value) pairs in a Java friendly way.
   *
   * @param size vector size.
   * @param elements vector elements in (index, value) pairs.
   */
  def sparse(size: Int, elements: JavaIterable[(JavaInteger, JavaDouble)]): Vector = {
    sparse(size, elements.asScala.map { case (i, x) =>
      (i.intValue(), x.doubleValue())
    }.toSeq)
  }

  /**
   * Creates a dense vector of all zeros.
   *
   * @param size vector size
   * @return a zero vector
   */
  def zeros(size: Int): Vector = {
    new DenseVector(new Array[Double](size))
  }

  /**
   * Parses a string resulted from `Vector#toString` into
   * an [[org.apache.spark.mllib.linalg.Vector]].
   */
  def parse(s: String): Vector = {
    parseNumeric(NumericParser.parse(s))
  }

  private[mllib] def parseNumeric(any: Any): Vector = {
    any match {
      case values: Array[Double] =>
        Vectors.dense(values)
      case Seq(size: Double, indices: Array[Double], values: Array[Double]) =>
        Vectors.sparse(size.toInt, indices.map(_.toInt), values)
      case other =>
        throw new SparkException(s"Cannot parse $other.")
    }
  }

  /**
   * Creates a vector instance from a breeze vector.
   */
  private[mllib] def fromBreeze(breezeVector: BV[Double]): Vector = {
    breezeVector match {
      case v: BDV[Double] =>
        if (v.offset == 0 && v.stride == 1 && v.length == v.data.length) {
          new DenseVector(v.data)
        } else {
          new DenseVector(v.toArray)  // Can't use underlying array directly, so make a new one
        }
      case v: BSV[Double] =>
        if (v.index.length == v.used) {
          new SparseVector(v.length, v.index, v.data)
        } else {
          new SparseVector(v.length, v.index.slice(0, v.used), v.data.slice(0, v.used))
        }
      case v: BV[_] =>
        sys.error("Unsupported Breeze vector type: " + v.getClass.getName)
    }
  }
}

/**
 * A dense vector represented by a value array.
 */
@SQLUserDefinedType(udt = classOf[VectorUDT])
class DenseVector(val values: Array[Double]) extends Vector {

  override def size: Int = values.length

  override def toString: String = values.mkString("[", ",", "]")

  override def toArray: Array[Double] = values

  private[mllib] override def toBreeze: BV[Double] = new BDV[Double](values)

  override def apply(i: Int) = values(i)

  override def copy: DenseVector = {
    new DenseVector(values.clone())
  }
<<<<<<< HEAD
=======

  private[spark] override def foreachActive(f: (Int, Double) => Unit) = {
    var i = 0
    val localValuesSize = values.size
    val localValues = values

    while (i < localValuesSize) {
      f(i, localValues(i))
      i += 1
    }
  }
>>>>>>> 1056e9ec
}

/**
 * A sparse vector represented by an index array and an value array.
 *
 * @param size size of the vector.
 * @param indices index array, assume to be strictly increasing.
 * @param values value array, must have the same length as the index array.
 */
@SQLUserDefinedType(udt = classOf[VectorUDT])
class SparseVector(
    override val size: Int,
    val indices: Array[Int],
    val values: Array[Double]) extends Vector {

  require(indices.length == values.length)

  override def toString: String =
    "(%s,%s,%s)".format(size, indices.mkString("[", ",", "]"), values.mkString("[", ",", "]"))

  override def toArray: Array[Double] = {
    val data = new Array[Double](size)
    var i = 0
    val nnz = indices.length
    while (i < nnz) {
      data(indices(i)) = values(i)
      i += 1
    }
    data
  }

  override def copy: SparseVector = {
    new SparseVector(size, indices.clone(), values.clone())
  }

  private[mllib] override def toBreeze: BV[Double] = new BSV[Double](indices, values, size)

  private[spark] override def foreachActive(f: (Int, Double) => Unit) = {
    var i = 0
    val localValuesSize = values.size
    val localIndices = indices
    val localValues = values

    while (i < localValuesSize) {
      f(localIndices(i), localValues(i))
      i += 1
    }
  }
}<|MERGE_RESOLUTION|>--- conflicted
+++ resolved
@@ -19,10 +19,6 @@
 
 import java.util
 import java.lang.{Double => JavaDouble, Integer => JavaInteger, Iterable => JavaIterable}
-<<<<<<< HEAD
-import java.util
-=======
->>>>>>> 1056e9ec
 
 import scala.annotation.varargs
 import scala.collection.JavaConverters._
@@ -80,8 +76,6 @@
   def copy: Vector = {
     throw new NotImplementedError(s"copy is not implemented for ${this.getClass}.")
   }
-<<<<<<< HEAD
-=======
 
   /**
    * Applies a function `f` to all the active elements of dense and sparse vector.
@@ -153,7 +147,6 @@
   override def pyUDT: String = "pyspark.mllib.linalg.VectorUDT"
 
   override def userClass: Class[Vector] = classOf[Vector]
->>>>>>> 1056e9ec
 }
 
 /**
@@ -289,8 +282,6 @@
   override def copy: DenseVector = {
     new DenseVector(values.clone())
   }
-<<<<<<< HEAD
-=======
 
   private[spark] override def foreachActive(f: (Int, Double) => Unit) = {
     var i = 0
@@ -302,7 +293,6 @@
       i += 1
     }
   }
->>>>>>> 1056e9ec
 }
 
 /**
