--- conflicted
+++ resolved
@@ -83,13 +83,8 @@
    *                 categorical), depth of the tree, quantile calculation strategy, etc.
    * @return DecisionTreeModel that can be used for prediction.
    *
-<<<<<<< HEAD
-   * @note Using [[org.apache.spark.mllib.tree.DecisionTree$#trainClassifier]]
-   * and [[org.apache.spark.mllib.tree.DecisionTree$#trainRegressor]]
-=======
-   * @note Using `org.apache.spark.mllib.tree.DecisionTree.trainClassifier`
-   * and `org.apache.spark.mllib.tree.DecisionTree.trainRegressor`
->>>>>>> 86cd3c08
+   * @note Using `org.apache.spark.mllib.tree.DecisionTree.trainClassifier`
+   * and `org.apache.spark.mllib.tree.DecisionTree.trainRegressor`
    * is recommended to clearly separate classification and regression.
    */
   @Since("1.0.0")
@@ -110,13 +105,8 @@
    *                 1 internal node + 2 leaf nodes).
    * @return DecisionTreeModel that can be used for prediction.
    *
-<<<<<<< HEAD
-   * @note Using [[org.apache.spark.mllib.tree.DecisionTree$#trainClassifier]]
-   * and [[org.apache.spark.mllib.tree.DecisionTree$#trainRegressor]]
-=======
-   * @note Using `org.apache.spark.mllib.tree.DecisionTree.trainClassifier`
-   * and `org.apache.spark.mllib.tree.DecisionTree.trainRegressor`
->>>>>>> 86cd3c08
+   * @note Using `org.apache.spark.mllib.tree.DecisionTree.trainClassifier`
+   * and `org.apache.spark.mllib.tree.DecisionTree.trainRegressor`
    * is recommended to clearly separate classification and regression.
    */
   @Since("1.0.0")
@@ -143,13 +133,8 @@
    * @param numClasses Number of classes for classification. Default value of 2.
    * @return DecisionTreeModel that can be used for prediction.
    *
-<<<<<<< HEAD
-   * @note Using [[org.apache.spark.mllib.tree.DecisionTree$#trainClassifier]]
-   * and [[org.apache.spark.mllib.tree.DecisionTree$#trainRegressor]]
-=======
-   * @note Using `org.apache.spark.mllib.tree.DecisionTree.trainClassifier`
-   * and `org.apache.spark.mllib.tree.DecisionTree.trainRegressor`
->>>>>>> 86cd3c08
+   * @note Using `org.apache.spark.mllib.tree.DecisionTree.trainClassifier`
+   * and `org.apache.spark.mllib.tree.DecisionTree.trainRegressor`
    * is recommended to clearly separate classification and regression.
    */
   @Since("1.2.0")
@@ -182,13 +167,8 @@
    *                                indexed from 0: {0, 1, ..., k-1}.
    * @return DecisionTreeModel that can be used for prediction.
    *
-<<<<<<< HEAD
-   * @note Using [[org.apache.spark.mllib.tree.DecisionTree$#trainClassifier]]
-   * and [[org.apache.spark.mllib.tree.DecisionTree$#trainRegressor]]
-=======
-   * @note Using `org.apache.spark.mllib.tree.DecisionTree.trainClassifier`
-   * and `org.apache.spark.mllib.tree.DecisionTree.trainRegressor`
->>>>>>> 86cd3c08
+   * @note Using `org.apache.spark.mllib.tree.DecisionTree.trainClassifier`
+   * and `org.apache.spark.mllib.tree.DecisionTree.trainRegressor`
    * is recommended to clearly separate classification and regression.
    */
   @Since("1.0.0")
