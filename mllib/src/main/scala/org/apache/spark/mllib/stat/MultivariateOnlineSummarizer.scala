/*
 * Licensed to the Apache Software Foundation (ASF) under one or more
 * contributor license agreements.  See the NOTICE file distributed with
 * this work for additional information regarding copyright ownership.
 * The ASF licenses this file to You under the Apache License, Version 2.0
 * (the "License"); you may not use this file except in compliance with
 * the License.  You may obtain a copy of the License at
 *
 *    http://www.apache.org/licenses/LICENSE-2.0
 *
 * Unless required by applicable law or agreed to in writing, software
 * distributed under the License is distributed on an "AS IS" BASIS,
 * WITHOUT WARRANTIES OR CONDITIONS OF ANY KIND, either express or implied.
 * See the License for the specific language governing permissions and
 * limitations under the License.
 */

package org.apache.spark.mllib.stat

import org.apache.spark.annotation.DeveloperApi
import org.apache.spark.mllib.linalg.{Vectors, Vector}

/**
 * :: DeveloperApi ::
 * MultivariateOnlineSummarizer implements [[MultivariateStatisticalSummary]] to compute the mean,
 * variance, minimum, maximum, counts, and nonzero counts for samples in sparse or dense vector
 * format in a online fashion.
 *
 * Two MultivariateOnlineSummarizer can be merged together to have a statistical summary of
 * the corresponding joint dataset.
 *
 * A numerically stable algorithm is implemented to compute sample mean and variance:
 * Reference: [[http://en.wikipedia.org/wiki/Algorithms_for_calculating_variance variance-wiki]]
 * Zero elements (including explicit zero values) are skipped when calling add(),
 * to have time complexity O(nnz) instead of O(n) for each column.
 */
@DeveloperApi
class MultivariateOnlineSummarizer extends MultivariateStatisticalSummary with Serializable {

  private var n = 0
  private var currMean: Array[Double] = _
  private var currM2n: Array[Double] = _
  private var currM2: Array[Double] = _
  private var currL1: Array[Double] = _
  private var totalCnt: Long = 0
  private var nnz: Array[Double] = _
  private var currMax: Array[Double] = _
  private var currMin: Array[Double] = _

  /**
   * Add a new sample to this summarizer, and update the statistical summary.
   *
   * @param sample The sample in dense/sparse vector format to be added into this summarizer.
   * @return This MultivariateOnlineSummarizer object.
   */
  def add(sample: Vector): this.type = {
    if (n == 0) {
      require(sample.size > 0, s"Vector should have dimension larger than zero.")
      n = sample.size

<<<<<<< HEAD
      currMean = BDV.zeros[Double](n)
      currM2n = BDV.zeros[Double](n)
      nnz = BDV.zeros[Double](n)
      currMax = BDV.fill(n)(Double.MinValue)
      currMin = BDV.fill(n)(Double.MaxValue)
=======
      currMean = Array.ofDim[Double](n)
      currM2n = Array.ofDim[Double](n)
      currM2 = Array.ofDim[Double](n)
      currL1 = Array.ofDim[Double](n)
      nnz = Array.ofDim[Double](n)
      currMax = Array.fill[Double](n)(Double.MinValue)
      currMin = Array.fill[Double](n)(Double.MaxValue)
>>>>>>> 1056e9ec
    }

    require(n == sample.size, s"Dimensions mismatch when adding new sample." +
      s" Expecting $n but got ${sample.size}.")

    sample.foreachActive { (index, value) =>
      if (value != 0.0) {
        if (currMax(index) < value) {
          currMax(index) = value
        }
        if (currMin(index) > value) {
          currMin(index) = value
        }

        val prevMean = currMean(index)
        val diff = value - prevMean
        currMean(index) = prevMean + diff / (nnz(index) + 1.0)
        currM2n(index) += (value - currMean(index)) * diff
        currM2(index) += value * value
        currL1(index) += math.abs(value)

        nnz(index) += 1.0
      }
    }

    totalCnt += 1
    this
  }

  /**
   * Merge another MultivariateOnlineSummarizer, and update the statistical summary.
   * (Note that it's in place merging; as a result, `this` object will be modified.)
   *
   * @param other The other MultivariateOnlineSummarizer to be merged.
   * @return This MultivariateOnlineSummarizer object.
   */
  def merge(other: MultivariateOnlineSummarizer): this.type = {
    if (this.totalCnt != 0 && other.totalCnt != 0) {
      require(n == other.n, s"Dimensions mismatch when merging with another summarizer. " +
        s"Expecting $n but got ${other.n}.")
      totalCnt += other.totalCnt
      var i = 0
      while (i < n) {
<<<<<<< HEAD
        if (nnz(i) + other.nnz(i) != 0.0) {
          // merge mean together
          currMean(i) = (currMean(i) * nnz(i) + other.currMean(i) * other.nnz(i)) /
            (nnz(i) + other.nnz(i))
          // merge m2n together
          currM2n(i) += other.currM2n(i) + deltaMean(i) * deltaMean(i) * nnz(i) * other.nnz(i) /
            (nnz(i) + other.nnz(i))
          if (currMax(i) < other.currMax(i)) {
            currMax(i) = other.currMax(i)
          }
          if (currMin(i) > other.currMin(i)) {
            currMin(i) = other.currMin(i)
          }
=======
        val thisNnz = nnz(i)
        val otherNnz = other.nnz(i)
        val totalNnz = thisNnz + otherNnz
        if (totalNnz != 0.0) {
          val deltaMean = other.currMean(i) - currMean(i)
          // merge mean together
          currMean(i) += deltaMean * otherNnz / totalNnz
          // merge m2n together
          currM2n(i) += other.currM2n(i) + deltaMean * deltaMean * thisNnz * otherNnz / totalNnz
          // merge m2 together
          currM2(i) += other.currM2(i)
          // merge l1 together
          currL1(i) += other.currL1(i)
          // merge max and min
          currMax(i) = math.max(currMax(i), other.currMax(i))
          currMin(i) = math.min(currMin(i), other.currMin(i))
>>>>>>> 1056e9ec
        }
        nnz(i) = totalNnz
        i += 1
      }
    } else if (totalCnt == 0 && other.totalCnt != 0) {
      this.n = other.n
      this.currMean = other.currMean.clone
      this.currM2n = other.currM2n.clone
      this.currM2 = other.currM2.clone
      this.currL1 = other.currL1.clone
      this.totalCnt = other.totalCnt
      this.nnz = other.nnz.clone
      this.currMax = other.currMax.clone
      this.currMin = other.currMin.clone
    }
    this
  }

  override def mean: Vector = {
    require(totalCnt > 0, s"Nothing has been added to this summarizer.")

    val realMean = Array.ofDim[Double](n)
    var i = 0
    while (i < n) {
      realMean(i) = currMean(i) * (nnz(i) / totalCnt)
      i += 1
    }
    Vectors.dense(realMean)
  }

  override def variance: Vector = {
    require(totalCnt > 0, s"Nothing has been added to this summarizer.")

    val realVariance = Array.ofDim[Double](n)

    val denominator = totalCnt - 1.0

    // Sample variance is computed, if the denominator is less than 0, the variance is just 0.
    if (denominator > 0.0) {
      val deltaMean = currMean
      var i = 0
      while (i < currM2n.size) {
        realVariance(i) =
          currM2n(i) + deltaMean(i) * deltaMean(i) * nnz(i) * (totalCnt - nnz(i)) / totalCnt
        realVariance(i) /= denominator
        i += 1
      }
    }
    Vectors.dense(realVariance)
  }

  override def count: Long = totalCnt

  override def numNonzeros: Vector = {
    require(totalCnt > 0, s"Nothing has been added to this summarizer.")

    Vectors.dense(nnz)
  }

  override def max: Vector = {
    require(totalCnt > 0, s"Nothing has been added to this summarizer.")

    var i = 0
    while (i < n) {
      if ((nnz(i) < totalCnt) && (currMax(i) < 0.0)) currMax(i) = 0.0
      i += 1
    }
    Vectors.dense(currMax)
  }

  override def min: Vector = {
    require(totalCnt > 0, s"Nothing has been added to this summarizer.")

    var i = 0
    while (i < n) {
      if ((nnz(i) < totalCnt) && (currMin(i) > 0.0)) currMin(i) = 0.0
      i += 1
    }
    Vectors.dense(currMin)
  }

  override def normL2: Vector = {
    require(totalCnt > 0, s"Nothing has been added to this summarizer.")

    val realMagnitude = Array.ofDim[Double](n)

    var i = 0
    while (i < currM2.size) {
      realMagnitude(i) = math.sqrt(currM2(i))
      i += 1
    }
    Vectors.dense(realMagnitude)
  }

  override def normL1: Vector = {
    require(totalCnt > 0, s"Nothing has been added to this summarizer.")

    Vectors.dense(currL1)
  }
}<|MERGE_RESOLUTION|>--- conflicted
+++ resolved
@@ -58,13 +58,6 @@
       require(sample.size > 0, s"Vector should have dimension larger than zero.")
       n = sample.size
 
-<<<<<<< HEAD
-      currMean = BDV.zeros[Double](n)
-      currM2n = BDV.zeros[Double](n)
-      nnz = BDV.zeros[Double](n)
-      currMax = BDV.fill(n)(Double.MinValue)
-      currMin = BDV.fill(n)(Double.MaxValue)
-=======
       currMean = Array.ofDim[Double](n)
       currM2n = Array.ofDim[Double](n)
       currM2 = Array.ofDim[Double](n)
@@ -72,7 +65,6 @@
       nnz = Array.ofDim[Double](n)
       currMax = Array.fill[Double](n)(Double.MinValue)
       currMin = Array.fill[Double](n)(Double.MaxValue)
->>>>>>> 1056e9ec
     }
 
     require(n == sample.size, s"Dimensions mismatch when adding new sample." +
@@ -116,21 +108,6 @@
       totalCnt += other.totalCnt
       var i = 0
       while (i < n) {
-<<<<<<< HEAD
-        if (nnz(i) + other.nnz(i) != 0.0) {
-          // merge mean together
-          currMean(i) = (currMean(i) * nnz(i) + other.currMean(i) * other.nnz(i)) /
-            (nnz(i) + other.nnz(i))
-          // merge m2n together
-          currM2n(i) += other.currM2n(i) + deltaMean(i) * deltaMean(i) * nnz(i) * other.nnz(i) /
-            (nnz(i) + other.nnz(i))
-          if (currMax(i) < other.currMax(i)) {
-            currMax(i) = other.currMax(i)
-          }
-          if (currMin(i) > other.currMin(i)) {
-            currMin(i) = other.currMin(i)
-          }
-=======
         val thisNnz = nnz(i)
         val otherNnz = other.nnz(i)
         val totalNnz = thisNnz + otherNnz
@@ -147,7 +124,6 @@
           // merge max and min
           currMax(i) = math.max(currMax(i), other.currMax(i))
           currMin(i) = math.min(currMin(i), other.currMin(i))
->>>>>>> 1056e9ec
         }
         nnz(i) = totalNnz
         i += 1
