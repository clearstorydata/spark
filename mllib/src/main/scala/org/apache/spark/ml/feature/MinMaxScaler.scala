--- conflicted
+++ resolved
@@ -84,11 +84,7 @@
  *    $$
  * </blockquote>
  *
-<<<<<<< HEAD
- * For the case $E_{max} == E_{min}$, $Rescaled(e_i) = 0.5 * (max + min)$.
-=======
  * For the case \(E_{max} == E_{min}\), \(Rescaled(e_i) = 0.5 * (max + min)\).
->>>>>>> 86cd3c08
  *
  * @note Since zero values will probably be transformed to non-zero values, output of the
  * transformer will be DenseVector even for sparse input.
