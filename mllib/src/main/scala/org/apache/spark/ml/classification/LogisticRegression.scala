--- conflicted
+++ resolved
@@ -178,8 +178,6 @@
     }
   }
 
-<<<<<<< HEAD
-=======
   /**
    * The lower bounds on coefficients if fitting under bound constrained optimization.
    * The bound matrix must be compatible with the shape (1, number of features) for binomial
@@ -251,14 +249,11 @@
       isSet(lowerBoundsOnIntercepts) || isSet(upperBoundsOnIntercepts)
   }
 
->>>>>>> 86cd3c08
   override protected def validateAndTransformSchema(
       schema: StructType,
       fitting: Boolean,
       featuresDataType: DataType): StructType = {
     checkThresholdConsistency()
-<<<<<<< HEAD
-=======
     if (usingBoundConstrainedOptimization) {
       require($(elasticNetParam) == 0.0, "Fitting under bound constrained optimization only " +
         s"supports L2 regularization, but got elasticNetParam = $getElasticNetParam.")
@@ -267,7 +262,6 @@
       require(!isSet(lowerBoundsOnIntercepts) && !isSet(upperBoundsOnIntercepts),
         "Please don't set bounds on intercepts if fitting without intercept.")
     }
->>>>>>> 86cd3c08
     super.validateAndTransformSchema(schema, fitting, featuresDataType)
   }
 }
@@ -763,8 +757,6 @@
            */
           initialCoefWithInterceptMatrix.update(0, numFeatures,
             math.log(histogram(1) / histogram(0)))
-<<<<<<< HEAD
-=======
         }
 
         if (usingBoundConstrainedOptimization) {
@@ -785,7 +777,6 @@
             }
             i += 1
           }
->>>>>>> 86cd3c08
         }
 
         val states = optimizer.iterations(new CachedDiffFunction(costFun),
@@ -851,33 +842,6 @@
             Friedman, et al. "Regularization Paths for Generalized Linear Models via
               Coordinate Descent," https://core.ac.uk/download/files/153/6287975.pdf
            */
-<<<<<<< HEAD
-          val denseValues = denseCoefficientMatrix.values
-          val coefficientMean = denseValues.sum / denseValues.length
-          denseCoefficientMatrix.update(_ - coefficientMean)
-        }
-
-        // TODO: use `denseCoefficientMatrix.compressed` after SPARK-17471
-        val compressedCoefficientMatrix = if (isMultinomial) {
-          denseCoefficientMatrix
-        } else {
-          val compressedVector = Vectors.dense(denseCoefficientMatrix.values).compressed
-          compressedVector match {
-            case dv: DenseVector => denseCoefficientMatrix
-            case sv: SparseVector =>
-              new SparseMatrix(1, numFeatures, Array(0, sv.indices.length), sv.indices, sv.values,
-                isTransposed = true)
-          }
-        }
-
-        // center the intercepts when using multinomial algorithm
-        if ($(fitIntercept) && isMultinomial) {
-          val interceptArray = interceptVec.toArray
-          val interceptMean = interceptArray.sum / interceptArray.length
-          (0 until interceptVec.size).foreach { i => interceptArray(i) -= interceptMean }
-        }
-        (compressedCoefficientMatrix, interceptVec.compressed, arrayBuilder.result())
-=======
           val centers = Array.fill(numFeatures)(0.0)
           denseCoefficientMatrix.foreachActive { case (i, j, v) =>
             centers(j) += v
@@ -895,7 +859,6 @@
           (0 until interceptVec.size).foreach { i => interceptArray(i) -= interceptMean }
         }
         (denseCoefficientMatrix.compressed, interceptVec.compressed, arrayBuilder.result())
->>>>>>> 86cd3c08
       }
     }
 
