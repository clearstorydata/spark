--- conflicted
+++ resolved
@@ -33,10 +33,7 @@
 import org.apache.spark.sql.{DataFrame, Dataset, Row}
 import org.apache.spark.sql.functions.{col, udf}
 import org.apache.spark.sql.types.{IntegerType, StructType}
-<<<<<<< HEAD
-=======
 import org.apache.spark.storage.StorageLevel
->>>>>>> 86cd3c08
 import org.apache.spark.util.VersionUtils.majorVersion
 
 /**
@@ -329,10 +326,7 @@
     val model = copyValues(new KMeansModel(uid, parentModel).setParent(this))
     val summary = new KMeansSummary(
       model.transform(dataset), $(predictionCol), $(featuresCol), $(k))
-<<<<<<< HEAD
-=======
-
->>>>>>> 86cd3c08
+
     model.setSummary(Some(summary))
     instr.logSuccess(model)
     if (handlePersistence) {
