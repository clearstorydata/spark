--- conflicted
+++ resolved
@@ -376,11 +376,7 @@
             latest record that has been processed in the form of an interval
             (e.g. "1 minute" or "5 hours").
 
-<<<<<<< HEAD
-        .. note:: Experimental
-=======
         .. note:: Evolving
->>>>>>> 86cd3c08
 
         >>> sdf.select('name', sdf.time.cast('timestamp')).withWatermark('time', '10 minutes')
         DataFrame[name: string, time: timestamp]
@@ -392,8 +388,6 @@
         jdf = self._jdf.withWatermark(eventTime, delayThreshold)
         return DataFrame(jdf, self.sql_ctx)
 
-<<<<<<< HEAD
-=======
     @since(2.2)
     def hint(self, name, *parameters):
         """Specifies some hint on the current DataFrame.
@@ -423,7 +417,6 @@
         jdf = self._jdf.hint(name, self._jseq(parameters))
         return DataFrame(jdf, self.sql_ctx)
 
->>>>>>> 86cd3c08
     @since(1.3)
     def count(self):
         """Returns the number of rows in this :class:`DataFrame`.
