--- conflicted
+++ resolved
@@ -41,11 +41,6 @@
 
 class MatrixFactorizationModel(JavaModelWrapper):
 
-<<<<<<< HEAD
-class MatrixFactorizationModel(object):
-
-=======
->>>>>>> 1056e9ec
     """A matrix factorisation model trained by regularized alternating
     least-squares.
 
@@ -106,19 +101,6 @@
 
 class ALS(object):
 
-<<<<<<< HEAD
-    """Alternating Least Squares matrix factorization.
-
-    SPARK-3990: In Spark 1.1.x, we use Kryo serialization by default in
-    PySpark. ALS does not work under this default setting. You can switch
-    back to the default Java serialization by setting:
-
-    spark.serializer=org.apache.spark.serializer.JavaSerializer
-
-    Please go to http://spark.apache.org/docs/latest/configuration.html
-    for instructions on how to configure Spark.
-    """
-=======
     @classmethod
     def _prepare(cls, ratings):
         assert isinstance(ratings, RDD), "ratings should be RDD"
@@ -129,7 +111,6 @@
             else:
                 raise ValueError("rating should be RDD of Rating or tuple/list")
         return ratings
->>>>>>> 1056e9ec
 
     @classmethod
     def train(cls, ratings, rank, iterations=5, lambda_=0.01, blocks=-1, nonnegative=False,
