--- conflicted
+++ resolved
@@ -65,11 +65,7 @@
         raise NotImplementedError
 
 
-<<<<<<< HEAD
-class LogisticRegressionModel(LinearModel):
-=======
 class LogisticRegressionModel(LinearBinaryClassificationModel):
->>>>>>> 1056e9ec
 
     """A linear binary classification model derived from logistic regression.
 
@@ -104,12 +100,9 @@
     >>> lrm.predict(SparseVector(2, {0: 1.0}))
     0
     """
-<<<<<<< HEAD
-=======
     def __init__(self, weights, intercept):
         super(LogisticRegressionModel, self).__init__(weights, intercept)
         self._threshold = 0.5
->>>>>>> 1056e9ec
 
     def predict(self, x):
         """
@@ -136,39 +129,6 @@
 
     @classmethod
     def train(cls, data, iterations=100, step=1.0, miniBatchFraction=1.0,
-<<<<<<< HEAD
-              initialWeights=None, regParam=1.0, regType=None, intercept=False):
-        """
-        Train a logistic regression model on the given data.
-
-        @param data:              The training data.
-        @param iterations:        The number of iterations (default: 100).
-        @param step:              The step parameter used in SGD
-                                  (default: 1.0).
-        @param miniBatchFraction: Fraction of data to be used for each SGD
-                                  iteration.
-        @param initialWeights:    The initial weights (default: None).
-        @param regParam:          The regularizer parameter (default: 1.0).
-        @param regType:           The type of regularizer used for training
-                                  our model.
-                                  Allowed values: "l1" for using L1Updater,
-                                                  "l2" for using
-                                                       SquaredL2Updater,
-                                                  "none" for no regularizer.
-                                  (default: "none")
-        @param intercept:         Boolean parameter which indicates the use
-                                  or not of the augmented representation for
-                                  training data (i.e. whether bias features
-                                  are activated or not).
-        """
-        sc = data.context
-        if regType is None:
-            regType = "none"
-        train_func = lambda d, i: sc._jvm.PythonMLLibAPI().trainLogisticRegressionModelWithSGD(
-            d._jrdd, iterations, step, miniBatchFraction, i, regParam, regType, intercept)
-        return _regression_train_wrapper(sc, train_func, LogisticRegressionModel, data,
-                                         initialWeights)
-=======
               initialWeights=None, regParam=0.01, regType="l2", intercept=False):
         """
         Train a logistic regression model on the given data.
@@ -183,7 +143,6 @@
         :param regParam:          The regularizer parameter (default: 0.01).
         :param regType:           The type of regularizer used for training
                                   our model.
->>>>>>> 1056e9ec
 
                                   :Allowed values:
                                      - "l1" for using L1 regularization
@@ -256,11 +215,6 @@
 
 class SVMModel(LinearBinaryClassificationModel):
 
-<<<<<<< HEAD
-class SVMModel(LinearModel):
-
-=======
->>>>>>> 1056e9ec
     """A support vector machine.
 
     >>> data = [
@@ -290,12 +244,9 @@
     >>> svm.predict(SparseVector(2, {0: -1.0}))
     0
     """
-<<<<<<< HEAD
-=======
     def __init__(self, weights, intercept):
         super(SVMModel, self).__init__(weights, intercept)
         self._threshold = 0.0
->>>>>>> 1056e9ec
 
     def predict(self, x):
         """
@@ -316,29 +267,6 @@
 class SVMWithSGD(object):
 
     @classmethod
-<<<<<<< HEAD
-    def train(cls, data, iterations=100, step=1.0, regParam=1.0,
-              miniBatchFraction=1.0, initialWeights=None, regType=None, intercept=False):
-        """
-        Train a support vector machine on the given data.
-
-        @param data:              The training data.
-        @param iterations:        The number of iterations (default: 100).
-        @param step:              The step parameter used in SGD
-                                  (default: 1.0).
-        @param regParam:          The regularizer parameter (default: 1.0).
-        @param miniBatchFraction: Fraction of data to be used for each SGD
-                                  iteration.
-        @param initialWeights:    The initial weights (default: None).
-        @param regType:           The type of regularizer used for training
-                                  our model.
-                                  Allowed values: "l1" for using L1Updater,
-                                                  "l2" for using
-                                                       SquaredL2Updater,
-                                                  "none" for no regularizer.
-                                  (default: "none")
-        @param intercept:         Boolean parameter which indicates the use
-=======
     def train(cls, data, iterations=100, step=1.0, regParam=0.01,
               miniBatchFraction=1.0, initialWeights=None, regType="l2", intercept=False):
         """
@@ -363,26 +291,16 @@
                                      (default: "l2")
 
         :param intercept:         Boolean parameter which indicates the use
->>>>>>> 1056e9ec
                                   or not of the augmented representation for
                                   training data (i.e. whether bias features
                                   are activated or not).
         """
-<<<<<<< HEAD
-        sc = data.context
-        if regType is None:
-            regType = "none"
-        train_func = lambda d, i: sc._jvm.PythonMLLibAPI().trainSVMModelWithSGD(
-            d._jrdd, iterations, step, regParam, miniBatchFraction, i, regType, intercept)
-        return _regression_train_wrapper(sc, train_func, SVMModel, data, initialWeights)
-=======
         def train(rdd, i):
             return callMLlibFunc("trainSVMModelWithSGD", rdd, int(iterations), float(step),
                                  float(regParam), float(miniBatchFraction), i, regType,
                                  bool(intercept))
 
         return _regression_train_wrapper(train, SVMModel, data, initialWeights)
->>>>>>> 1056e9ec
 
 
 class NaiveBayesModel(object):
