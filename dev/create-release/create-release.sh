#!/usr/bin/env bash

#
# Licensed to the Apache Software Foundation (ASF) under one or more
# contributor license agreements.  See the NOTICE file distributed with
# this work for additional information regarding copyright ownership.
# The ASF licenses this file to You under the Apache License, Version 2.0
# (the "License"); you may not use this file except in compliance with
# the License.  You may obtain a copy of the License at
#
#    http://www.apache.org/licenses/LICENSE-2.0
#
# Unless required by applicable law or agreed to in writing, software
# distributed under the License is distributed on an "AS IS" BASIS,
# WITHOUT WARRANTIES OR CONDITIONS OF ANY KIND, either express or implied.
# See the License for the specific language governing permissions and
# limitations under the License.
#

# Quick-and-dirty automation of making maven and binary releases. Not robust at all.
# Publishes releases to Maven and packages/copies binary release artifacts.
# Expects to be run in a totally empty directory.
#
# Options:
#  --package-only   only packages an existing release candidate
#
# Would be nice to add:
#  - Send output to stderr and have useful logging in stdout

# Note: The following variables must be set before use!
<<<<<<< HEAD
GIT_USERNAME=${GIT_USERNAME:-pwendell}
GIT_PASSWORD=${GIT_PASSWORD:-XXX}
=======
ASF_USERNAME=${ASF_USERNAME:-pwendell}
ASF_PASSWORD=${ASF_PASSWORD:-XXX}
>>>>>>> 1056e9ec
GPG_PASSPHRASE=${GPG_PASSPHRASE:-XXX}
GIT_BRANCH=${GIT_BRANCH:-branch-1.0}
RELEASE_VERSION=${RELEASE_VERSION:-1.2.0}
NEXT_VERSION=${NEXT_VERSION:-1.2.1}
RC_NAME=${RC_NAME:-rc2}

M2_REPO=~/.m2/repository
SPARK_REPO=$M2_REPO/org/apache/spark
NEXUS_ROOT=https://repository.apache.org/service/local/staging
NEXUS_UPLOAD=$NEXUS_ROOT/deploy/maven2
NEXUS_PROFILE=d63f592e7eac0 # Profile for Spark staging uploads

if [ -z "$JAVA_HOME" ]; then
  echo "Error: JAVA_HOME is not set, cannot proceed."
  exit -1
fi
JAVA_7_HOME=${JAVA_7_HOME:-$JAVA_HOME}

if [ -z "$JAVA_HOME" ]; then
  echo "Error: JAVA_HOME is not set, cannot proceed."
  exit -1
fi
JAVA_7_HOME=${JAVA_7_HOME:-$JAVA_HOME}

set -e

GIT_TAG=v$RELEASE_VERSION-$RC_NAME

if [[ ! "$@" =~ --package-only ]]; then
  echo "Creating release commit and publishing to Apache repository"
  # Artifact publishing
  git clone https://$ASF_USERNAME:$ASF_PASSWORD@git-wip-us.apache.org/repos/asf/spark.git \
    -b $GIT_BRANCH
  pushd spark
  export MAVEN_OPTS="-Xmx3g -XX:MaxPermSize=1g -XX:ReservedCodeCacheSize=1g"

<<<<<<< HEAD
  mvn -Pyarn release:clean

  mvn -DskipTests \
    -Darguments="-DskipTests=true -Dmaven.javadoc.skip=true -Dhadoop.version=2.2.0 -Dyarn.version=2.2.0 -Dgpg.passphrase=${GPG_PASSPHRASE}" \
    -Dusername=$GIT_USERNAME -Dpassword=$GIT_PASSWORD \
    -Dmaven.javadoc.skip=true \
    -Dhadoop.version=2.2.0 -Dyarn.version=2.2.0 \
    -Dtag=$GIT_TAG -DautoVersionSubmodules=true \
    -Pyarn -Phive -Phadoop-2.2 -Pspark-ganglia-lgpl -Pkinesis-asl \
    --batch-mode release:prepare

  mvn -DskipTests \
    -Darguments="-DskipTests=true -Dmaven.javadoc.skip=true -Dhadoop.version=2.2.0 -Dyarn.version=2.2.0 -Dgpg.passphrase=${GPG_PASSPHRASE}" \
    -Dhadoop.version=2.2.0 -Dyarn.version=2.2.0 \
    -Dmaven.javadoc.skip=true \
    -Pyarn -Phive -Phadoop-2.2 -Pspark-ganglia-lgpl -Pkinesis-asl \
    release:perform

  cd ..
=======
  # Create release commits and push them to github
  # NOTE: This is done "eagerly" i.e. we don't check if we can succesfully build
  # or before we coin the release commit. This helps avoid races where
  # other people add commits to this branch while we are in the middle of building.
  old="  <version>${RELEASE_VERSION}-SNAPSHOT<\/version>"
  new="  <version>${RELEASE_VERSION}<\/version>"
  find . -name pom.xml -o -name package.scala | grep -v dev | xargs -I {} sed -i \
    -e "s/$old/$new/" {}
  git commit -a -m "Preparing Spark release $GIT_TAG"
  echo "Creating tag $GIT_TAG at the head of $GIT_BRANCH"
  git tag $GIT_TAG

  old="  <version>${RELEASE_VERSION}<\/version>"
  new="  <version>${NEXT_VERSION}-SNAPSHOT<\/version>"
  find . -name pom.xml -o -name package.scala | grep -v dev | xargs -I {} sed -i \
    -e "s/$old/$new/" {}
  git commit -a -m "Preparing development version ${NEXT_VERSION}-SNAPSHOT"
  git push origin $GIT_TAG
  git push origin HEAD:$GIT_BRANCH
  git checkout -f $GIT_TAG 
  
  # Using Nexus API documented here:
  # https://support.sonatype.com/entries/39720203-Uploading-to-a-Staging-Repository-via-REST-API
  echo "Creating Nexus staging repository"
  repo_request="<promoteRequest><data><description>Apache Spark $GIT_TAG</description></data></promoteRequest>"
  out=$(curl -X POST -d "$repo_request" -u $ASF_USERNAME:$ASF_PASSWORD \
    -H "Content-Type:application/xml" -v \
    $NEXUS_ROOT/profiles/$NEXUS_PROFILE/start)
  staged_repo_id=$(echo $out | sed -e "s/.*\(orgapachespark-[0-9]\{4\}\).*/\1/")
  echo "Created Nexus staging repository: $staged_repo_id"

  rm -rf $SPARK_REPO

  mvn -DskipTests -Dhadoop.version=2.2.0 -Dyarn.version=2.2.0 \
    -Pyarn -Phive -Phadoop-2.2 -Pspark-ganglia-lgpl -Pkinesis-asl \
    clean install

  ./dev/change-version-to-2.11.sh
  
  mvn -DskipTests -Dhadoop.version=2.2.0 -Dyarn.version=2.2.0 \
    -Dscala-2.11 -Pyarn -Phive -Phadoop-2.2 -Pspark-ganglia-lgpl -Pkinesis-asl \
    clean install

  ./dev/change-version-to-2.10.sh

  pushd $SPARK_REPO

  # Remove any extra files generated during install
  find . -type f |grep -v \.jar |grep -v \.pom | xargs rm

  echo "Creating hash and signature files"
  for file in $(find . -type f)
  do
    echo $GPG_PASSPHRASE | gpg --passphrase-fd 0 --output $file.asc --detach-sig --armour $file;
    gpg --print-md MD5 $file > $file.md5;
    gpg --print-md SHA1 $file > $file.sha1
  done

  echo "Uplading files to $NEXUS_UPLOAD"
  for file in $(find . -type f)
  do
    # strip leading ./
    file_short=$(echo $file | sed -e "s/\.\///")
    dest_url="$NEXUS_UPLOAD/org/apache/spark/$file_short"
    echo "  Uploading $file_short"
    curl -u $ASF_USERNAME:$ASF_PASSWORD --upload-file $file_short $dest_url
  done

  echo "Closing nexus staging repository"
  repo_request="<promoteRequest><data><stagedRepositoryId>$staged_repo_id</stagedRepositoryId><description>Apache Spark $GIT_TAG</description></data></promoteRequest>"
  out=$(curl -X POST -d "$repo_request" -u $ASF_USERNAME:$ASF_PASSWORD \
    -H "Content-Type:application/xml" -v \
    $NEXUS_ROOT/profiles/$NEXUS_PROFILE/finish)
  echo "Closed Nexus staging repository: $staged_repo_id"

  popd
  popd
>>>>>>> 1056e9ec
  rm -rf spark
fi

# Source and binary tarballs
echo "Packaging release tarballs"
git clone https://git-wip-us.apache.org/repos/asf/spark.git
cd spark
git checkout --force $GIT_TAG
release_hash=`git rev-parse HEAD`

rm .gitignore
rm -rf .git
cd ..

cp -r spark spark-$RELEASE_VERSION
tar cvzf spark-$RELEASE_VERSION.tgz spark-$RELEASE_VERSION
echo $GPG_PASSPHRASE | gpg --passphrase-fd 0 --armour --output spark-$RELEASE_VERSION.tgz.asc \
  --detach-sig spark-$RELEASE_VERSION.tgz
echo $GPG_PASSPHRASE | gpg --passphrase-fd 0 --print-md MD5 spark-$RELEASE_VERSION.tgz > \
  spark-$RELEASE_VERSION.tgz.md5
echo $GPG_PASSPHRASE | gpg --passphrase-fd 0 --print-md SHA512 spark-$RELEASE_VERSION.tgz > \
  spark-$RELEASE_VERSION.tgz.sha
rm -rf spark-$RELEASE_VERSION

make_binary_release() {
  NAME=$1
  FLAGS=$2
  cp -r spark spark-$RELEASE_VERSION-bin-$NAME
  
  cd spark-$RELEASE_VERSION-bin-$NAME
<<<<<<< HEAD
=======

  # TODO There should probably be a flag to make-distribution to allow 2.11 support
  if [[ $FLAGS == *scala-2.11* ]]; then
    ./dev/change-version-to-2.11.sh
  fi

>>>>>>> 1056e9ec
  ./make-distribution.sh --name $NAME --tgz $FLAGS 2>&1 | tee ../binary-release-$NAME.log
  cd ..
  cp spark-$RELEASE_VERSION-bin-$NAME/spark-$RELEASE_VERSION-bin-$NAME.tgz .
  rm -rf spark-$RELEASE_VERSION-bin-$NAME

  echo $GPG_PASSPHRASE | gpg --passphrase-fd 0 --armour \
    --output spark-$RELEASE_VERSION-bin-$NAME.tgz.asc \
    --detach-sig spark-$RELEASE_VERSION-bin-$NAME.tgz
  echo $GPG_PASSPHRASE | gpg --passphrase-fd 0 --print-md \
    MD5 spark-$RELEASE_VERSION-bin-$NAME.tgz > \
    spark-$RELEASE_VERSION-bin-$NAME.tgz.md5
  echo $GPG_PASSPHRASE | gpg --passphrase-fd 0 --print-md \
    SHA512 spark-$RELEASE_VERSION-bin-$NAME.tgz > \
    spark-$RELEASE_VERSION-bin-$NAME.tgz.sha
}

<<<<<<< HEAD
make_binary_release "hadoop1" "-Phive -Dhadoop.version=1.0.4" &
make_binary_release "cdh4" "-Phive -Dhadoop.version=2.0.0-mr1-cdh4.2.0" &
make_binary_release "hadoop2.3" "-Phadoop-2.3 -Phive -Pyarn" &
make_binary_release "hadoop2.4" "-Phadoop-2.4 -Phive -Pyarn" &
make_binary_release "hadoop2.4-without-hive" "-Phadoop-2.4 -Pyarn" &
make_binary_release "mapr3" "-Pmapr3 -Phive" &
make_binary_release "mapr4" "-Pmapr4 -Pyarn -Phive" &
=======

make_binary_release "hadoop1" "-Phive -Phive-thriftserver -Dhadoop.version=1.0.4" &
make_binary_release "hadoop1-scala2.11" "-Phive -Dscala-2.11" &
make_binary_release "cdh4" "-Phive -Phive-thriftserver -Dhadoop.version=2.0.0-mr1-cdh4.2.0" &
make_binary_release "hadoop2.3" "-Phadoop-2.3 -Phive -Phive-thriftserver -Pyarn" &
make_binary_release "hadoop2.4" "-Phadoop-2.4 -Phive -Phive-thriftserver -Pyarn" &
make_binary_release "mapr3" "-Pmapr3 -Phive -Phive-thriftserver" &
make_binary_release "mapr4" "-Pmapr4 -Pyarn -Phive -Phive-thriftserver" &
make_binary_release "hadoop2.4-without-hive" "-Phadoop-2.4 -Pyarn" &
>>>>>>> 1056e9ec
wait

# Copy data
echo "Copying release tarballs"
rc_folder=spark-$RELEASE_VERSION-$RC_NAME
ssh $ASF_USERNAME@people.apache.org \
  mkdir /home/$ASF_USERNAME/public_html/$rc_folder
scp spark-* \
  $ASF_USERNAME@people.apache.org:/home/$ASF_USERNAME/public_html/$rc_folder/

# Docs
cd spark
sbt/sbt clean
cd docs
# Compile docs with Java 7 to use nicer format
JAVA_HOME=$JAVA_7_HOME PRODUCTION=1 jekyll build
echo "Copying release documentation"
rc_docs_folder=${rc_folder}-docs
ssh $ASF_USERNAME@people.apache.org \
  mkdir /home/$ASF_USERNAME/public_html/$rc_docs_folder
rsync -r _site/* $ASF_USERNAME@people.apache.org:/home/$ASF_USERNAME/public_html/$rc_docs_folder

echo "Release $RELEASE_VERSION completed:"
echo "Git tag:\t $GIT_TAG"
echo "Release commit:\t $release_hash"
echo "Binary location:\t http://people.apache.org/~$ASF_USERNAME/$rc_folder"
echo "Doc location:\t http://people.apache.org/~$ASF_USERNAME/$rc_docs_folder"<|MERGE_RESOLUTION|>--- conflicted
+++ resolved
@@ -28,13 +28,8 @@
 #  - Send output to stderr and have useful logging in stdout
 
 # Note: The following variables must be set before use!
-<<<<<<< HEAD
-GIT_USERNAME=${GIT_USERNAME:-pwendell}
-GIT_PASSWORD=${GIT_PASSWORD:-XXX}
-=======
 ASF_USERNAME=${ASF_USERNAME:-pwendell}
 ASF_PASSWORD=${ASF_PASSWORD:-XXX}
->>>>>>> 1056e9ec
 GPG_PASSPHRASE=${GPG_PASSPHRASE:-XXX}
 GIT_BRANCH=${GIT_BRANCH:-branch-1.0}
 RELEASE_VERSION=${RELEASE_VERSION:-1.2.0}
@@ -71,27 +66,6 @@
   pushd spark
   export MAVEN_OPTS="-Xmx3g -XX:MaxPermSize=1g -XX:ReservedCodeCacheSize=1g"
 
-<<<<<<< HEAD
-  mvn -Pyarn release:clean
-
-  mvn -DskipTests \
-    -Darguments="-DskipTests=true -Dmaven.javadoc.skip=true -Dhadoop.version=2.2.0 -Dyarn.version=2.2.0 -Dgpg.passphrase=${GPG_PASSPHRASE}" \
-    -Dusername=$GIT_USERNAME -Dpassword=$GIT_PASSWORD \
-    -Dmaven.javadoc.skip=true \
-    -Dhadoop.version=2.2.0 -Dyarn.version=2.2.0 \
-    -Dtag=$GIT_TAG -DautoVersionSubmodules=true \
-    -Pyarn -Phive -Phadoop-2.2 -Pspark-ganglia-lgpl -Pkinesis-asl \
-    --batch-mode release:prepare
-
-  mvn -DskipTests \
-    -Darguments="-DskipTests=true -Dmaven.javadoc.skip=true -Dhadoop.version=2.2.0 -Dyarn.version=2.2.0 -Dgpg.passphrase=${GPG_PASSPHRASE}" \
-    -Dhadoop.version=2.2.0 -Dyarn.version=2.2.0 \
-    -Dmaven.javadoc.skip=true \
-    -Pyarn -Phive -Phadoop-2.2 -Pspark-ganglia-lgpl -Pkinesis-asl \
-    release:perform
-
-  cd ..
-=======
   # Create release commits and push them to github
   # NOTE: This is done "eagerly" i.e. we don't check if we can succesfully build
   # or before we coin the release commit. This helps avoid races where
@@ -169,7 +143,6 @@
 
   popd
   popd
->>>>>>> 1056e9ec
   rm -rf spark
 fi
 
@@ -200,15 +173,12 @@
   cp -r spark spark-$RELEASE_VERSION-bin-$NAME
   
   cd spark-$RELEASE_VERSION-bin-$NAME
-<<<<<<< HEAD
-=======
 
   # TODO There should probably be a flag to make-distribution to allow 2.11 support
   if [[ $FLAGS == *scala-2.11* ]]; then
     ./dev/change-version-to-2.11.sh
   fi
 
->>>>>>> 1056e9ec
   ./make-distribution.sh --name $NAME --tgz $FLAGS 2>&1 | tee ../binary-release-$NAME.log
   cd ..
   cp spark-$RELEASE_VERSION-bin-$NAME/spark-$RELEASE_VERSION-bin-$NAME.tgz .
@@ -225,15 +195,6 @@
     spark-$RELEASE_VERSION-bin-$NAME.tgz.sha
 }
 
-<<<<<<< HEAD
-make_binary_release "hadoop1" "-Phive -Dhadoop.version=1.0.4" &
-make_binary_release "cdh4" "-Phive -Dhadoop.version=2.0.0-mr1-cdh4.2.0" &
-make_binary_release "hadoop2.3" "-Phadoop-2.3 -Phive -Pyarn" &
-make_binary_release "hadoop2.4" "-Phadoop-2.4 -Phive -Pyarn" &
-make_binary_release "hadoop2.4-without-hive" "-Phadoop-2.4 -Pyarn" &
-make_binary_release "mapr3" "-Pmapr3 -Phive" &
-make_binary_release "mapr4" "-Pmapr4 -Pyarn -Phive" &
-=======
 
 make_binary_release "hadoop1" "-Phive -Phive-thriftserver -Dhadoop.version=1.0.4" &
 make_binary_release "hadoop1-scala2.11" "-Phive -Dscala-2.11" &
@@ -243,7 +204,6 @@
 make_binary_release "mapr3" "-Pmapr3 -Phive -Phive-thriftserver" &
 make_binary_release "mapr4" "-Pmapr4 -Pyarn -Phive -Phive-thriftserver" &
 make_binary_release "hadoop2.4-without-hive" "-Phadoop-2.4 -Pyarn" &
->>>>>>> 1056e9ec
 wait
 
 # Copy data
