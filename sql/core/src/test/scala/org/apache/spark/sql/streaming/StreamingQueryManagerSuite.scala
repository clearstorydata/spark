/*
 * Licensed to the Apache Software Foundation (ASF) under one or more
 * contributor license agreements.  See the NOTICE file distributed with
 * this work for additional information regarding copyright ownership.
 * The ASF licenses this file to You under the Apache License, Version 2.0
 * (the "License"); you may not use this file except in compliance with
 * the License.  You may obtain a copy of the License at
 *
 *    http://www.apache.org/licenses/LICENSE-2.0
 *
 * Unless required by applicable law or agreed to in writing, software
 * distributed under the License is distributed on an "AS IS" BASIS,
 * WITHOUT WARRANTIES OR CONDITIONS OF ANY KIND, either express or implied.
 * See the License for the specific language governing permissions and
 * limitations under the License.
 */

package org.apache.spark.sql.streaming

import java.util.concurrent.CountDownLatch

import scala.concurrent.Future
import scala.util.Random
import scala.util.control.NonFatal

import org.scalatest.BeforeAndAfter
import org.scalatest.concurrent.Eventually._
import org.scalatest.concurrent.PatienceConfiguration.Timeout
import org.scalatest.time.Span
import org.scalatest.time.SpanSugar._

import org.apache.spark.SparkException
import org.apache.spark.sql.{AnalysisException, Dataset}
import org.apache.spark.sql.execution.streaming._
import org.apache.spark.sql.internal.SQLConf
import org.apache.spark.sql.streaming.util.BlockingSource
import org.apache.spark.util.Utils

class StreamingQueryManagerSuite extends StreamTest with BeforeAndAfter {

  import AwaitTerminationTester._
  import testImplicits._

  override val streamingTimeout = 20.seconds

  before {
    assert(spark.streams.active.isEmpty)
    spark.streams.resetTerminated()
  }

  after {
    assert(spark.streams.active.isEmpty)
    spark.streams.resetTerminated()
  }

  testQuietly("listing") {
    val (m1, ds1) = makeDataset
    val (m2, ds2) = makeDataset
    val (m3, ds3) = makeDataset

    withQueriesOn(ds1, ds2, ds3) { queries =>
      require(queries.size === 3)
      assert(spark.streams.active.toSet === queries.toSet)
      val (q1, q2, q3) = (queries(0), queries(1), queries(2))

      assert(spark.streams.get(q1.id).eq(q1))
      assert(spark.streams.get(q2.id).eq(q2))
      assert(spark.streams.get(q3.id).eq(q3))
      assert(spark.streams.get(java.util.UUID.randomUUID()) === null) // non-existent id
      q1.stop()

      assert(spark.streams.active.toSet === Set(q2, q3))
      assert(spark.streams.get(q1.id) === null)
      assert(spark.streams.get(q2.id).eq(q2))

      m2.addData(0)   // q2 should terminate with error

      eventually(Timeout(streamingTimeout)) {
        require(!q2.isActive)
        require(q2.exception.isDefined)
        assert(spark.streams.get(q2.id) === null)
        assert(spark.streams.active.toSet === Set(q3))
      }
    }
  }

  testQuietly("awaitAnyTermination without timeout and resetTerminated") {
    val datasets = Seq.fill(5)(makeDataset._2)
    withQueriesOn(datasets: _*) { queries =>
      require(queries.size === datasets.size)
      assert(spark.streams.active.toSet === queries.toSet)

      // awaitAnyTermination should be blocking
      testAwaitAnyTermination(ExpectBlocked)

      // Stop a query asynchronously and see if it is reported through awaitAnyTermination
      val q1 = stopRandomQueryAsync(stopAfter = 100 milliseconds, withError = false)
      testAwaitAnyTermination(ExpectNotBlocked)
      require(!q1.isActive) // should be inactive by the time the prev awaitAnyTerm returned

      // All subsequent calls to awaitAnyTermination should be non-blocking
      testAwaitAnyTermination(ExpectNotBlocked)

      // Resetting termination should make awaitAnyTermination() blocking again
      spark.streams.resetTerminated()
      testAwaitAnyTermination(ExpectBlocked)

      // Terminate a query asynchronously with exception and see awaitAnyTermination throws
      // the exception
      val q2 = stopRandomQueryAsync(100 milliseconds, withError = true)
      testAwaitAnyTermination(ExpectException[SparkException])
      require(!q2.isActive) // should be inactive by the time the prev awaitAnyTerm returned

      // All subsequent calls to awaitAnyTermination should throw the exception
      testAwaitAnyTermination(ExpectException[SparkException])

      // Resetting termination should make awaitAnyTermination() blocking again
      spark.streams.resetTerminated()
      testAwaitAnyTermination(ExpectBlocked)

      // Terminate multiple queries, one with failure and see whether awaitAnyTermination throws
      // the exception
      val q3 = stopRandomQueryAsync(10 milliseconds, withError = false)
      testAwaitAnyTermination(ExpectNotBlocked)
      require(!q3.isActive)
      val q4 = stopRandomQueryAsync(10 milliseconds, withError = true)
      eventually(Timeout(streamingTimeout)) { require(!q4.isActive) }
      // After q4 terminates with exception, awaitAnyTerm should start throwing exception
      testAwaitAnyTermination(ExpectException[SparkException])
    }
  }

  testQuietly("awaitAnyTermination with timeout and resetTerminated") {
    val datasets = Seq.fill(6)(makeDataset._2)
    withQueriesOn(datasets: _*) { queries =>
      require(queries.size === datasets.size)
      assert(spark.streams.active.toSet === queries.toSet)

      // awaitAnyTermination should be blocking or non-blocking depending on timeout values
      testAwaitAnyTermination(
        ExpectBlocked,
        awaitTimeout = 4 seconds,
        expectedReturnedValue = false,
        testBehaviorFor = 2 seconds)

      testAwaitAnyTermination(
        ExpectNotBlocked,
        awaitTimeout = 50 milliseconds,
        expectedReturnedValue = false,
        testBehaviorFor = 1 second)

      // Stop a query asynchronously within timeout and awaitAnyTerm should be unblocked
      val q1 = stopRandomQueryAsync(stopAfter = 100 milliseconds, withError = false)
      testAwaitAnyTermination(
        ExpectNotBlocked,
        awaitTimeout = 2 seconds,
        expectedReturnedValue = true,
        testBehaviorFor = 4 seconds)
      require(!q1.isActive) // should be inactive by the time the prev awaitAnyTerm returned

      // All subsequent calls to awaitAnyTermination should be non-blocking even if timeout is high
      testAwaitAnyTermination(
        ExpectNotBlocked, awaitTimeout = 4 seconds, expectedReturnedValue = true)

      // Resetting termination should make awaitAnyTermination() blocking again
      spark.streams.resetTerminated()
      testAwaitAnyTermination(
        ExpectBlocked,
        awaitTimeout = 4 seconds,
        expectedReturnedValue = false,
        testBehaviorFor = 1 second)

      // Terminate a query asynchronously with exception within timeout, awaitAnyTermination should
      // throws the exception
      val q2 = stopRandomQueryAsync(100 milliseconds, withError = true)
      testAwaitAnyTermination(
        ExpectException[SparkException],
        awaitTimeout = 4 seconds,
        testBehaviorFor = 6 seconds)
      require(!q2.isActive) // should be inactive by the time the prev awaitAnyTerm returned

      // All subsequent calls to awaitAnyTermination should throw the exception
      testAwaitAnyTermination(
        ExpectException[SparkException],
        awaitTimeout = 2 seconds,
        testBehaviorFor = 4 seconds)

      // Terminate a query asynchronously outside the timeout, awaitAnyTerm should be blocked
      spark.streams.resetTerminated()
      val q3 = stopRandomQueryAsync(2 seconds, withError = true)
      testAwaitAnyTermination(
        ExpectNotBlocked,
        awaitTimeout = 100 milliseconds,
        expectedReturnedValue = false,
        testBehaviorFor = 4 seconds)

      // After that query is stopped, awaitAnyTerm should throw exception
      eventually(Timeout(streamingTimeout)) { require(!q3.isActive) } // wait for query to stop
      testAwaitAnyTermination(
        ExpectException[SparkException],
        awaitTimeout = 100 milliseconds,
        testBehaviorFor = 4 seconds)


      // Terminate multiple queries, one with failure and see whether awaitAnyTermination throws
      // the exception
      spark.streams.resetTerminated()

      val q4 = stopRandomQueryAsync(10 milliseconds, withError = false)
      testAwaitAnyTermination(
        ExpectNotBlocked, awaitTimeout = 2 seconds, expectedReturnedValue = true)
      require(!q4.isActive)
      val q5 = stopRandomQueryAsync(10 milliseconds, withError = true)
      eventually(Timeout(streamingTimeout)) { require(!q5.isActive) }
      // After q5 terminates with exception, awaitAnyTerm should start throwing exception
      testAwaitAnyTermination(ExpectException[SparkException], awaitTimeout = 2 seconds)
    }
  }

  test("SPARK-18811: Source resolution should not block main thread") {
    failAfter(streamingTimeout) {
      BlockingSource.latch = new CountDownLatch(1)
      withTempDir { tempDir =>
        // if source resolution was happening on the main thread, it would block the start call,
        // now it should only be blocking the stream execution thread
        val sq = spark.readStream
          .format("org.apache.spark.sql.streaming.util.BlockingSource")
          .load()
          .writeStream
          .format("org.apache.spark.sql.streaming.util.BlockingSource")
          .option("checkpointLocation", tempDir.toString)
          .start()
        eventually(Timeout(streamingTimeout)) {
          assert(sq.status.message.contains("Initializing sources"))
        }
        BlockingSource.latch.countDown()
        sq.stop()
      }
    }
  }
<<<<<<< HEAD

  test("SPARK-19268: Adaptive query execution should be disallowed") {
    withSQLConf(SQLConf.ADAPTIVE_EXECUTION_ENABLED.key -> "true") {
      val e = intercept[AnalysisException] {
        MemoryStream[Int].toDS.writeStream.queryName("test-query").format("memory").start()
      }
      assert(e.getMessage.contains(SQLConf.ADAPTIVE_EXECUTION_ENABLED.key) &&
        e.getMessage.contains("not supported"))
    }
  }
=======
>>>>>>> 86cd3c08

  /** Run a body of code by defining a query on each dataset */
  private def withQueriesOn(datasets: Dataset[_]*)(body: Seq[StreamingQuery] => Unit): Unit = {
    failAfter(streamingTimeout) {
      val queries = withClue("Error starting queries") {
        datasets.zipWithIndex.map { case (ds, i) =>
          var query: StreamingQuery = null
          try {
            val df = ds.toDF
            val metadataRoot =
              Utils.createTempDir(namePrefix = "streaming.checkpoint").getCanonicalPath
            query =
              df.writeStream
                .format("memory")
                .queryName(s"query$i")
                .option("checkpointLocation", metadataRoot)
                .outputMode("append")
                .start()
          } catch {
            case NonFatal(e) =>
              if (query != null) query.stop()
              throw e
          }
          query
        }
      }
      try {
        body(queries)
      } finally {
        queries.foreach(_.stop())
      }
    }
  }

  /** Test the behavior of awaitAnyTermination */
  private def testAwaitAnyTermination(
      expectedBehavior: ExpectedBehavior,
      expectedReturnedValue: Boolean = false,
      awaitTimeout: Span = null,
      testBehaviorFor: Span = 4 seconds
    ): Unit = {

    def awaitTermFunc(): Unit = {
      if (awaitTimeout != null && awaitTimeout.toMillis > 0) {
        val returnedValue = spark.streams.awaitAnyTermination(awaitTimeout.toMillis)
        assert(returnedValue === expectedReturnedValue, "Returned value does not match expected")
      } else {
        spark.streams.awaitAnyTermination()
      }
    }

    AwaitTerminationTester.test(expectedBehavior, awaitTermFunc, testBehaviorFor)
  }

  /** Stop a random active query either with `stop()` or with an error */
  private def stopRandomQueryAsync(stopAfter: Span, withError: Boolean): StreamingQuery = {

    import scala.concurrent.ExecutionContext.Implicits.global

    val activeQueries = spark.streams.active
    val queryToStop = activeQueries(Random.nextInt(activeQueries.length))
    Future {
      Thread.sleep(stopAfter.toMillis)
      if (withError) {
        logDebug(s"Terminating query ${queryToStop.name} with error")
        queryToStop.asInstanceOf[StreamingQueryWrapper].streamingQuery.logicalPlan.collect {
          case StreamingExecutionRelation(source, _) =>
            source.asInstanceOf[MemoryStream[Int]].addData(0)
        }
      } else {
        logDebug(s"Stopping query ${queryToStop.name}")
        queryToStop.stop()
      }
    }
    queryToStop
  }

  private def makeDataset: (MemoryStream[Int], Dataset[Int]) = {
    val inputData = MemoryStream[Int]
    val mapped = inputData.toDS.map(6 / _)
    (inputData, mapped)
  }
}<|MERGE_RESOLUTION|>--- conflicted
+++ resolved
@@ -238,19 +238,6 @@
       }
     }
   }
-<<<<<<< HEAD
-
-  test("SPARK-19268: Adaptive query execution should be disallowed") {
-    withSQLConf(SQLConf.ADAPTIVE_EXECUTION_ENABLED.key -> "true") {
-      val e = intercept[AnalysisException] {
-        MemoryStream[Int].toDS.writeStream.queryName("test-query").format("memory").start()
-      }
-      assert(e.getMessage.contains(SQLConf.ADAPTIVE_EXECUTION_ENABLED.key) &&
-        e.getMessage.contains("not supported"))
-    }
-  }
-=======
->>>>>>> 86cd3c08
 
   /** Run a body of code by defining a query on each dataset */
   private def withQueriesOn(datasets: Dataset[_]*)(body: Seq[StreamingQuery] => Unit): Unit = {
