--- conflicted
+++ resolved
@@ -766,11 +766,7 @@
         .option("header", "true")
         .load(iso8601timestampsPath)
 
-<<<<<<< HEAD
-      val iso8501 = FastDateFormat.getInstance("yyyy-MM-dd'T'HH:mm:ss.SSSZZ", Locale.US)
-=======
       val iso8501 = FastDateFormat.getInstance("yyyy-MM-dd'T'HH:mm:ss.SSSXXX", Locale.US)
->>>>>>> 86cd3c08
       val expectedTimestamps = timestamps.collect().map { r =>
         // This should be ISO8601 formatted string.
         Row(iso8501.format(r.toSeq.head))
@@ -992,8 +988,6 @@
       checkAnswer(df, Row(1, null))
     }
   }
-<<<<<<< HEAD
-=======
 
   test("SPARK-18699 put malformed records in a `columnNameOfCorruptRecord` field") {
     Seq(false, true).foreach { multiLine =>
@@ -1180,5 +1174,4 @@
         }
       }
   }
->>>>>>> 86cd3c08
 }