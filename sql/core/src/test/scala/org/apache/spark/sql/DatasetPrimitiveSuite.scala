--- conflicted
+++ resolved
@@ -24,8 +24,6 @@
 
 case class IntClass(value: Int)
 
-<<<<<<< HEAD
-=======
 case class SeqClass(s: Seq[Int])
 
 case class ListClass(l: List[Int])
@@ -34,7 +32,6 @@
 
 case class ComplexClass(seq: SeqClass, list: ListClass, queue: QueueClass)
 
->>>>>>> 86cd3c08
 case class InnerData(name: String, value: Int)
 case class NestedData(id: Int, param: Map[String, InnerData])
 
