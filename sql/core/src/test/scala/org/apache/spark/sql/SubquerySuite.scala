--- conflicted
+++ resolved
@@ -845,8 +845,6 @@
     }
   }
 
-<<<<<<< HEAD
-=======
   test("ListQuery and Exists should work even no correlated references") {
     checkAnswer(
       sql("select * from l, r where l.a = r.c AND (r.d in (select d from r) OR l.a >= 1)"),
@@ -857,7 +855,6 @@
       Row(3, 3.0, 2, 3.0) :: Row(3, 3.0, 2, 3.0) :: Nil)
   }
 
->>>>>>> 86cd3c08
   test("SPARK-20688: correctly check analysis for scalar sub-queries") {
     withTempView("t") {
       Seq(1 -> "a").toDF("i", "j").createTempView("t")
