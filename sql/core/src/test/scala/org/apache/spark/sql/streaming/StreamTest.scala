--- conflicted
+++ resolved
@@ -159,11 +159,7 @@
 
   /** Starts the stream, resuming if data has already been processed. It must not be running. */
   case class StartStream(
-<<<<<<< HEAD
-      trigger: Trigger = ProcessingTime(0),
-=======
       trigger: Trigger = Trigger.ProcessingTime(0),
->>>>>>> 86cd3c08
       triggerClock: Clock = new SystemClock,
       additionalConfs: Map[String, String] = Map.empty)
     extends StreamAction
@@ -176,15 +172,10 @@
    *
    * @param isFatalError if this is a fatal error. If so, the error should also be caught by
    *                     UncaughtExceptionHandler.
-<<<<<<< HEAD
-   */
-  case class ExpectFailure[T <: Throwable : ClassTag](
-=======
    * @param assertFailure a function to verify the error.
    */
   case class ExpectFailure[T <: Throwable : ClassTag](
       assertFailure: Throwable => Unit = _ => {},
->>>>>>> 86cd3c08
       isFatalError: Boolean = false) extends StreamAction {
     val causeClass: Class[T] = implicitly[ClassTag[T]].runtimeClass.asInstanceOf[Class[T]]
     override def toString(): String =
@@ -219,28 +210,10 @@
     }
   }
 
-<<<<<<< HEAD
-  class StreamManualClock(time: Long = 0L) extends ManualClock(time) with Serializable {
-    private var waitStartTime: Option[Long] = None
-
-    override def waitTillTime(targetTime: Long): Long = synchronized {
-      try {
-        waitStartTime = Some(getTimeMillis())
-        super.waitTillTime(targetTime)
-      } finally {
-        waitStartTime = None
-      }
-    }
-
-    def isStreamWaitingAt(time: Long): Boolean = synchronized {
-      waitStartTime == Some(time)
-    }
-=======
   /** Execute arbitrary code */
   object Execute {
     def apply(func: StreamExecution => Any): AssertOnQuery =
       AssertOnQuery(query => { func(query); true })
->>>>>>> 86cd3c08
   }
 
   /**
@@ -253,11 +226,8 @@
   def testStream(
       _stream: Dataset[_],
       outputMode: OutputMode = OutputMode.Append)(actions: StreamAction*): Unit = synchronized {
-<<<<<<< HEAD
-=======
     import org.apache.spark.sql.streaming.util.StreamManualClock
 
->>>>>>> 86cd3c08
     // `synchronized` is added to prevent the user from calling multiple `testStream`s concurrently
     // because this method assumes there is only one active query in its `StreamingQueryListener`
     // and it may not work correctly when multiple `testStream`s run concurrently.
@@ -324,10 +294,7 @@
          |Output Mode: $outputMode
          |Stream state: $currentOffsets
          |Thread state: $threadState
-<<<<<<< HEAD
-=======
          |$threadStackTrace
->>>>>>> 86cd3c08
          |${if (streamThreadDeathCause != null) stackTraceToString(streamThreadDeathCause) else ""}
          |
          |== Sink ==
@@ -490,10 +457,7 @@
                     s"\tExpected: ${ef.causeClass}\n\tReturned: $streamThreadDeathCause")
                 streamThreadDeathCause = null
               }
-<<<<<<< HEAD
-=======
               ef.assertFailure(exception.getCause)
->>>>>>> 86cd3c08
             } catch {
               case _: InterruptedException =>
               case e: org.scalatest.exceptions.TestFailedDueToTimeoutException =>
