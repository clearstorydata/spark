--- conflicted
+++ resolved
@@ -483,11 +483,7 @@
 
           case None =>
             assert(exchanges.forall(_.coordinator.isDefined))
-<<<<<<< HEAD
-            assert(exchanges.map(_.outputPartitioning.numPartitions).toSeq.toSet === Set(5, 3))
-=======
             assert(exchanges.map(_.outputPartitioning.numPartitions).toSet === Set(5, 3))
->>>>>>> 86cd3c08
         }
       }
 
