--- conflicted
+++ resolved
@@ -1719,16 +1719,6 @@
     }
   }
 
-  test("SPARK-10389: order by non-attribute grouping expression on Aggregate") {
-    withTempTable("src") {
-      Seq((1, 1), (-1, 1)).toDF("key", "value").registerTempTable("src")
-      checkAnswer(sql("SELECT MAX(value) FROM src GROUP BY key + 1 ORDER BY key + 1"),
-        Seq(Row(1), Row(1)))
-      checkAnswer(sql("SELECT MAX(value) FROM src GROUP BY key + 1 ORDER BY (key + 1) * 2"),
-        Seq(Row(1), Row(1)))
-    }
-  }
-
   test("SortMergeJoin returns wrong results when using UnsafeRows") {
     // This test is for the fix of https://issues.apache.org/jira/browse/SPARK-10737.
     // This bug will be triggered when Tungsten is enabled and there are multiple
@@ -1756,8 +1746,6 @@
         df1.withColumn("diff", lit(0)))
     }
   }
-<<<<<<< HEAD
-=======
 
   test("SPARK-10389: order by non-attribute grouping expression on Aggregate") {
     withTempTable("src") {
@@ -1787,5 +1775,4 @@
         Row(1))
     }
   }
->>>>>>> 6e823b4d
 }