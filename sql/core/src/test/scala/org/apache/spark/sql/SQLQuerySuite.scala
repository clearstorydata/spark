/*
 * Licensed to the Apache Software Foundation (ASF) under one or more
 * contributor license agreements.  See the NOTICE file distributed with
 * this work for additional information regarding copyright ownership.
 * The ASF licenses this file to You under the Apache License, Version 2.0
 * (the "License"); you may not use this file except in compliance with
 * the License.  You may obtain a copy of the License at
 *
 *    http://www.apache.org/licenses/LICENSE-2.0
 *
 * Unless required by applicable law or agreed to in writing, software
 * distributed under the License is distributed on an "AS IS" BASIS,
 * WITHOUT WARRANTIES OR CONDITIONS OF ANY KIND, either express or implied.
 * See the License for the specific language governing permissions and
 * limitations under the License.
 */

package org.apache.spark.sql

import java.io.File
import java.math.MathContext
import java.net.{MalformedURLException, URL}
import java.sql.Timestamp
import java.util.concurrent.atomic.AtomicBoolean

import org.apache.spark.{AccumulatorSuite, SparkException}
import org.apache.spark.scheduler.{SparkListener, SparkListenerJobStart}
import org.apache.spark.sql.catalyst.util.StringUtils
import org.apache.spark.sql.execution.aggregate
import org.apache.spark.sql.execution.joins.{BroadcastHashJoinExec, CartesianProductExec, SortMergeJoinExec}
import org.apache.spark.sql.functions._
import org.apache.spark.sql.internal.SQLConf
import org.apache.spark.sql.test.{SharedSQLContext, TestSQLContext}
import org.apache.spark.sql.test.SQLTestData._
import org.apache.spark.sql.types._

class SQLQuerySuite extends QueryTest with SharedSQLContext {
  import testImplicits._

  setupTestData()

  test("SPARK-8010: promote numeric to string") {
    val df = Seq((1, 1)).toDF("key", "value")
    df.createOrReplaceTempView("src")
    val queryCaseWhen = sql("select case when true then 1.0 else '1' end from src ")
    val queryCoalesce = sql("select coalesce(null, 1, '1') from src ")

    checkAnswer(queryCaseWhen, Row("1.0") :: Nil)
    checkAnswer(queryCoalesce, Row("1") :: Nil)
  }

  test("show functions") {
    def getFunctions(pattern: String): Seq[Row] = {
      StringUtils.filterPattern(
        spark.sessionState.catalog.listFunctions("default").map(_._1.funcName), pattern)
        .map(Row(_))
    }

    def createFunction(names: Seq[String]): Unit = {
      names.foreach { name =>
        spark.udf.register(name, (arg1: Int, arg2: String) => arg2 + arg1)
      }
    }

    def dropFunction(names: Seq[String]): Unit = {
      names.foreach { name =>
        spark.sessionState.catalog.dropTempFunction(name, false)
      }
    }

    val functions = Array("ilog", "logi", "logii", "logiii", "crc32i", "cubei", "cume_disti",
      "isize", "ispace", "to_datei", "date_addi", "current_datei")

    createFunction(functions)

    checkAnswer(sql("SHOW functions"), getFunctions("*"))
    assert(sql("SHOW functions").collect().size > 200)

    Seq("^c*", "*e$", "log*", "*date*").foreach { pattern =>
      // For the pattern part, only '*' and '|' are allowed as wildcards.
      // For '*', we need to replace it to '.*'.
      checkAnswer(sql(s"SHOW FUNCTIONS '$pattern'"), getFunctions(pattern))
    }
    dropFunction(functions)
  }

  test("describe functions") {
    checkKeywordsExist(sql("describe function extended upper"),
      "Function: upper",
      "Class: org.apache.spark.sql.catalyst.expressions.Upper",
      "Usage: upper(str) - Returns `str` with all characters changed to uppercase",
      "Extended Usage:",
      "Examples:",
      "> SELECT upper('SparkSql');",
      "SPARKSQL")

    checkKeywordsExist(sql("describe functioN Upper"),
      "Function: upper",
      "Class: org.apache.spark.sql.catalyst.expressions.Upper",
      "Usage: upper(str) - Returns `str` with all characters changed to uppercase")

    checkKeywordsNotExist(sql("describe functioN Upper"), "Extended Usage")

    checkKeywordsExist(sql("describe functioN abcadf"), "Function: abcadf not found.")
  }

  test("SPARK-14415: All functions should have own descriptions") {
    for (f <- spark.sessionState.functionRegistry.listFunction()) {
      if (!Seq("cube", "grouping", "grouping_id", "rollup", "window").contains(f)) {
        checkKeywordsNotExist(sql(s"describe function `$f`"), "N/A.")
      }
    }
  }

  test("SPARK-6743: no columns from cache") {
    Seq(
      (83, 0, 38),
      (26, 0, 79),
      (43, 81, 24)
    ).toDF("a", "b", "c").createOrReplaceTempView("cachedData")

    spark.catalog.cacheTable("cachedData")
    withSQLConf(SQLConf.CROSS_JOINS_ENABLED.key -> "true") {
      checkAnswer(
        sql("SELECT t1.b FROM cachedData, cachedData t1 GROUP BY t1.b"),
        Row(0) :: Row(81) :: Nil)
    }
  }

  test("self join with aliases") {
    Seq(1, 2, 3).map(i => (i, i.toString)).toDF("int", "str").createOrReplaceTempView("df")

    checkAnswer(
      sql(
        """
          |SELECT x.str, COUNT(*)
          |FROM df x JOIN df y ON x.str = y.str
          |GROUP BY x.str
        """.stripMargin),
      Row("1", 1) :: Row("2", 1) :: Row("3", 1) :: Nil)
  }

  test("support table.star") {
    checkAnswer(
      sql(
        """
          |SELECT r.*
          |FROM testData l join testData2 r on (l.key = r.a)
        """.stripMargin),
      Row(1, 1) :: Row(1, 2) :: Row(2, 1) :: Row(2, 2) :: Row(3, 1) :: Row(3, 2) :: Nil)
  }

  test("self join with alias in agg") {
      Seq(1, 2, 3)
        .map(i => (i, i.toString))
        .toDF("int", "str")
        .groupBy("str")
        .agg($"str", count("str").as("strCount"))
        .createOrReplaceTempView("df")

    checkAnswer(
      sql(
        """
          |SELECT x.str, SUM(x.strCount)
          |FROM df x JOIN df y ON x.str = y.str
          |GROUP BY x.str
        """.stripMargin),
      Row("1", 1) :: Row("2", 1) :: Row("3", 1) :: Nil)
  }

  test("SPARK-8668 expr function") {
    checkAnswer(Seq((1, "Bobby G."))
      .toDF("id", "name")
      .select(expr("length(name)"), expr("abs(id)")), Row(8, 1))

    checkAnswer(Seq((1, "building burrito tunnels"), (1, "major projects"))
      .toDF("id", "saying")
      .groupBy(expr("length(saying)"))
      .count(), Row(24, 1) :: Row(14, 1) :: Nil)
  }

  test("SPARK-4625 support SORT BY in SimpleSQLParser & DSL") {
    checkAnswer(
      sql("SELECT a FROM testData2 SORT BY a"),
      Seq(1, 1, 2, 2, 3, 3).map(Row(_))
    )
  }

  test("SPARK-7158 collect and take return different results") {
    import java.util.UUID

    val df = Seq(Tuple1(1), Tuple1(2), Tuple1(3)).toDF("index")
    // we except the id is materialized once
    val idUDF = org.apache.spark.sql.functions.udf(() => UUID.randomUUID().toString)

    val dfWithId = df.withColumn("id", idUDF())
    // Make a new DataFrame (actually the same reference to the old one)
    val cached = dfWithId.cache()
    // Trigger the cache
    val d0 = dfWithId.collect()
    val d1 = cached.collect()
    val d2 = cached.collect()

    // Since the ID is only materialized once, then all of the records
    // should come from the cache, not by re-computing. Otherwise, the ID
    // will be different
    assert(d0.map(_(0)) === d2.map(_(0)))
    assert(d0.map(_(1)) === d2.map(_(1)))

    assert(d1.map(_(0)) === d2.map(_(0)))
    assert(d1.map(_(1)) === d2.map(_(1)))
  }

  test("grouping on nested fields") {
    spark.read
      .json(Seq("""{"nested": {"attribute": 1}, "value": 2}""").toDS())
     .createOrReplaceTempView("rows")

    checkAnswer(
      sql(
        """
          |select attribute, sum(cnt)
          |from (
          |  select nested.attribute, count(*) as cnt
          |  from rows
          |  group by nested.attribute) a
          |group by attribute
        """.stripMargin),
      Row(1, 1) :: Nil)
  }

  test("SPARK-6201 IN type conversion") {
    spark.read
      .json(Seq("{\"a\": \"1\"}}", "{\"a\": \"2\"}}", "{\"a\": \"3\"}}").toDS())
      .createOrReplaceTempView("d")

    checkAnswer(
      sql("select * from d where d.a in (1,2)"),
      Seq(Row("1"), Row("2")))
  }

  test("SPARK-11226 Skip empty line in json file") {
    spark.read
      .json(Seq("{\"a\": \"1\"}}", "{\"a\": \"2\"}}", "{\"a\": \"3\"}}", "").toDS())
      .createOrReplaceTempView("d")

    checkAnswer(
      sql("select count(1) from d"),
      Seq(Row(3)))
  }

  test("SPARK-8828 sum should return null if all input values are null") {
    checkAnswer(
      sql("select sum(a), avg(a) from allNulls"),
      Seq(Row(null, null))
    )
  }

  private def testCodeGen(sqlText: String, expectedResults: Seq[Row]): Unit = {
    val df = sql(sqlText)
    // First, check if we have GeneratedAggregate.
    val hasGeneratedAgg = df.queryExecution.sparkPlan
      .collect { case _: aggregate.HashAggregateExec => true }
      .nonEmpty
    if (!hasGeneratedAgg) {
      fail(
        s"""
           |Codegen is enabled, but query $sqlText does not have HashAggregate in the plan.
           |${df.queryExecution.simpleString}
         """.stripMargin)
    }
    // Then, check results.
    checkAnswer(df, expectedResults)
  }

  test("aggregation with codegen") {
    // Prepare a table that we can group some rows.
    spark.table("testData")
      .union(spark.table("testData"))
      .union(spark.table("testData"))
      .createOrReplaceTempView("testData3x")

    try {
      // Just to group rows.
      testCodeGen(
        "SELECT key FROM testData3x GROUP BY key",
        (1 to 100).map(Row(_)))
      // COUNT
      testCodeGen(
        "SELECT key, count(value) FROM testData3x GROUP BY key",
        (1 to 100).map(i => Row(i, 3)))
      testCodeGen(
        "SELECT count(key) FROM testData3x",
        Row(300) :: Nil)
      // COUNT DISTINCT ON int
      testCodeGen(
        "SELECT value, count(distinct key) FROM testData3x GROUP BY value",
        (1 to 100).map(i => Row(i.toString, 1)))
      testCodeGen(
        "SELECT count(distinct key) FROM testData3x",
        Row(100) :: Nil)
      // SUM
      testCodeGen(
        "SELECT value, sum(key) FROM testData3x GROUP BY value",
        (1 to 100).map(i => Row(i.toString, 3 * i)))
      testCodeGen(
        "SELECT sum(key), SUM(CAST(key as Double)) FROM testData3x",
        Row(5050 * 3, 5050 * 3.0) :: Nil)
      // AVERAGE
      testCodeGen(
        "SELECT value, avg(key) FROM testData3x GROUP BY value",
        (1 to 100).map(i => Row(i.toString, i)))
      testCodeGen(
        "SELECT avg(key) FROM testData3x",
        Row(50.5) :: Nil)
      // MAX
      testCodeGen(
        "SELECT value, max(key) FROM testData3x GROUP BY value",
        (1 to 100).map(i => Row(i.toString, i)))
      testCodeGen(
        "SELECT max(key) FROM testData3x",
        Row(100) :: Nil)
      // MIN
      testCodeGen(
        "SELECT value, min(key) FROM testData3x GROUP BY value",
        (1 to 100).map(i => Row(i.toString, i)))
      testCodeGen(
        "SELECT min(key) FROM testData3x",
        Row(1) :: Nil)
      // Some combinations.
      testCodeGen(
        """
          |SELECT
          |  value,
          |  sum(key),
          |  max(key),
          |  min(key),
          |  avg(key),
          |  count(key),
          |  count(distinct key)
          |FROM testData3x
          |GROUP BY value
        """.stripMargin,
        (1 to 100).map(i => Row(i.toString, i*3, i, i, i, 3, 1)))
      testCodeGen(
        "SELECT max(key), min(key), avg(key), count(key), count(distinct key) FROM testData3x",
        Row(100, 1, 50.5, 300, 100) :: Nil)
      // Aggregate with Code generation handling all null values
      testCodeGen(
        "SELECT  sum('a'), avg('a'), count(null) FROM testData",
        Row(null, null, 0) :: Nil)
    } finally {
      spark.catalog.dropTempView("testData3x")
    }
  }

  test("Add Parser of SQL COALESCE()") {
    checkAnswer(
      sql("""SELECT COALESCE(1, 2)"""),
      Row(1))
    checkAnswer(
      sql("SELECT COALESCE(null, 1, 1.5)"),
      Row(BigDecimal(1)))
    checkAnswer(
      sql("SELECT COALESCE(null, null, null)"),
      Row(null))
  }

  test("SPARK-3176 Added Parser of SQL LAST()") {
    checkAnswer(
      sql("SELECT LAST(n) FROM lowerCaseData"),
      Row(4))
  }

  test("SPARK-2041 column name equals tablename") {
    checkAnswer(
      sql("SELECT tableName FROM tableName"),
      Row("test"))
  }

  test("SQRT") {
    checkAnswer(
      sql("SELECT SQRT(key) FROM testData"),
      (1 to 100).map(x => Row(math.sqrt(x.toDouble))).toSeq
    )
  }

  test("SQRT with automatic string casts") {
    checkAnswer(
      sql("SELECT SQRT(CAST(key AS STRING)) FROM testData"),
      (1 to 100).map(x => Row(math.sqrt(x.toDouble))).toSeq
    )
  }

  test("SPARK-2407 Added Parser of SQL SUBSTR()") {
    checkAnswer(
      sql("SELECT substr(tableName, 1, 2) FROM tableName"),
      Row("te"))
    checkAnswer(
      sql("SELECT substr(tableName, 3) FROM tableName"),
      Row("st"))
    checkAnswer(
      sql("SELECT substring(tableName, 1, 2) FROM tableName"),
      Row("te"))
    checkAnswer(
      sql("SELECT substring(tableName, 3) FROM tableName"),
      Row("st"))
  }

  test("SPARK-3173 Timestamp support in the parser") {
    (0 to 3).map(i => Tuple1(new Timestamp(i))).toDF("time").createOrReplaceTempView("timestamps")

    checkAnswer(sql(
      "SELECT time FROM timestamps WHERE time='1969-12-31 16:00:00.0'"),
      Row(java.sql.Timestamp.valueOf("1969-12-31 16:00:00")))

    checkAnswer(sql(
      "SELECT time FROM timestamps WHERE time=CAST('1969-12-31 16:00:00.001' AS TIMESTAMP)"),
      Row(java.sql.Timestamp.valueOf("1969-12-31 16:00:00.001")))

    checkAnswer(sql(
      "SELECT time FROM timestamps WHERE time='1969-12-31 16:00:00.001'"),
      Row(java.sql.Timestamp.valueOf("1969-12-31 16:00:00.001")))

    checkAnswer(sql(
      "SELECT time FROM timestamps WHERE '1969-12-31 16:00:00.001'=time"),
      Row(java.sql.Timestamp.valueOf("1969-12-31 16:00:00.001")))

    checkAnswer(sql(
      """SELECT time FROM timestamps WHERE time<'1969-12-31 16:00:00.003'
          AND time>'1969-12-31 16:00:00.001'"""),
      Row(java.sql.Timestamp.valueOf("1969-12-31 16:00:00.002")))

    checkAnswer(sql(
      """
        |SELECT time FROM timestamps
        |WHERE time IN ('1969-12-31 16:00:00.001','1969-12-31 16:00:00.002')
      """.stripMargin),
      Seq(Row(java.sql.Timestamp.valueOf("1969-12-31 16:00:00.001")),
        Row(java.sql.Timestamp.valueOf("1969-12-31 16:00:00.002"))))

    checkAnswer(sql(
      "SELECT time FROM timestamps WHERE time='123'"),
      Nil)
  }

  test("left semi greater than predicate") {
    withSQLConf(SQLConf.CROSS_JOINS_ENABLED.key -> "true") {
      checkAnswer(
        sql("SELECT * FROM testData2 x LEFT SEMI JOIN testData2 y ON x.a >= y.a + 2"),
        Seq(Row(3, 1), Row(3, 2))
      )
    }
  }

  test("left semi greater than predicate and equal operator") {
    checkAnswer(
      sql("SELECT * FROM testData2 x LEFT SEMI JOIN testData2 y ON x.b = y.b and x.a >= y.a + 2"),
      Seq(Row(3, 1), Row(3, 2))
    )

    checkAnswer(
      sql("SELECT * FROM testData2 x LEFT SEMI JOIN testData2 y ON x.b = y.a and x.a >= y.b + 1"),
      Seq(Row(2, 1), Row(2, 2), Row(3, 1), Row(3, 2))
    )
  }

  test("select *") {
    checkAnswer(
      sql("SELECT * FROM testData"),
      testData.collect().toSeq)
  }

  test("simple select") {
    checkAnswer(
      sql("SELECT value FROM testData WHERE key = 1"),
      Row("1"))
  }

  def sortTest(): Unit = {
    checkAnswer(
      sql("SELECT * FROM testData2 ORDER BY a ASC, b ASC"),
      Seq(Row(1, 1), Row(1, 2), Row(2, 1), Row(2, 2), Row(3, 1), Row(3, 2)))

    checkAnswer(
      sql("SELECT * FROM testData2 ORDER BY a ASC, b DESC"),
      Seq(Row(1, 2), Row(1, 1), Row(2, 2), Row(2, 1), Row(3, 2), Row(3, 1)))

    checkAnswer(
      sql("SELECT * FROM testData2 ORDER BY a DESC, b DESC"),
      Seq(Row(3, 2), Row(3, 1), Row(2, 2), Row(2, 1), Row(1, 2), Row(1, 1)))

    checkAnswer(
      sql("SELECT * FROM testData2 ORDER BY a DESC, b ASC"),
      Seq(Row(3, 1), Row(3, 2), Row(2, 1), Row(2, 2), Row(1, 1), Row(1, 2)))

    checkAnswer(
      sql("SELECT b FROM binaryData ORDER BY a ASC"),
      (1 to 5).map(Row(_)))

    checkAnswer(
      sql("SELECT b FROM binaryData ORDER BY a DESC"),
      (1 to 5).map(Row(_)).toSeq.reverse)

    checkAnswer(
      sql("SELECT * FROM arrayData ORDER BY data[0] ASC"),
      arrayData.collect().sortBy(_.data(0)).map(Row.fromTuple).toSeq)

    checkAnswer(
      sql("SELECT * FROM arrayData ORDER BY data[0] DESC"),
      arrayData.collect().sortBy(_.data(0)).reverse.map(Row.fromTuple).toSeq)

    checkAnswer(
      sql("SELECT * FROM mapData ORDER BY data[1] ASC"),
      mapData.collect().sortBy(_.data(1)).map(Row.fromTuple).toSeq)

    checkAnswer(
      sql("SELECT * FROM mapData ORDER BY data[1] DESC"),
      mapData.collect().sortBy(_.data(1)).reverse.map(Row.fromTuple).toSeq)
  }

  test("external sorting") {
    sortTest()
  }

  test("negative in LIMIT or TABLESAMPLE") {
    val expected = "The limit expression must be equal to or greater than 0, but got -1"
    var e = intercept[AnalysisException] {
      sql("SELECT * FROM testData TABLESAMPLE (-1 rows)")
    }.getMessage
    assert(e.contains(expected))
  }

  test("CTE feature") {
    checkAnswer(
      sql("with q1 as (select * from testData limit 10) select * from q1"),
      testData.take(10).toSeq)

    checkAnswer(
      sql("""
        |with q1 as (select * from testData where key= '5'),
        |q2 as (select * from testData where key = '4')
        |select * from q1 union all select * from q2""".stripMargin),
      Row(5, "5") :: Row(4, "4") :: Nil)

  }

  test("Allow only a single WITH clause per query") {
    intercept[AnalysisException] {
      sql(
        "with q1 as (select * from testData) with q2 as (select * from q1) select * from q2")
    }
  }

  test("date row") {
    checkAnswer(sql(
      """select cast("2015-01-28" as date) from testData limit 1"""),
      Row(java.sql.Date.valueOf("2015-01-28"))
    )
  }

  test("from follow multiple brackets") {
    checkAnswer(sql(
      """
        |select key from ((select * from testData)
        |  union all (select * from testData)) x limit 1
      """.stripMargin),
      Row(1)
    )

    checkAnswer(sql(
      "select key from (select * from testData) x limit 1"),
      Row(1)
    )

    checkAnswer(sql(
      """
        |select key from
        |  (select * from testData union all select * from testData) x
        |  limit 1
      """.stripMargin),
      Row(1)
    )
  }

  test("average") {
    checkAnswer(
      sql("SELECT AVG(a) FROM testData2"),
      Row(2.0))
  }

  test("average overflow") {
    checkAnswer(
      sql("SELECT AVG(a),b FROM largeAndSmallInts group by b"),
      Seq(Row(2147483645.0, 1), Row(2.0, 2)))
  }

  test("count") {
    checkAnswer(
      sql("SELECT COUNT(*) FROM testData2"),
      Row(testData2.count()))
  }

  test("count distinct") {
    checkAnswer(
      sql("SELECT COUNT(DISTINCT b) FROM testData2"),
      Row(2))
  }

  test("approximate count distinct") {
    checkAnswer(
      sql("SELECT APPROX_COUNT_DISTINCT(a) FROM testData2"),
      Row(3))
  }

  test("approximate count distinct with user provided standard deviation") {
    checkAnswer(
      sql("SELECT APPROX_COUNT_DISTINCT(a, 0.04) FROM testData2"),
      Row(3))
  }

  test("null count") {
    checkAnswer(
      sql("SELECT a, COUNT(b) FROM testData3 GROUP BY a"),
      Seq(Row(1, 0), Row(2, 1)))

    checkAnswer(
      sql(
        "SELECT COUNT(a), COUNT(b), COUNT(1), COUNT(DISTINCT a), COUNT(DISTINCT b) FROM testData3"),
      Row(2, 1, 2, 2, 1))
  }

  test("count of empty table") {
    withTempView("t") {
      Seq.empty[(Int, Int)].toDF("a", "b").createOrReplaceTempView("t")
      checkAnswer(
        sql("select count(a) from t"),
        Row(0))
    }
  }

  test("inner join where, one match per row") {
    withSQLConf(SQLConf.CASE_SENSITIVE.key -> "true") {
      checkAnswer(
        sql("SELECT * FROM uppercasedata JOIN lowercasedata WHERE n = N"),
        Seq(
          Row(1, "A", 1, "a"),
          Row(2, "B", 2, "b"),
          Row(3, "C", 3, "c"),
          Row(4, "D", 4, "d")))
    }
  }

  test("inner join ON, one match per row") {
    withSQLConf(SQLConf.CASE_SENSITIVE.key -> "true") {
      checkAnswer(
        sql("SELECT * FROM uppercasedata JOIN lowercasedata ON n = N"),
        Seq(
          Row(1, "A", 1, "a"),
          Row(2, "B", 2, "b"),
          Row(3, "C", 3, "c"),
          Row(4, "D", 4, "d")))
    }
  }

  test("inner join, where, multiple matches") {
    withSQLConf(SQLConf.CASE_SENSITIVE.key -> "true") {
      checkAnswer(
        sql(
          """
          |SELECT * FROM
          |  (SELECT * FROM testdata2 WHERE a = 1) x JOIN
          |  (SELECT * FROM testdata2 WHERE a = 1) y
          |WHERE x.a = y.a""".stripMargin),
        Row(1, 1, 1, 1) ::
        Row(1, 1, 1, 2) ::
        Row(1, 2, 1, 1) ::
        Row(1, 2, 1, 2) :: Nil)
    }
  }

  test("inner join, no matches") {
    checkAnswer(
      sql(
        """
          |SELECT * FROM
          |  (SELECT * FROM testData2 WHERE a = 1) x JOIN
          |  (SELECT * FROM testData2 WHERE a = 2) y
          |WHERE x.a = y.a""".stripMargin),
      Nil)
  }

  test("big inner join, 4 matches per row") {
    checkAnswer(
      sql(
        """
          |SELECT * FROM
          |  (SELECT * FROM testData UNION ALL
          |   SELECT * FROM testData UNION ALL
          |   SELECT * FROM testData UNION ALL
          |   SELECT * FROM testData) x JOIN
          |  (SELECT * FROM testData UNION ALL
          |   SELECT * FROM testData UNION ALL
          |   SELECT * FROM testData UNION ALL
          |   SELECT * FROM testData) y
          |WHERE x.key = y.key""".stripMargin),
      testData.rdd.flatMap(
        row => Seq.fill(16)(Row.merge(row, row))).collect().toSeq)
  }

  test("cartesian product join") {
    withSQLConf(SQLConf.CROSS_JOINS_ENABLED.key -> "true") {
      checkAnswer(
        testData3.join(testData3),
        Row(1, null, 1, null) ::
          Row(1, null, 2, 2) ::
          Row(2, 2, 1, null) ::
          Row(2, 2, 2, 2) :: Nil)
    }
  }

  test("left outer join") {
    withSQLConf(SQLConf.CASE_SENSITIVE.key -> "true") {
      checkAnswer(
        sql("SELECT * FROM uppercasedata LEFT OUTER JOIN lowercasedata ON n = N"),
        Row(1, "A", 1, "a") ::
          Row(2, "B", 2, "b") ::
          Row(3, "C", 3, "c") ::
          Row(4, "D", 4, "d") ::
          Row(5, "E", null, null) ::
          Row(6, "F", null, null) :: Nil)
    }
  }

  test("right outer join") {
    withSQLConf(SQLConf.CASE_SENSITIVE.key -> "true") {
      checkAnswer(
        sql("SELECT * FROM lowercasedata RIGHT OUTER JOIN uppercasedata ON n = N"),
        Row(1, "a", 1, "A") ::
          Row(2, "b", 2, "B") ::
          Row(3, "c", 3, "C") ::
          Row(4, "d", 4, "D") ::
          Row(null, null, 5, "E") ::
          Row(null, null, 6, "F") :: Nil)
    }
  }

  test("full outer join") {
    checkAnswer(
      sql(
        """
          |SELECT * FROM
          |  (SELECT * FROM upperCaseData WHERE N <= 4) leftTable FULL OUTER JOIN
          |  (SELECT * FROM upperCaseData WHERE N >= 3) rightTable
          |    ON leftTable.N = rightTable.N
        """.stripMargin),
      Row(1, "A", null, null) ::
      Row(2, "B", null, null) ::
      Row(3, "C", 3, "C") ::
      Row (4, "D", 4, "D") ::
      Row(null, null, 5, "E") ::
      Row(null, null, 6, "F") :: Nil)
  }

  test("SPARK-11111 null-safe join should not use cartesian product") {
    val df = sql("select count(*) from testData a join testData b on (a.key <=> b.key)")
    val cp = df.queryExecution.sparkPlan.collect {
      case cp: CartesianProductExec => cp
    }
    assert(cp.isEmpty, "should not use CartesianProduct for null-safe join")
    val smj = df.queryExecution.sparkPlan.collect {
      case smj: SortMergeJoinExec => smj
      case j: BroadcastHashJoinExec => j
    }
    assert(smj.size > 0, "should use SortMergeJoin or BroadcastHashJoin")
    checkAnswer(df, Row(100) :: Nil)
  }

  test("SPARK-3349 partitioning after limit") {
    sql("SELECT DISTINCT n FROM lowerCaseData ORDER BY n DESC")
      .limit(2)
      .createOrReplaceTempView("subset1")
    sql("SELECT DISTINCT n FROM lowerCaseData ORDER BY n ASC")
      .limit(2)
      .createOrReplaceTempView("subset2")
    checkAnswer(
      sql("SELECT * FROM lowerCaseData INNER JOIN subset1 ON subset1.n = lowerCaseData.n"),
      Row(3, "c", 3) ::
      Row(4, "d", 4) :: Nil)
    checkAnswer(
      sql("SELECT * FROM lowerCaseData INNER JOIN subset2 ON subset2.n = lowerCaseData.n"),
      Row(1, "a", 1) ::
      Row(2, "b", 2) :: Nil)
  }

  test("mixed-case keywords") {
    checkAnswer(
      sql(
        """
          |SeleCT * from
          |  (select * from upperCaseData WherE N <= 4) leftTable fuLL OUtER joiN
          |  (sElEcT * FROM upperCaseData whERe N >= 3) rightTable
          |    oN leftTable.N = rightTable.N
        """.stripMargin),
      Row(1, "A", null, null) ::
      Row(2, "B", null, null) ::
      Row(3, "C", 3, "C") ::
      Row(4, "D", 4, "D") ::
      Row(null, null, 5, "E") ::
      Row(null, null, 6, "F") :: Nil)
  }

  test("select with table name as qualifier") {
    checkAnswer(
      sql("SELECT testData.value FROM testData WHERE testData.key = 1"),
      Row("1"))
  }

  test("inner join ON with table name as qualifier") {
    checkAnswer(
      sql("SELECT * FROM upperCaseData JOIN lowerCaseData ON lowerCaseData.n = upperCaseData.N"),
      Seq(
        Row(1, "A", 1, "a"),
        Row(2, "B", 2, "b"),
        Row(3, "C", 3, "c"),
        Row(4, "D", 4, "d")))
  }

  test("qualified select with inner join ON with table name as qualifier") {
    checkAnswer(
      sql("SELECT upperCaseData.N, upperCaseData.L FROM upperCaseData JOIN lowerCaseData " +
        "ON lowerCaseData.n = upperCaseData.N"),
      Seq(
        Row(1, "A"),
        Row(2, "B"),
        Row(3, "C"),
        Row(4, "D")))
  }

  test("system function upper()") {
    checkAnswer(
      sql("SELECT n,UPPER(l) FROM lowerCaseData"),
      Seq(
        Row(1, "A"),
        Row(2, "B"),
        Row(3, "C"),
        Row(4, "D")))

    checkAnswer(
      sql("SELECT n, UPPER(s) FROM nullStrings"),
      Seq(
        Row(1, "ABC"),
        Row(2, "ABC"),
        Row(3, null)))
  }

  test("system function lower()") {
    checkAnswer(
      sql("SELECT N,LOWER(L) FROM upperCaseData"),
      Seq(
        Row(1, "a"),
        Row(2, "b"),
        Row(3, "c"),
        Row(4, "d"),
        Row(5, "e"),
        Row(6, "f")))

    checkAnswer(
      sql("SELECT n, LOWER(s) FROM nullStrings"),
      Seq(
        Row(1, "abc"),
        Row(2, "abc"),
        Row(3, null)))
  }

  test("UNION") {
    checkAnswer(
      sql("SELECT * FROM lowerCaseData UNION SELECT * FROM upperCaseData"),
      Row(1, "A") :: Row(1, "a") :: Row(2, "B") :: Row(2, "b") :: Row(3, "C") :: Row(3, "c") ::
      Row(4, "D") :: Row(4, "d") :: Row(5, "E") :: Row(6, "F") :: Nil)
    checkAnswer(
      sql("SELECT * FROM lowerCaseData UNION SELECT * FROM lowerCaseData"),
      Row(1, "a") :: Row(2, "b") :: Row(3, "c") :: Row(4, "d") :: Nil)
    checkAnswer(
      sql("SELECT * FROM lowerCaseData UNION ALL SELECT * FROM lowerCaseData"),
      Row(1, "a") :: Row(1, "a") :: Row(2, "b") :: Row(2, "b") :: Row(3, "c") :: Row(3, "c") ::
      Row(4, "d") :: Row(4, "d") :: Nil)
  }

  test("UNION with column mismatches") {
    // Column name mismatches are allowed.
    checkAnswer(
      sql("SELECT n,l FROM lowerCaseData UNION SELECT N as x1, L as x2 FROM upperCaseData"),
      Row(1, "A") :: Row(1, "a") :: Row(2, "B") :: Row(2, "b") :: Row(3, "C") :: Row(3, "c") ::
      Row(4, "D") :: Row(4, "d") :: Row(5, "E") :: Row(6, "F") :: Nil)
    // Column type mismatches are not allowed, forcing a type coercion.
    checkAnswer(
      sql("SELECT n FROM lowerCaseData UNION SELECT L FROM upperCaseData"),
      ("1" :: "2" :: "3" :: "4" :: "A" :: "B" :: "C" :: "D" :: "E" :: "F" :: Nil).map(Row(_)))
    // Column type mismatches where a coercion is not possible, in this case between integer
    // and array types, trigger a TreeNodeException.
    intercept[AnalysisException] {
      sql("SELECT data FROM arrayData UNION SELECT 1 FROM arrayData").collect()
    }
  }

  test("EXCEPT") {
    checkAnswer(
      sql("SELECT * FROM lowerCaseData EXCEPT SELECT * FROM upperCaseData"),
      Row(1, "a") ::
      Row(2, "b") ::
      Row(3, "c") ::
      Row(4, "d") :: Nil)
    checkAnswer(
      sql("SELECT * FROM lowerCaseData EXCEPT SELECT * FROM lowerCaseData"), Nil)
    checkAnswer(
      sql("SELECT * FROM upperCaseData EXCEPT SELECT * FROM upperCaseData"), Nil)
  }

  test("MINUS") {
    checkAnswer(
      sql("SELECT * FROM lowerCaseData MINUS SELECT * FROM upperCaseData"),
      Row(1, "a") :: Row(2, "b") :: Row(3, "c") :: Row(4, "d") :: Nil)
    checkAnswer(
      sql("SELECT * FROM lowerCaseData MINUS SELECT * FROM lowerCaseData"), Nil)
    checkAnswer(
      sql("SELECT * FROM upperCaseData MINUS SELECT * FROM upperCaseData"), Nil)
  }

  test("INTERSECT") {
    checkAnswer(
      sql("SELECT * FROM lowerCaseData INTERSECT SELECT * FROM lowerCaseData"),
      Row(1, "a") ::
      Row(2, "b") ::
      Row(3, "c") ::
      Row(4, "d") :: Nil)
    checkAnswer(
      sql("SELECT * FROM lowerCaseData INTERSECT SELECT * FROM upperCaseData"), Nil)
  }

  test("SET commands semantics using sql()") {
    spark.sessionState.conf.clear()
    val testKey = "test.key.0"
    val testVal = "test.val.0"
    val nonexistentKey = "nonexistent"

    // "set" itself returns all config variables currently specified in SQLConf.
    assert(sql("SET").collect().size === TestSQLContext.overrideConfs.size)
    sql("SET").collect().foreach { row =>
      val key = row.getString(0)
      val value = row.getString(1)
      assert(
        TestSQLContext.overrideConfs.contains(key),
        s"$key should exist in SQLConf.")
      assert(
        TestSQLContext.overrideConfs(key) === value,
        s"The value of $key should be ${TestSQLContext.overrideConfs(key)} instead of $value.")
    }
    val overrideConfs = sql("SET").collect()

    // "set key=val"
    sql(s"SET $testKey=$testVal")
    checkAnswer(
      sql("SET"),
      overrideConfs ++ Seq(Row(testKey, testVal))
    )

    sql(s"SET ${testKey + testKey}=${testVal + testVal}")
    checkAnswer(
      sql("set"),
      overrideConfs ++ Seq(Row(testKey, testVal), Row(testKey + testKey, testVal + testVal))
    )

    // "set key"
    checkAnswer(
      sql(s"SET $testKey"),
      Row(testKey, testVal)
    )
    checkAnswer(
      sql(s"SET $nonexistentKey"),
      Row(nonexistentKey, "<undefined>")
    )
    spark.sessionState.conf.clear()
  }

  test("SPARK-19218 SET command should show a result in a sorted order") {
    val overrideConfs = sql("SET").collect()
    sql(s"SET test.key3=1")
    sql(s"SET test.key2=2")
    sql(s"SET test.key1=3")
    val result = sql("SET").collect()
    assert(result ===
      (overrideConfs ++ Seq(
        Row("test.key1", "3"),
        Row("test.key2", "2"),
        Row("test.key3", "1"))).sortBy(_.getString(0))
    )
    spark.sessionState.conf.clear()
  }

  test("SPARK-19218 `SET -v` should not fail with null value configuration") {
    import SQLConf._
    val confEntry = buildConf("spark.test").doc("doc").stringConf.createWithDefault(null)

    try {
      val result = sql("SET -v").collect()
      assert(result === result.sortBy(_.getString(0)))
    } finally {
      SQLConf.unregister(confEntry)
    }
  }

  test("SET commands with illegal or inappropriate argument") {
    spark.sessionState.conf.clear()
    // Set negative mapred.reduce.tasks for automatically determining
    // the number of reducers is not supported
    intercept[IllegalArgumentException](sql(s"SET mapred.reduce.tasks=-1"))
    intercept[IllegalArgumentException](sql(s"SET mapred.reduce.tasks=-01"))
    intercept[IllegalArgumentException](sql(s"SET mapred.reduce.tasks=-2"))
    spark.sessionState.conf.clear()
  }

  test("SET mapreduce.job.reduces automatically converted to spark.sql.shuffle.partitions") {
    spark.sessionState.conf.clear()
    val before = spark.conf.get(SQLConf.SHUFFLE_PARTITIONS.key).toInt
    val newConf = before + 1
    sql(s"SET mapreduce.job.reduces=${newConf.toString}")
    val after = spark.conf.get(SQLConf.SHUFFLE_PARTITIONS.key).toInt
    assert(before != after)
    assert(newConf === after)
    intercept[IllegalArgumentException](sql(s"SET mapreduce.job.reduces=-1"))
    spark.sessionState.conf.clear()
  }

  test("apply schema") {
    val schema1 = StructType(
      StructField("f1", IntegerType, false) ::
      StructField("f2", StringType, false) ::
      StructField("f3", BooleanType, false) ::
      StructField("f4", IntegerType, true) :: Nil)

    val rowRDD1 = unparsedStrings.map { r =>
      val values = r.split(",").map(_.trim)
      val v4 = try values(3).toInt catch {
        case _: NumberFormatException => null
      }
      Row(values(0).toInt, values(1), values(2).toBoolean, v4)
    }

    val df1 = spark.createDataFrame(rowRDD1, schema1)
    df1.createOrReplaceTempView("applySchema1")
    checkAnswer(
      sql("SELECT * FROM applySchema1"),
      Row(1, "A1", true, null) ::
      Row(2, "B2", false, null) ::
      Row(3, "C3", true, null) ::
      Row(4, "D4", true, 2147483644) :: Nil)

    checkAnswer(
      sql("SELECT f1, f4 FROM applySchema1"),
      Row(1, null) ::
      Row(2, null) ::
      Row(3, null) ::
      Row(4, 2147483644) :: Nil)

    val schema2 = StructType(
      StructField("f1", StructType(
        StructField("f11", IntegerType, false) ::
        StructField("f12", BooleanType, false) :: Nil), false) ::
      StructField("f2", MapType(StringType, IntegerType, true), false) :: Nil)

    val rowRDD2 = unparsedStrings.map { r =>
      val values = r.split(",").map(_.trim)
      val v4 = try values(3).toInt catch {
        case _: NumberFormatException => null
      }
      Row(Row(values(0).toInt, values(2).toBoolean), Map(values(1) -> v4))
    }

    val df2 = spark.createDataFrame(rowRDD2, schema2)
    df2.createOrReplaceTempView("applySchema2")
    checkAnswer(
      sql("SELECT * FROM applySchema2"),
      Row(Row(1, true), Map("A1" -> null)) ::
      Row(Row(2, false), Map("B2" -> null)) ::
      Row(Row(3, true), Map("C3" -> null)) ::
      Row(Row(4, true), Map("D4" -> 2147483644)) :: Nil)

    checkAnswer(
      sql("SELECT f1.f11, f2['D4'] FROM applySchema2"),
      Row(1, null) ::
      Row(2, null) ::
      Row(3, null) ::
      Row(4, 2147483644) :: Nil)

    // The value of a MapType column can be a mutable map.
    val rowRDD3 = unparsedStrings.map { r =>
      val values = r.split(",").map(_.trim)
      val v4 = try values(3).toInt catch {
        case _: NumberFormatException => null
      }
      Row(Row(values(0).toInt, values(2).toBoolean), scala.collection.mutable.Map(values(1) -> v4))
    }

    val df3 = spark.createDataFrame(rowRDD3, schema2)
    df3.createOrReplaceTempView("applySchema3")

    checkAnswer(
      sql("SELECT f1.f11, f2['D4'] FROM applySchema3"),
      Row(1, null) ::
      Row(2, null) ::
      Row(3, null) ::
      Row(4, 2147483644) :: Nil)
  }

  test("SPARK-3423 BETWEEN") {
    checkAnswer(
      sql("SELECT key, value FROM testData WHERE key BETWEEN 5 and 7"),
      Seq(Row(5, "5"), Row(6, "6"), Row(7, "7"))
    )

    checkAnswer(
      sql("SELECT key, value FROM testData WHERE key BETWEEN 7 and 7"),
      Row(7, "7")
    )

    checkAnswer(
      sql("SELECT key, value FROM testData WHERE key BETWEEN 9 and 7"),
      Nil
    )
  }

  test("SPARK-17863: SELECT distinct does not work correctly if order by missing attribute") {
    checkAnswer(
      sql("""select distinct struct.a, struct.b
          |from (
          |  select named_struct('a', 1, 'b', 2, 'c', 3) as struct
          |  union all
          |  select named_struct('a', 1, 'b', 2, 'c', 4) as struct) tmp
          |order by a, b
          |""".stripMargin),
      Row(1, 2) :: Nil)

    val error = intercept[AnalysisException] {
      sql("""select distinct struct.a, struct.b
            |from (
            |  select named_struct('a', 1, 'b', 2, 'c', 3) as struct
            |  union all
            |  select named_struct('a', 1, 'b', 2, 'c', 4) as struct) tmp
            |order by struct.a, struct.b
            |""".stripMargin)
    }
    assert(error.message contains "cannot resolve '`struct.a`' given input columns: [a, b]")

  }

  test("cast boolean to string") {
    // TODO Ensure true/false string letter casing is consistent with Hive in all cases.
    checkAnswer(
      sql("SELECT CAST(TRUE AS STRING), CAST(FALSE AS STRING) FROM testData LIMIT 1"),
      Row("true", "false"))
  }

  test("metadata is propagated correctly") {
    val person: DataFrame = sql("SELECT * FROM person")
    val schema = person.schema
    val docKey = "doc"
    val docValue = "first name"
    val metadata = new MetadataBuilder()
      .putString(docKey, docValue)
      .build()
    val schemaWithMeta = new StructType(Array(
      schema("id"), schema("name").copy(metadata = metadata), schema("age")))
    val personWithMeta = spark.createDataFrame(person.rdd, schemaWithMeta)
    def validateMetadata(rdd: DataFrame): Unit = {
      assert(rdd.schema("name").metadata.getString(docKey) == docValue)
    }
    personWithMeta.createOrReplaceTempView("personWithMeta")
    validateMetadata(personWithMeta.select($"name"))
    validateMetadata(personWithMeta.select($"name"))
    validateMetadata(personWithMeta.select($"id", $"name"))
    validateMetadata(sql("SELECT * FROM personWithMeta"))
    validateMetadata(sql("SELECT id, name FROM personWithMeta"))
    validateMetadata(sql("SELECT * FROM personWithMeta JOIN salary ON id = personId"))
    validateMetadata(sql(
      "SELECT name, salary FROM personWithMeta JOIN salary ON id = personId"))
  }

  test("SPARK-3371 Renaming a function expression with group by gives error") {
    spark.udf.register("len", (s: String) => s.length)
    checkAnswer(
      sql("SELECT len(value) as temp FROM testData WHERE key = 1 group by len(value)"),
      Row(1))
  }

  test("SPARK-3813 CASE a WHEN b THEN c [WHEN d THEN e]* [ELSE f] END") {
    checkAnswer(
      sql("SELECT CASE key WHEN 1 THEN 1 ELSE 0 END FROM testData WHERE key = 1 group by key"),
      Row(1))
  }

  test("SPARK-3813 CASE WHEN a THEN b [WHEN c THEN d]* [ELSE e] END") {
    checkAnswer(
      sql("SELECT CASE WHEN key = 1 THEN 1 ELSE 2 END FROM testData WHERE key = 1 group by key"),
      Row(1))
  }

  testQuietly(
    "SPARK-16748: SparkExceptions during planning should not wrapped in TreeNodeException") {
    intercept[SparkException] {
      val df = spark.range(0, 5).map(x => (1 / x).toString).toDF("a").orderBy("a")
      df.queryExecution.toRdd // force physical planning, but not execution of the plan
    }
  }

  test("Multiple join") {
    checkAnswer(
      sql(
        """SELECT a.key, b.key, c.key
          |FROM testData a
          |JOIN testData b ON a.key = b.key
          |JOIN testData c ON a.key = c.key
        """.stripMargin),
      (1 to 100).map(i => Row(i, i, i)))
  }

  test("SPARK-3483 Special chars in column names") {
    val data = Seq("""{"key?number1": "value1", "key.number2": "value2"}""").toDS()
    spark.read.json(data).createOrReplaceTempView("records")
    sql("SELECT `key?number1`, `key.number2` FROM records")
  }

  test("SPARK-3814 Support Bitwise & operator") {
    checkAnswer(sql("SELECT key&1 FROM testData WHERE key = 1 "), Row(1))
  }

  test("SPARK-3814 Support Bitwise | operator") {
    checkAnswer(sql("SELECT key|0 FROM testData WHERE key = 1 "), Row(1))
  }

  test("SPARK-3814 Support Bitwise ^ operator") {
    checkAnswer(sql("SELECT key^0 FROM testData WHERE key = 1 "), Row(1))
  }

  test("SPARK-3814 Support Bitwise ~ operator") {
    checkAnswer(sql("SELECT ~key FROM testData WHERE key = 1 "), Row(-2))
  }

  test("SPARK-4120 Join of multiple tables does not work in SparkSQL") {
    checkAnswer(
      sql(
        """SELECT a.key, b.key, c.key
          |FROM testData a,testData b,testData c
          |where a.key = b.key and a.key = c.key
        """.stripMargin),
      (1 to 100).map(i => Row(i, i, i)))
  }

  test("SPARK-4154 Query does not work if it has 'not between' in Spark SQL and HQL") {
    checkAnswer(sql("SELECT key FROM testData WHERE key not between 0 and 10 order by key"),
        (11 to 100).map(i => Row(i)))
  }

  test("SPARK-4207 Query which has syntax like 'not like' is not working in Spark SQL") {
    checkAnswer(sql("SELECT key FROM testData WHERE value not like '100%' order by key"),
        (1 to 99).map(i => Row(i)))
  }

  test("SPARK-4322 Grouping field with struct field as sub expression") {
    spark.read.json(Seq("""{"a": {"b": [{"c": 1}]}}""").toDS())
      .createOrReplaceTempView("data")
    checkAnswer(sql("SELECT a.b[0].c FROM data GROUP BY a.b[0].c"), Row(1))
    spark.catalog.dropTempView("data")

    spark.read.json(Seq("""{"a": {"b": 1}}""").toDS())
      .createOrReplaceTempView("data")
    checkAnswer(sql("SELECT a.b + 1 FROM data GROUP BY a.b + 1"), Row(2))
    spark.catalog.dropTempView("data")
  }

  test("SPARK-4432 Fix attribute reference resolution error when using ORDER BY") {
    checkAnswer(
      sql("SELECT a + b FROM testData2 ORDER BY a"),
      Seq(2, 3, 3, 4, 4, 5).map(Row(_))
    )
  }

  test("oder by asc by default when not specify ascending and descending") {
    checkAnswer(
      sql("SELECT a, b FROM testData2 ORDER BY a desc, b"),
      Seq(Row(3, 1), Row(3, 2), Row(2, 1), Row(2, 2), Row(1, 1), Row(1, 2))
    )
  }

  test("Supporting relational operator '<=>' in Spark SQL") {
    val nullCheckData1 = TestData(1, "1") :: TestData(2, null) :: Nil
    val rdd1 = sparkContext.parallelize((0 to 1).map(i => nullCheckData1(i)))
    rdd1.toDF().createOrReplaceTempView("nulldata1")
    val nullCheckData2 = TestData(1, "1") :: TestData(2, null) :: Nil
    val rdd2 = sparkContext.parallelize((0 to 1).map(i => nullCheckData2(i)))
    rdd2.toDF().createOrReplaceTempView("nulldata2")
    checkAnswer(sql("SELECT nulldata1.key FROM nulldata1 join " +
      "nulldata2 on nulldata1.value <=> nulldata2.value"),
        (1 to 2).map(i => Row(i)))
  }

  test("Multi-column COUNT(DISTINCT ...)") {
    val data = TestData(1, "val_1") :: TestData(2, "val_2") :: Nil
    val rdd = sparkContext.parallelize((0 to 1).map(i => data(i)))
    rdd.toDF().createOrReplaceTempView("distinctData")
    checkAnswer(sql("SELECT COUNT(DISTINCT key,value) FROM distinctData"), Row(2))
  }

  test("SPARK-4699 case sensitivity SQL query") {
    withSQLConf(SQLConf.CASE_SENSITIVE.key -> "false") {
      val data = TestData(1, "val_1") :: TestData(2, "val_2") :: Nil
      val rdd = sparkContext.parallelize((0 to 1).map(i => data(i)))
      rdd.toDF().createOrReplaceTempView("testTable1")
      checkAnswer(sql("SELECT VALUE FROM TESTTABLE1 where KEY = 1"), Row("val_1"))
    }
  }

  test("SPARK-6145: ORDER BY test for nested fields") {
    spark.read
      .json(Seq("""{"a": {"b": 1, "a": {"a": 1}}, "c": [{"d": 1}]}""").toDS())
      .createOrReplaceTempView("nestedOrder")

    checkAnswer(sql("SELECT 1 FROM nestedOrder ORDER BY a.b"), Row(1))
    checkAnswer(sql("SELECT a.b FROM nestedOrder ORDER BY a.b"), Row(1))
    checkAnswer(sql("SELECT 1 FROM nestedOrder ORDER BY a.a.a"), Row(1))
    checkAnswer(sql("SELECT a.a.a FROM nestedOrder ORDER BY a.a.a"), Row(1))
    checkAnswer(sql("SELECT 1 FROM nestedOrder ORDER BY c[0].d"), Row(1))
    checkAnswer(sql("SELECT c[0].d FROM nestedOrder ORDER BY c[0].d"), Row(1))
  }

  test("SPARK-6145: special cases") {
    spark.read
      .json(Seq("""{"a": {"b": [1]}, "b": [{"a": 1}], "_c0": {"a": 1}}""").toDS())
      .createOrReplaceTempView("t")

    checkAnswer(sql("SELECT a.b[0] FROM t ORDER BY _c0.a"), Row(1))
    checkAnswer(sql("SELECT b[0].a FROM t ORDER BY _c0.a"), Row(1))
  }

  test("SPARK-6898: complete support for special chars in column names") {
    spark.read
      .json(Seq("""{"a": {"c.b": 1}, "b.$q": [{"a@!.q": 1}], "q.w": {"w.i&": [1]}}""").toDS())
      .createOrReplaceTempView("t")

    checkAnswer(sql("SELECT a.`c.b`, `b.$q`[0].`a@!.q`, `q.w`.`w.i&`[0] FROM t"), Row(1, 1, 1))
  }

  test("SPARK-6583 order by aggregated function") {
    Seq("1" -> 3, "1" -> 4, "2" -> 7, "2" -> 8, "3" -> 5, "3" -> 6, "4" -> 1, "4" -> 2)
      .toDF("a", "b").createOrReplaceTempView("orderByData")

    checkAnswer(
      sql(
        """
          |SELECT a
          |FROM orderByData
          |GROUP BY a
          |ORDER BY sum(b)
        """.stripMargin),
      Row("4") :: Row("1") :: Row("3") :: Row("2") :: Nil)

    checkAnswer(
      sql(
        """
          |SELECT sum(b)
          |FROM orderByData
          |GROUP BY a
          |ORDER BY sum(b)
        """.stripMargin),
      Row(3) :: Row(7) :: Row(11) :: Row(15) :: Nil)

    checkAnswer(
      sql(
        """
          |SELECT sum(b)
          |FROM orderByData
          |GROUP BY a
          |ORDER BY sum(b), max(b)
        """.stripMargin),
      Row(3) :: Row(7) :: Row(11) :: Row(15) :: Nil)

    checkAnswer(
      sql(
        """
          |SELECT a, sum(b)
          |FROM orderByData
          |GROUP BY a
          |ORDER BY sum(b)
        """.stripMargin),
      Row("4", 3) :: Row("1", 7) :: Row("3", 11) :: Row("2", 15) :: Nil)

    checkAnswer(
      sql(
        """
            |SELECT a, sum(b)
            |FROM orderByData
            |GROUP BY a
            |ORDER BY sum(b) + 1
          """.stripMargin),
      Row("4", 3) :: Row("1", 7) :: Row("3", 11) :: Row("2", 15) :: Nil)

    checkAnswer(
      sql(
        """
            |SELECT count(*)
            |FROM orderByData
            |GROUP BY a
            |ORDER BY count(*)
          """.stripMargin),
      Row(2) :: Row(2) :: Row(2) :: Row(2) :: Nil)

    checkAnswer(
      sql(
        """
            |SELECT a
            |FROM orderByData
            |GROUP BY a
            |ORDER BY a, count(*), sum(b)
          """.stripMargin),
      Row("1") :: Row("2") :: Row("3") :: Row("4") :: Nil)
  }

  test("SPARK-7952: fix the equality check between boolean and numeric types") {
    withTempView("t") {
      // numeric field i, boolean field j, result of i = j, result of i <=> j
      Seq[(Integer, java.lang.Boolean, java.lang.Boolean, java.lang.Boolean)](
        (1, true, true, true),
        (0, false, true, true),
        (2, true, false, false),
        (2, false, false, false),
        (null, true, null, false),
        (null, false, null, false),
        (0, null, null, false),
        (1, null, null, false),
        (null, null, null, true)
      ).toDF("i", "b", "r1", "r2").createOrReplaceTempView("t")

      checkAnswer(sql("select i = b from t"), sql("select r1 from t"))
      checkAnswer(sql("select i <=> b from t"), sql("select r2 from t"))
    }
  }

  test("SPARK-7067: order by queries for complex ExtractValue chain") {
    withTempView("t") {
      spark.read
        .json(Seq("""{"a": {"b": [{"c": 1}]}, "b": [{"d": 1}]}""").toDS())
        .createOrReplaceTempView("t")
      checkAnswer(sql("SELECT a.b FROM t ORDER BY b[0].d"), Row(Seq(Row(1))))
    }
  }

  test("SPARK-8782: ORDER BY NULL") {
    withTempView("t") {
      Seq((1, 2), (1, 2)).toDF("a", "b").createOrReplaceTempView("t")
      checkAnswer(sql("SELECT * FROM t ORDER BY NULL"), Seq(Row(1, 2), Row(1, 2)))
    }
  }

  test("SPARK-8837: use keyword in column name") {
    withTempView("t") {
      val df = Seq(1 -> "a").toDF("count", "sort")
      checkAnswer(df.filter("count > 0"), Row(1, "a"))
      df.createOrReplaceTempView("t")
      checkAnswer(sql("select count, sort from t"), Row(1, "a"))
    }
  }

  test("SPARK-8753: add interval type") {
    import org.apache.spark.unsafe.types.CalendarInterval

    val df = sql("select interval 3 years -3 month 7 week 123 microseconds")
    checkAnswer(df, Row(new CalendarInterval(12 * 3 - 3, 7L * 1000 * 1000 * 3600 * 24 * 7 + 123 )))
    withTempPath(f => {
      // Currently we don't yet support saving out values of interval data type.
      val e = intercept[AnalysisException] {
        df.write.json(f.getCanonicalPath)
      }
      e.message.contains("Cannot save interval data type into external storage")
    })

    val e1 = intercept[AnalysisException] {
      sql("select interval")
    }
    assert(e1.message.contains("at least one time unit should be given for interval literal"))
    // Currently we don't yet support nanosecond
    val e2 = intercept[AnalysisException] {
      sql("select interval 23 nanosecond")
    }
    assert(e2.message.contains("No interval can be constructed"))
  }

  test("SPARK-8945: add and subtract expressions for interval type") {
    import org.apache.spark.unsafe.types.CalendarInterval
    import org.apache.spark.unsafe.types.CalendarInterval.MICROS_PER_WEEK

    val df = sql("select interval 3 years -3 month 7 week 123 microseconds as i")
    checkAnswer(df, Row(new CalendarInterval(12 * 3 - 3, 7L * MICROS_PER_WEEK + 123)))

    checkAnswer(df.select(df("i") + new CalendarInterval(2, 123)),
      Row(new CalendarInterval(12 * 3 - 3 + 2, 7L * MICROS_PER_WEEK + 123 + 123)))

    checkAnswer(df.select(df("i") - new CalendarInterval(2, 123)),
      Row(new CalendarInterval(12 * 3 - 3 - 2, 7L * MICROS_PER_WEEK + 123 - 123)))

    // unary minus
    checkAnswer(df.select(-df("i")),
      Row(new CalendarInterval(-(12 * 3 - 3), -(7L * MICROS_PER_WEEK + 123))))
  }

  test("aggregation with codegen updates peak execution memory") {
    AccumulatorSuite.verifyPeakExecutionMemorySet(sparkContext, "aggregation with codegen") {
      testCodeGen(
        "SELECT key, count(value) FROM testData GROUP BY key",
        (1 to 100).map(i => Row(i, 1)))
    }
  }

  test("decimal precision with multiply/division") {
    checkAnswer(sql("select 10.3 * 3.0"), Row(BigDecimal("30.90")))
    checkAnswer(sql("select 10.3000 * 3.0"), Row(BigDecimal("30.90000")))
    checkAnswer(sql("select 10.30000 * 30.0"), Row(BigDecimal("309.000000")))
    checkAnswer(sql("select 10.300000000000000000 * 3.000000000000000000"),
      Row(BigDecimal("30.900000000000000000000000000000000000", new MathContext(38))))
    checkAnswer(sql("select 10.300000000000000000 * 3.0000000000000000000"),
      Row(null))

    checkAnswer(sql("select 10.3 / 3.0"), Row(BigDecimal("3.433333")))
    checkAnswer(sql("select 10.3000 / 3.0"), Row(BigDecimal("3.4333333")))
    checkAnswer(sql("select 10.30000 / 30.0"), Row(BigDecimal("0.343333333")))
    checkAnswer(sql("select 10.300000000000000000 / 3.00000000000000000"),
      Row(BigDecimal("3.433333333333333333333333333", new MathContext(38))))
    checkAnswer(sql("select 10.3000000000000000000 / 3.00000000000000000"),
      Row(BigDecimal("3.4333333333333333333333333333", new MathContext(38))))
  }

  test("SPARK-10215 Div of Decimal returns null") {
    val d = Decimal(1.12321).toBigDecimal
    val df = Seq((d, 1)).toDF("a", "b")

    checkAnswer(
      df.selectExpr("b * a / b"),
      Seq(Row(d)))
    checkAnswer(
      df.selectExpr("b * a / b / b"),
      Seq(Row(d)))
    checkAnswer(
      df.selectExpr("b * a + b"),
      Seq(Row(BigDecimal(2.12321))))
    checkAnswer(
      df.selectExpr("b * a - b"),
      Seq(Row(BigDecimal(0.12321))))
    checkAnswer(
      df.selectExpr("b * a * b"),
      Seq(Row(d)))
  }

  test("precision smaller than scale") {
    checkAnswer(sql("select 10.00"), Row(BigDecimal("10.00")))
    checkAnswer(sql("select 1.00"), Row(BigDecimal("1.00")))
    checkAnswer(sql("select 0.10"), Row(BigDecimal("0.10")))
    checkAnswer(sql("select 0.01"), Row(BigDecimal("0.01")))
    checkAnswer(sql("select 0.001"), Row(BigDecimal("0.001")))
    checkAnswer(sql("select -0.01"), Row(BigDecimal("-0.01")))
    checkAnswer(sql("select -0.001"), Row(BigDecimal("-0.001")))
  }

  test("external sorting updates peak execution memory") {
    AccumulatorSuite.verifyPeakExecutionMemorySet(sparkContext, "external sort") {
      sql("SELECT * FROM testData2 ORDER BY a ASC, b ASC").collect()
    }
  }

  test("SPARK-9511: error with table starting with number") {
    withTempView("1one") {
      sparkContext.parallelize(1 to 10).map(i => (i, i.toString))
        .toDF("num", "str")
        .createOrReplaceTempView("1one")
      checkAnswer(sql("select count(num) from 1one"), Row(10))
    }
  }

  test("specifying database name for a temporary view is not allowed") {
    withTempPath { dir =>
      val path = dir.toURI.toString
      val df =
        sparkContext.parallelize(1 to 10).map(i => (i, i.toString)).toDF("num", "str")
      df
        .write
        .format("parquet")
        .save(path)

      // We don't support creating a temporary table while specifying a database
      intercept[AnalysisException] {
        spark.sql(
          s"""
            |CREATE TEMPORARY VIEW db.t
            |USING parquet
            |OPTIONS (
            |  path '$path'
            |)
           """.stripMargin)
      }.getMessage

      // If you use backticks to quote the name then it's OK.
      spark.sql(
        s"""
          |CREATE TEMPORARY VIEW `db.t`
          |USING parquet
          |OPTIONS (
          |  path '$path'
          |)
         """.stripMargin)
      checkAnswer(spark.table("`db.t`"), df)
    }
  }

  test("SPARK-10130 type coercion for IF should have children resolved first") {
    withTempView("src") {
      Seq((1, 1), (-1, 1)).toDF("key", "value").createOrReplaceTempView("src")
      checkAnswer(
        sql("SELECT IF(a > 0, a, 0) FROM (SELECT key a FROM src) temp"), Seq(Row(1), Row(0)))
    }
  }

  test("SPARK-10389: order by non-attribute grouping expression on Aggregate") {
    withTempView("src") {
      Seq((1, 1), (-1, 1)).toDF("key", "value").createOrReplaceTempView("src")
      checkAnswer(sql("SELECT MAX(value) FROM src GROUP BY key + 1 ORDER BY key + 1"),
        Seq(Row(1), Row(1)))
      checkAnswer(sql("SELECT MAX(value) FROM src GROUP BY key + 1 ORDER BY (key + 1) * 2"),
        Seq(Row(1), Row(1)))
    }
  }

  test("run sql directly on files") {
    val df = spark.range(100).toDF()
    withTempPath(f => {
      df.write.json(f.getCanonicalPath)
      checkAnswer(sql(s"select id from json.`${f.getCanonicalPath}`"),
        df)
      checkAnswer(sql(s"select id from `org.apache.spark.sql.json`.`${f.getCanonicalPath}`"),
        df)
      checkAnswer(sql(s"select a.id from json.`${f.getCanonicalPath}` as a"),
        df)
    })

    var e = intercept[AnalysisException] {
      sql("select * from in_valid_table")
    }
    assert(e.message.contains("Table or view not found"))

    e = intercept[AnalysisException] {
      sql("select * from no_db.no_table").show()
    }
    assert(e.message.contains("Table or view not found"))

    e = intercept[AnalysisException] {
      sql("select * from json.invalid_file")
    }
    assert(e.message.contains("Path does not exist"))

    e = intercept[AnalysisException] {
      sql(s"select id from `org.apache.spark.sql.hive.orc`.`file_path`")
    }
    assert(e.message.contains("The ORC data source must be used with Hive support enabled"))

    e = intercept[AnalysisException] {
      sql(s"select id from `com.databricks.spark.avro`.`file_path`")
    }
    assert(e.message.contains("Failed to find data source: com.databricks.spark.avro."))

    // data source type is case insensitive
    e = intercept[AnalysisException] {
      sql(s"select id from Avro.`file_path`")
    }
    assert(e.message.contains("Failed to find data source: avro."))

    e = intercept[AnalysisException] {
      sql(s"select id from avro.`file_path`")
    }
    assert(e.message.contains("Failed to find data source: avro."))

    e = intercept[AnalysisException] {
      sql(s"select id from `org.apache.spark.sql.sources.HadoopFsRelationProvider`.`file_path`")
    }
    assert(e.message.contains("Table or view not found: " +
      "`org.apache.spark.sql.sources.HadoopFsRelationProvider`.`file_path`"))

    e = intercept[AnalysisException] {
      sql(s"select id from `Jdbc`.`file_path`")
    }
    assert(e.message.contains("Unsupported data source type for direct query on files: Jdbc"))

    e = intercept[AnalysisException] {
      sql(s"select id from `org.apache.spark.sql.execution.datasources.jdbc`.`file_path`")
    }
    assert(e.message.contains("Unsupported data source type for direct query on files: " +
      "org.apache.spark.sql.execution.datasources.jdbc"))
  }

  test("SortMergeJoin returns wrong results when using UnsafeRows") {
    // This test is for the fix of https://issues.apache.org/jira/browse/SPARK-10737.
    // This bug will be triggered when Tungsten is enabled and there are multiple
    // SortMergeJoin operators executed in the same task.
    val confs = SQLConf.AUTO_BROADCASTJOIN_THRESHOLD.key -> "1" :: Nil
    withSQLConf(confs: _*) {
      val df1 = (1 to 50).map(i => (s"str_$i", i)).toDF("i", "j")
      val df2 =
        df1
          .join(df1.select(df1("i")), "i")
          .select(df1("i"), df1("j"))

      val df3 = df2.withColumnRenamed("i", "i1").withColumnRenamed("j", "j1")
      val df4 =
        df2
          .join(df3, df2("i") === df3("i1"))
          .withColumn("diff", $"j" - $"j1")
          .select(df2("i"), df2("j"), $"diff")

      checkAnswer(
        df4,
        df1.withColumn("diff", lit(0)))
    }
  }

  test("SPARK-11303: filter should not be pushed down into sample") {
    val df = spark.range(100)
    List(true, false).foreach { withReplacement =>
      val sampled = df.sample(withReplacement, 0.1, 1)
      val sampledOdd = sampled.filter("id % 2 != 0")
      val sampledEven = sampled.filter("id % 2 = 0")
      assert(sampled.count() == sampledOdd.count() + sampledEven.count())
    }
  }

  test("Struct Star Expansion") {
    val structDf = testData2.select("a", "b").as("record")

    checkAnswer(
      structDf.select($"record.a", $"record.b"),
      Row(1, 1) :: Row(1, 2) :: Row(2, 1) :: Row(2, 2) :: Row(3, 1) :: Row(3, 2) :: Nil)

    checkAnswer(
      structDf.select($"record.*"),
      Row(1, 1) :: Row(1, 2) :: Row(2, 1) :: Row(2, 2) :: Row(3, 1) :: Row(3, 2) :: Nil)

    checkAnswer(
      structDf.select($"record.*", $"record.*"),
      Row(1, 1, 1, 1) :: Row(1, 2, 1, 2) :: Row(2, 1, 2, 1) :: Row(2, 2, 2, 2) ::
        Row(3, 1, 3, 1) :: Row(3, 2, 3, 2) :: Nil)

    checkAnswer(
      sql("select struct(a, b) as r1, struct(b, a) as r2 from testData2").select($"r1.*", $"r2.*"),
      Row(1, 1, 1, 1) :: Row(1, 2, 2, 1) :: Row(2, 1, 1, 2) :: Row(2, 2, 2, 2) ::
        Row(3, 1, 1, 3) :: Row(3, 2, 2, 3) :: Nil)

    // Try with a temporary view
    sql("select struct(a, b) as record from testData2").createOrReplaceTempView("structTable")
    checkAnswer(
      sql("SELECT record.* FROM structTable"),
      Row(1, 1) :: Row(1, 2) :: Row(2, 1) :: Row(2, 2) :: Row(3, 1) :: Row(3, 2) :: Nil)

    checkAnswer(sql(
      """
        | SELECT min(struct(record.*)) FROM
        |   (select struct(a,b) as record from testData2) tmp
      """.stripMargin),
      Row(Row(1, 1)) :: Nil)

    // Try with an alias on the select list
    checkAnswer(sql(
      """
        | SELECT max(struct(record.*)) as r FROM
        |   (select struct(a,b) as record from testData2) tmp
      """.stripMargin).select($"r.*"),
      Row(3, 2) :: Nil)

    // With GROUP BY
    checkAnswer(sql(
      """
        | SELECT min(struct(record.*)) FROM
        |   (select a as a, struct(a,b) as record from testData2) tmp
        | GROUP BY a
      """.stripMargin),
      Row(Row(1, 1)) :: Row(Row(2, 1)) :: Row(Row(3, 1)) :: Nil)

    // With GROUP BY and alias
    checkAnswer(sql(
      """
        | SELECT max(struct(record.*)) as r FROM
        |   (select a as a, struct(a,b) as record from testData2) tmp
        | GROUP BY a
      """.stripMargin).select($"r.*"),
      Row(1, 2) :: Row(2, 2) :: Row(3, 2) :: Nil)

    // With GROUP BY and alias and additional fields in the struct
    checkAnswer(sql(
      """
        | SELECT max(struct(a, record.*, b)) as r FROM
        |   (select a as a, b as b, struct(a,b) as record from testData2) tmp
        | GROUP BY a
      """.stripMargin).select($"r.*"),
      Row(1, 1, 2, 2) :: Row(2, 2, 2, 2) :: Row(3, 3, 2, 2) :: Nil)

    // Create a data set that contains nested structs.
    val nestedStructData = sql(
      """
        | SELECT struct(r1, r2) as record FROM
        |   (SELECT struct(a, b) as r1, struct(b, a) as r2 FROM testData2) tmp
      """.stripMargin)

    checkAnswer(nestedStructData.select($"record.*"),
      Row(Row(1, 1), Row(1, 1)) :: Row(Row(1, 2), Row(2, 1)) :: Row(Row(2, 1), Row(1, 2)) ::
        Row(Row(2, 2), Row(2, 2)) :: Row(Row(3, 1), Row(1, 3)) :: Row(Row(3, 2), Row(2, 3)) :: Nil)
    checkAnswer(nestedStructData.select($"record.r1"),
      Row(Row(1, 1)) :: Row(Row(1, 2)) :: Row(Row(2, 1)) :: Row(Row(2, 2)) ::
        Row(Row(3, 1)) :: Row(Row(3, 2)) :: Nil)
    checkAnswer(
      nestedStructData.select($"record.r1.*"),
      Row(1, 1) :: Row(1, 2) :: Row(2, 1) :: Row(2, 2) :: Row(3, 1) :: Row(3, 2) :: Nil)

    // Try with a temporary view
    withTempView("nestedStructTable") {
      nestedStructData.createOrReplaceTempView("nestedStructTable")
      checkAnswer(
        sql("SELECT record.* FROM nestedStructTable"),
        nestedStructData.select($"record.*"))
      checkAnswer(
        sql("SELECT record.r1 FROM nestedStructTable"),
        nestedStructData.select($"record.r1"))
      checkAnswer(
        sql("SELECT record.r1.* FROM nestedStructTable"),
        nestedStructData.select($"record.r1.*"))

      // Try resolving something not there.
      assert(intercept[AnalysisException](sql("SELECT abc.* FROM nestedStructTable"))
        .getMessage.contains("cannot resolve"))
    }

    // Create paths with unusual characters
    val specialCharacterPath = sql(
      """
        | SELECT struct(`col$.a_`, `a.b.c.`) as `r&&b.c` FROM
        |   (SELECT struct(a, b) as `col$.a_`, struct(b, a) as `a.b.c.` FROM testData2) tmp
      """.stripMargin)
    withTempView("specialCharacterTable") {
      specialCharacterPath.createOrReplaceTempView("specialCharacterTable")
      checkAnswer(
        specialCharacterPath.select($"`r&&b.c`.*"),
        nestedStructData.select($"record.*"))
      checkAnswer(
        sql("SELECT `r&&b.c`.`col$.a_` FROM specialCharacterTable"),
        nestedStructData.select($"record.r1"))
      checkAnswer(
        sql("SELECT `r&&b.c`.`a.b.c.` FROM specialCharacterTable"),
        nestedStructData.select($"record.r2"))
      checkAnswer(
        sql("SELECT `r&&b.c`.`col$.a_`.* FROM specialCharacterTable"),
        nestedStructData.select($"record.r1.*"))
    }

    // Try star expanding a scalar. This should fail.
    assert(intercept[AnalysisException](sql("select a.* from testData2")).getMessage.contains(
      "Can only star expand struct data types."))
  }

  test("Struct Star Expansion - Name conflict") {
    // Create a data set that contains a naming conflict
    val nameConflict = sql("SELECT struct(a, b) as nameConflict, a as a FROM testData2")
    withTempView("nameConflict") {
      nameConflict.createOrReplaceTempView("nameConflict")
      // Unqualified should resolve to table.
      checkAnswer(sql("SELECT nameConflict.* FROM nameConflict"),
        Row(Row(1, 1), 1) :: Row(Row(1, 2), 1) :: Row(Row(2, 1), 2) :: Row(Row(2, 2), 2) ::
          Row(Row(3, 1), 3) :: Row(Row(3, 2), 3) :: Nil)
      // Qualify the struct type with the table name.
      checkAnswer(sql("SELECT nameConflict.nameConflict.* FROM nameConflict"),
        Row(1, 1) :: Row(1, 2) :: Row(2, 1) :: Row(2, 2) :: Row(3, 1) :: Row(3, 2) :: Nil)
    }
  }

  test("Star Expansion - group by") {
    withSQLConf("spark.sql.retainGroupColumns" -> "false") {
      checkAnswer(
        testData2.groupBy($"a", $"b").agg($"*"),
        sql("SELECT * FROM testData2 group by a, b"))
    }
  }

  test("Star Expansion - table with zero column") {
    withTempView("temp_table_no_cols") {
      val rddNoCols = sparkContext.parallelize(1 to 10).map(_ => Row.empty)
      val dfNoCols = spark.createDataFrame(rddNoCols, StructType(Seq.empty))
      dfNoCols.createTempView("temp_table_no_cols")

      // ResolvedStar
      checkAnswer(
        dfNoCols,
        dfNoCols.select(dfNoCols.col("*")))

      // UnresolvedStar
      checkAnswer(
        dfNoCols,
        sql("SELECT * FROM temp_table_no_cols"))
      checkAnswer(
        dfNoCols,
        dfNoCols.select($"*"))

      var e = intercept[AnalysisException] {
        sql("SELECT a.* FROM temp_table_no_cols a")
      }.getMessage
      assert(e.contains("cannot resolve 'a.*' give input columns ''"))

      e = intercept[AnalysisException] {
        dfNoCols.select($"b.*")
      }.getMessage
      assert(e.contains("cannot resolve 'b.*' give input columns ''"))
    }
  }

  test("Common subexpression elimination") {
    // TODO: support subexpression elimination in whole stage codegen
    withSQLConf("spark.sql.codegen.wholeStage" -> "false") {
      // select from a table to prevent constant folding.
      val df = sql("SELECT a, b from testData2 limit 1")
      checkAnswer(df, Row(1, 1))

      checkAnswer(df.selectExpr("a + 1", "a + 1"), Row(2, 2))
      checkAnswer(df.selectExpr("a + 1", "a + 1 + 1"), Row(2, 3))

      // This does not work because the expressions get grouped like (a + a) + 1
      checkAnswer(df.selectExpr("a + 1", "a + a + 1"), Row(2, 3))
      checkAnswer(df.selectExpr("a + 1", "a + (a + 1)"), Row(2, 3))

      // Identity udf that tracks the number of times it is called.
      val countAcc = sparkContext.longAccumulator("CallCount")
      spark.udf.register("testUdf", (x: Int) => {
        countAcc.add(1)
        x
      })

      // Evaluates df, verifying it is equal to the expectedResult and the accumulator's value
      // is correct.
      def verifyCallCount(df: DataFrame, expectedResult: Row, expectedCount: Int): Unit = {
        countAcc.setValue(0)
        QueryTest.checkAnswer(
          df, Seq(expectedResult), checkToRDD = false /* avoid duplicate exec */)
        assert(countAcc.value == expectedCount)
      }

      verifyCallCount(df.selectExpr("testUdf(a)"), Row(1), 1)
      verifyCallCount(df.selectExpr("testUdf(a)", "testUdf(a)"), Row(1, 1), 1)
      verifyCallCount(df.selectExpr("testUdf(a + 1)", "testUdf(a + 1)"), Row(2, 2), 1)
      verifyCallCount(df.selectExpr("testUdf(a + 1)", "testUdf(a)"), Row(2, 1), 2)
      verifyCallCount(
        df.selectExpr("testUdf(a + 1) + testUdf(a + 1)", "testUdf(a + 1)"), Row(4, 2), 1)

      verifyCallCount(
        df.selectExpr("testUdf(a + 1) + testUdf(1 + b)", "testUdf(a + 1)"), Row(4, 2), 2)

      val testUdf = functions.udf((x: Int) => {
        countAcc.add(1)
        x
      })
      verifyCallCount(
        df.groupBy().agg(sum(testUdf($"b") + testUdf($"b") + testUdf($"b"))), Row(3.0), 1)

      verifyCallCount(
        df.selectExpr("testUdf(a + 1) + testUdf(1 + a)", "testUdf(a + 1)"), Row(4, 2), 1)

      // Try disabling it via configuration.
      spark.conf.set("spark.sql.subexpressionElimination.enabled", "false")
      verifyCallCount(df.selectExpr("testUdf(a)", "testUdf(a)"), Row(1, 1), 2)
      spark.conf.set("spark.sql.subexpressionElimination.enabled", "true")
      verifyCallCount(df.selectExpr("testUdf(a)", "testUdf(a)"), Row(1, 1), 1)
    }
  }

  test("SPARK-10707: nullability should be correctly propagated through set operations (1)") {
    // This test produced an incorrect result of 1 before the SPARK-10707 fix because of the
    // NullPropagation rule: COUNT(v) got replaced with COUNT(1) because the output column of
    // UNION was incorrectly considered non-nullable:
    checkAnswer(
      sql("""SELECT count(v) FROM (
            |  SELECT v FROM (
            |    SELECT 'foo' AS v UNION ALL
            |    SELECT NULL AS v
            |  ) my_union WHERE isnull(v)
            |) my_subview""".stripMargin),
      Seq(Row(0)))
  }

  test("SPARK-10707: nullability should be correctly propagated through set operations (2)") {
    // This test uses RAND() to stop column pruning for Union and checks the resulting isnull
    // value. This would produce an incorrect result before the fix in SPARK-10707 because the "v"
    // column of the union was considered non-nullable.
    checkAnswer(
      sql(
        """
          |SELECT a FROM (
          |  SELECT ISNULL(v) AS a, RAND() FROM (
          |    SELECT 'foo' AS v UNION ALL SELECT null AS v
          |  ) my_union
          |) my_view
        """.stripMargin),
      Row(false) :: Row(true) :: Nil)
  }

  test("filter on a grouping column that is not presented in SELECT") {
    checkAnswer(
      sql("select count(1) from (select 1 as a) t group by a having a > 0"),
      Row(1) :: Nil)
  }

  test("SPARK-13056: Null in map value causes NPE") {
    val df = Seq(1 -> Map("abc" -> "somestring", "cba" -> null)).toDF("key", "value")
    withTempView("maptest") {
      df.createOrReplaceTempView("maptest")
      // local optimization will by pass codegen code, so we should keep the filter `key=1`
      checkAnswer(sql("SELECT value['abc'] FROM maptest where key = 1"), Row("somestring"))
      checkAnswer(sql("SELECT value['cba'] FROM maptest where key = 1"), Row(null))
    }
  }

  test("hash function") {
    val df = Seq(1 -> "a", 2 -> "b").toDF("i", "j")
    withTempView("tbl") {
      df.createOrReplaceTempView("tbl")
      checkAnswer(
        df.select(hash($"i", $"j")),
        sql("SELECT hash(i, j) from tbl")
      )
    }
  }

  test("join with using clause") {
    val df1 = Seq(("r1c1", "r1c2", "t1r1c3"),
      ("r2c1", "r2c2", "t1r2c3"), ("r3c1x", "r3c2", "t1r3c3")).toDF("c1", "c2", "c3")
    val df2 = Seq(("r1c1", "r1c2", "t2r1c3"),
      ("r2c1", "r2c2", "t2r2c3"), ("r3c1y", "r3c2", "t2r3c3")).toDF("c1", "c2", "c3")
    val df3 = Seq((null, "r1c2", "t3r1c3"),
      ("r2c1", "r2c2", "t3r2c3"), ("r3c1y", "r3c2", "t3r3c3")).toDF("c1", "c2", "c3")
    withTempView("t1", "t2", "t3") {
      df1.createOrReplaceTempView("t1")
      df2.createOrReplaceTempView("t2")
      df3.createOrReplaceTempView("t3")
      // inner join with one using column
      checkAnswer(
        sql("SELECT * FROM t1 join t2 using (c1)"),
        Row("r1c1", "r1c2", "t1r1c3", "r1c2", "t2r1c3") ::
          Row("r2c1", "r2c2", "t1r2c3", "r2c2", "t2r2c3") :: Nil)

      // inner join with two using columns
      checkAnswer(
        sql("SELECT * FROM t1 join t2 using (c1, c2)"),
        Row("r1c1", "r1c2", "t1r1c3", "t2r1c3") ::
          Row("r2c1", "r2c2", "t1r2c3", "t2r2c3") :: Nil)

      // Left outer join with one using column.
      checkAnswer(
        sql("SELECT * FROM t1 left join t2 using (c1)"),
        Row("r1c1", "r1c2", "t1r1c3", "r1c2", "t2r1c3") ::
          Row("r2c1", "r2c2", "t1r2c3", "r2c2", "t2r2c3") ::
          Row("r3c1x", "r3c2", "t1r3c3", null, null) :: Nil)

      // Right outer join with one using column.
      checkAnswer(
        sql("SELECT * FROM t1 right join t2 using (c1)"),
        Row("r1c1", "r1c2", "t1r1c3", "r1c2", "t2r1c3") ::
          Row("r2c1", "r2c2", "t1r2c3", "r2c2", "t2r2c3") ::
          Row("r3c1y", null, null, "r3c2", "t2r3c3") :: Nil)

      // Full outer join with one using column.
      checkAnswer(
        sql("SELECT * FROM t1 full outer join t2 using (c1)"),
        Row("r1c1", "r1c2", "t1r1c3", "r1c2", "t2r1c3") ::
          Row("r2c1", "r2c2", "t1r2c3", "r2c2", "t2r2c3") ::
          Row("r3c1x", "r3c2", "t1r3c3", null, null) ::
          Row("r3c1y", null,
            null, "r3c2", "t2r3c3") :: Nil)

      // Full outer join with null value in join column.
      checkAnswer(
        sql("SELECT * FROM t1 full outer join t3 using (c1)"),
        Row("r1c1", "r1c2", "t1r1c3", null, null) ::
          Row("r2c1", "r2c2", "t1r2c3", "r2c2", "t3r2c3") ::
          Row("r3c1x", "r3c2", "t1r3c3", null, null) ::
          Row("r3c1y", null, null, "r3c2", "t3r3c3") ::
          Row(null, null, null, "r1c2", "t3r1c3") :: Nil)

      // Self join with using columns.
      checkAnswer(
        sql("SELECT * FROM t1 join t1 using (c1)"),
        Row("r1c1", "r1c2", "t1r1c3", "r1c2", "t1r1c3") ::
          Row("r2c1", "r2c2", "t1r2c3", "r2c2", "t1r2c3") ::
          Row("r3c1x", "r3c2", "t1r3c3", "r3c2", "t1r3c3") :: Nil)
    }
  }

  test("SPARK-15327: fail to compile generated code with complex data structure") {
    withTempDir{ dir =>
      val json =
        """
          |{"h": {"b": {"c": [{"e": "adfgd"}], "a": [{"e": "testing", "count": 3}],
          |"b": [{"e": "test", "count": 1}]}}, "d": {"b": {"c": [{"e": "adfgd"}],
          |"a": [{"e": "testing", "count": 3}], "b": [{"e": "test", "count": 1}]}},
          |"c": {"b": {"c": [{"e": "adfgd"}], "a": [{"count": 3}],
          |"b": [{"e": "test", "count": 1}]}}, "a": {"b": {"c": [{"e": "adfgd"}],
          |"a": [{"count": 3}], "b": [{"e": "test", "count": 1}]}},
          |"e": {"b": {"c": [{"e": "adfgd"}], "a": [{"e": "testing", "count": 3}],
          |"b": [{"e": "test", "count": 1}]}}, "g": {"b": {"c": [{"e": "adfgd"}],
          |"a": [{"e": "testing", "count": 3}], "b": [{"e": "test", "count": 1}]}},
          |"f": {"b": {"c": [{"e": "adfgd"}], "a": [{"e": "testing", "count": 3}],
          |"b": [{"e": "test", "count": 1}]}}, "b": {"b": {"c": [{"e": "adfgd"}],
          |"a": [{"count": 3}], "b": [{"e": "test", "count": 1}]}}}'
          |
        """.stripMargin
      spark.read.json(Seq(json).toDS()).write.mode("overwrite").parquet(dir.toString)
      spark.read.parquet(dir.toString).collect()
    }
  }

  test("data source table created in InMemoryCatalog should be able to read/write") {
    withTable("tbl") {
      sql("CREATE TABLE tbl(i INT, j STRING) USING parquet")
      checkAnswer(sql("SELECT i, j FROM tbl"), Nil)

      Seq(1 -> "a", 2 -> "b").toDF("i", "j").write.mode("overwrite").insertInto("tbl")
      checkAnswer(sql("SELECT i, j FROM tbl"), Row(1, "a") :: Row(2, "b") :: Nil)

      Seq(3 -> "c", 4 -> "d").toDF("i", "j").write.mode("append").saveAsTable("tbl")
      checkAnswer(
        sql("SELECT i, j FROM tbl"),
        Row(1, "a") :: Row(2, "b") :: Row(3, "c") :: Row(4, "d") :: Nil)
    }
  }

  test("Eliminate noop ordinal ORDER BY") {
    withSQLConf(SQLConf.ORDER_BY_ORDINAL.key -> "true") {
      val plan1 = sql("SELECT 1.0, 'abc', year(current_date()) ORDER BY 1, 2, 3")
      val plan2 = sql("SELECT 1.0, 'abc', year(current_date())")
      comparePlans(plan1.queryExecution.optimizedPlan, plan2.queryExecution.optimizedPlan)
    }
  }

  test("check code injection is prevented") {
    // The end of comment (*/) should be escaped.
    var literal =
      """|*/
         |{
         |  new Object() {
         |    void f() { throw new RuntimeException("This exception is injected."); }
         |  }.f();
         |}
         |/*""".stripMargin
    var expected =
      """|*/
         |{
         |  new Object() {
         |    void f() { throw new RuntimeException("This exception is injected."); }
         |  }.f();
         |}
         |/*""".stripMargin
    checkAnswer(
      sql(s"SELECT '$literal' AS DUMMY"),
      Row(s"$expected") :: Nil)

    // `\u002A` is `*` and `\u002F` is `/`
    // so if the end of comment consists of those characters in queries, we need to escape them.
    literal =
      """|\\u002A/
         |{
         |  new Object() {
         |    void f() { throw new RuntimeException("This exception is injected."); }
         |  }.f();
         |}
         |/*""".stripMargin
    expected =
      s"""|${"\\u002A/"}
          |{
          |  new Object() {
          |    void f() { throw new RuntimeException("This exception is injected."); }
          |  }.f();
          |}
          |/*""".stripMargin
    checkAnswer(
      sql(s"SELECT '$literal' AS DUMMY"),
      Row(s"$expected") :: Nil)

    literal =
      """|\\\\u002A/
         |{
         |  new Object() {
         |    void f() { throw new RuntimeException("This exception is injected."); }
         |  }.f();
         |}
         |/*""".stripMargin
    expected =
      """|\\u002A/
         |{
         |  new Object() {
         |    void f() { throw new RuntimeException("This exception is injected."); }
         |  }.f();
         |}
         |/*""".stripMargin
    checkAnswer(
      sql(s"SELECT '$literal' AS DUMMY"),
      Row(s"$expected") :: Nil)

    literal =
      """|\\u002a/
         |{
         |  new Object() {
         |    void f() { throw new RuntimeException("This exception is injected."); }
         |  }.f();
         |}
         |/*""".stripMargin
    expected =
      s"""|${"\\u002a/"}
          |{
          |  new Object() {
          |    void f() { throw new RuntimeException("This exception is injected."); }
          |  }.f();
          |}
          |/*""".stripMargin
    checkAnswer(
      sql(s"SELECT '$literal' AS DUMMY"),
      Row(s"$expected") :: Nil)

    literal =
      """|\\\\u002a/
         |{
         |  new Object() {
         |    void f() { throw new RuntimeException("This exception is injected."); }
         |  }.f();
         |}
         |/*""".stripMargin
    expected =
      """|\\u002a/
         |{
         |  new Object() {
         |    void f() { throw new RuntimeException("This exception is injected."); }
         |  }.f();
         |}
         |/*""".stripMargin
    checkAnswer(
      sql(s"SELECT '$literal' AS DUMMY"),
      Row(s"$expected") :: Nil)

    literal =
      """|*\\u002F
         |{
         |  new Object() {
         |    void f() { throw new RuntimeException("This exception is injected."); }
         |  }.f();
         |}
         |/*""".stripMargin
    expected =
      s"""|${"*\\u002F"}
          |{
          |  new Object() {
          |    void f() { throw new RuntimeException("This exception is injected."); }
          |  }.f();
          |}
          |/*""".stripMargin
    checkAnswer(
      sql(s"SELECT '$literal' AS DUMMY"),
      Row(s"$expected") :: Nil)

    literal =
      """|*\\\\u002F
         |{
         |  new Object() {
         |    void f() { throw new RuntimeException("This exception is injected."); }
         |  }.f();
         |}
         |/*""".stripMargin
    expected =
      """|*\\u002F
         |{
         |  new Object() {
         |    void f() { throw new RuntimeException("This exception is injected."); }
         |  }.f();
         |}
         |/*""".stripMargin
    checkAnswer(
      sql(s"SELECT '$literal' AS DUMMY"),
      Row(s"$expected") :: Nil)

    literal =
      """|*\\u002f
         |{
         |  new Object() {
         |    void f() { throw new RuntimeException("This exception is injected."); }
         |  }.f();
         |}
         |/*""".stripMargin
    expected =
      s"""|${"*\\u002f"}
          |{
          |  new Object() {
          |    void f() { throw new RuntimeException("This exception is injected."); }
          |  }.f();
          |}
          |/*""".stripMargin
    checkAnswer(
      sql(s"SELECT '$literal' AS DUMMY"),
      Row(s"$expected") :: Nil)

    literal =
      """|*\\\\u002f
         |{
         |  new Object() {
         |    void f() { throw new RuntimeException("This exception is injected."); }
         |  }.f();
         |}
         |/*""".stripMargin
    expected =
      """|*\\u002f
         |{
         |  new Object() {
         |    void f() { throw new RuntimeException("This exception is injected."); }
         |  }.f();
         |}
         |/*""".stripMargin
    checkAnswer(
      sql(s"SELECT '$literal' AS DUMMY"),
      Row(s"$expected") :: Nil)

    literal =
      """|\\u002A\\u002F
         |{
         |  new Object() {
         |    void f() { throw new RuntimeException("This exception is injected."); }
         |  }.f();
         |}
         |/*""".stripMargin
    expected =
      s"""|${"\\u002A\\u002F"}
          |{
          |  new Object() {
          |    void f() { throw new RuntimeException("This exception is injected."); }
          |  }.f();
          |}
          |/*""".stripMargin
    checkAnswer(
      sql(s"SELECT '$literal' AS DUMMY"),
      Row(s"$expected") :: Nil)

    literal =
      """|\\\\u002A\\u002F
         |{
         |  new Object() {
         |    void f() { throw new RuntimeException("This exception is injected."); }
         |  }.f();
         |}
         |/*""".stripMargin
    expected =
      s"""|${"\\\\u002A\\u002F"}
          |{
          |  new Object() {
          |    void f() { throw new RuntimeException("This exception is injected."); }
          |  }.f();
          |}
          |/*""".stripMargin
    checkAnswer(
      sql(s"SELECT '$literal' AS DUMMY"),
      Row(s"$expected") :: Nil)

    literal =
      """|\\u002A\\\\u002F
         |{
         |  new Object() {
         |    void f() { throw new RuntimeException("This exception is injected."); }
         |  }.f();
         |}
         |/*""".stripMargin
    expected =
      s"""|${"\\u002A\\\\u002F"}
          |{
          |  new Object() {
          |    void f() { throw new RuntimeException("This exception is injected."); }
          |  }.f();
          |}
          |/*""".stripMargin
    checkAnswer(
      sql(s"SELECT '$literal' AS DUMMY"),
      Row(s"$expected") :: Nil)

    literal =
      """|\\\\u002A\\\\u002F
         |{
         |  new Object() {
         |    void f() { throw new RuntimeException("This exception is injected."); }
         |  }.f();
         |}
         |/*""".stripMargin
    expected =
      """|\\u002A\\u002F
         |{
         |  new Object() {
         |    void f() { throw new RuntimeException("This exception is injected."); }
         |  }.f();
         |}
         |/*""".stripMargin
    checkAnswer(
      sql(s"SELECT '$literal' AS DUMMY"),
      Row(s"$expected") :: Nil)
  }

  test("SPARK-15752 optimize metadata only query for datasource table") {
    withSQLConf(SQLConf.OPTIMIZER_METADATA_ONLY.key -> "true") {
      withTable("srcpart_15752") {
        val data = (1 to 10).map(i => (i, s"data-$i", i % 2, if ((i % 2) == 0) "a" else "b"))
          .toDF("col1", "col2", "partcol1", "partcol2")
        data.write.partitionBy("partcol1", "partcol2").mode("append").saveAsTable("srcpart_15752")
        checkAnswer(
          sql("select partcol1 from srcpart_15752 group by partcol1"),
          Row(0) :: Row(1) :: Nil)
        checkAnswer(
          sql("select partcol1 from srcpart_15752 where partcol1 = 1 group by partcol1"),
          Row(1))
        checkAnswer(
          sql("select partcol1, count(distinct partcol2) from srcpart_15752 group by partcol1"),
          Row(0, 1) :: Row(1, 1) :: Nil)
        checkAnswer(
          sql("select partcol1, count(distinct partcol2) from srcpart_15752  where partcol1 = 1 " +
            "group by partcol1"),
          Row(1, 1) :: Nil)
        checkAnswer(sql("select distinct partcol1 from srcpart_15752"), Row(0) :: Row(1) :: Nil)
        checkAnswer(sql("select distinct partcol1 from srcpart_15752 where partcol1 = 1"), Row(1))
        checkAnswer(
          sql("select distinct col from (select partcol1 + 1 as col from srcpart_15752 " +
            "where partcol1 = 1) t"),
          Row(2))
        checkAnswer(sql("select max(partcol1) from srcpart_15752"), Row(1))
        checkAnswer(sql("select max(partcol1) from srcpart_15752 where partcol1 = 1"), Row(1))
        checkAnswer(sql("select max(partcol1) from (select partcol1 from srcpart_15752) t"), Row(1))
        checkAnswer(
          sql("select max(col) from (select partcol1 + 1 as col from srcpart_15752 " +
            "where partcol1 = 1) t"),
          Row(2))
      }
    }
  }

  test("SPARK-16975: Column-partition path starting '_' should be handled correctly") {
    withTempDir { dir =>
      val parquetDir = new File(dir, "parquet").getCanonicalPath
      spark.range(10).withColumn("_col", $"id").write.partitionBy("_col").save(parquetDir)
      spark.read.parquet(parquetDir)
    }
  }

  test("SPARK-16644: Aggregate should not put aggregate expressions to constraints") {
    withTable("tbl") {
      sql("CREATE TABLE tbl(a INT, b INT) USING parquet")
      checkAnswer(sql(
        """
          |SELECT
          |  a,
          |  MAX(b) AS c1,
          |  b AS c2
          |FROM tbl
          |WHERE a = b
          |GROUP BY a, b
          |HAVING c1 = 1
        """.stripMargin), Nil)
    }
  }

  test("SPARK-16674: field names containing dots for both fields and partitioned fields") {
    withTempPath { path =>
      val data = (1 to 10).map(i => (i, s"data-$i", i % 2, if ((i % 2) == 0) "a" else "b"))
        .toDF("col.1", "col.2", "part.col1", "part.col2")
      data.write
        .format("parquet")
        .partitionBy("part.col1", "part.col2")
        .save(path.getCanonicalPath)
      val readBack = spark.read.format("parquet").load(path.getCanonicalPath)
      checkAnswer(
        readBack.selectExpr("`part.col1`", "`col.1`"),
        data.selectExpr("`part.col1`", "`col.1`"))
    }
  }

  test("SPARK-17515: CollectLimit.execute() should perform per-partition limits") {
    val numRecordsRead = spark.sparkContext.longAccumulator
    spark.range(1, 100, 1, numPartitions = 10).map { x =>
      numRecordsRead.add(1)
      x
    }.limit(1).queryExecution.toRdd.count()
    assert(numRecordsRead.value === 10)
  }

  test("CREATE TABLE USING should not fail if a same-name temp view exists") {
    withTable("same_name") {
      withTempView("same_name") {
        spark.range(10).createTempView("same_name")
        sql("CREATE TABLE same_name(i int) USING json")
        checkAnswer(spark.table("same_name"), spark.range(10).toDF())
        assert(spark.table("default.same_name").collect().isEmpty)
      }
    }
  }

  test("SPARK-18053: ARRAY equality is broken") {
    withTable("array_tbl") {
      spark.range(10).select(array($"id").as("arr")).write.saveAsTable("array_tbl")
      assert(sql("SELECT * FROM array_tbl where arr = ARRAY(1L)").count == 1)
    }
  }

<<<<<<< HEAD
=======
  test("SPARK-19157: should be able to change spark.sql.runSQLOnFiles at runtime") {
    withTempPath { path =>
      Seq(1 -> "a").toDF("i", "j").write.parquet(path.getCanonicalPath)

      val newSession = spark.newSession()
      val originalValue = newSession.sessionState.conf.runSQLonFile

      try {
        newSession.sessionState.conf.setConf(SQLConf.RUN_SQL_ON_FILES, false)
        intercept[AnalysisException] {
          newSession.sql(s"SELECT i, j FROM parquet.`${path.getCanonicalPath}`")
        }

        newSession.sessionState.conf.setConf(SQLConf.RUN_SQL_ON_FILES, true)
        checkAnswer(
          newSession.sql(s"SELECT i, j FROM parquet.`${path.getCanonicalPath}`"),
          Row(1, "a"))
      } finally {
        newSession.sessionState.conf.setConf(SQLConf.RUN_SQL_ON_FILES, originalValue)
      }
    }
  }

  test("should be able to resolve a persistent view") {
    withTable("t1", "t2") {
      withView("v1") {
        sql("CREATE TABLE `t1` USING parquet AS SELECT * FROM VALUES(1, 1) AS t1(a, b)")
        sql("CREATE TABLE `t2` USING parquet AS SELECT * FROM VALUES('a', 2, 1.0) AS t2(d, e, f)")
        sql("CREATE VIEW `v1`(x, y) AS SELECT * FROM t1")
        checkAnswer(spark.table("v1").orderBy("x"), Row(1, 1))

        sql("ALTER VIEW `v1` AS SELECT * FROM t2")
        checkAnswer(spark.table("v1").orderBy("f"), Row("a", 2, 1.0))
      }
    }
  }

  test("SPARK-19059: read file based table whose name starts with underscore") {
    withTable("_tbl") {
      sql("CREATE TABLE `_tbl`(i INT) USING parquet")
      sql("INSERT INTO `_tbl` VALUES (1), (2), (3)")
      checkAnswer( sql("SELECT * FROM `_tbl`"), Row(1) :: Row(2) :: Row(3) :: Nil)
    }
  }

  test("SPARK-19334: check code injection is prevented") {
    // The end of comment (*/) should be escaped.
    val badQuery =
      """|SELECT inline(array(cast(struct(1) AS
         |  struct<`=
         |    new Object() {
         |      {f();}
         |      public void f() {throw new RuntimeException("This exception is injected.");}
         |      public int x;
         |    }.x
         |  `:int>)))""".stripMargin.replaceAll("\n", "")

    checkAnswer(sql(badQuery), Row(1) :: Nil)
  }

  test("SPARK-19650: An action on a Command should not trigger a Spark job") {
    // Create a listener that checks if new jobs have started.
    val jobStarted = new AtomicBoolean(false)
    val listener = new SparkListener {
      override def onJobStart(jobStart: SparkListenerJobStart): Unit = {
        jobStarted.set(true)
      }
    }

    // Make sure no spurious job starts are pending in the listener bus.
    sparkContext.listenerBus.waitUntilEmpty(500)
    sparkContext.addSparkListener(listener)
    try {
      // Execute the command.
      sql("show databases").head()

      // Make sure we have seen all events triggered by DataFrame.show()
      sparkContext.listenerBus.waitUntilEmpty(500)
    } finally {
      sparkContext.removeSparkListener(listener)
    }
    assert(!jobStarted.get(), "Command should not trigger a Spark job.")
  }

>>>>>>> 86cd3c08
  test("SPARK-20164: AnalysisException should be tolerant to null query plan") {
    try {
      throw new AnalysisException("", None, None, plan = null)
    } catch {
      case ae: AnalysisException => assert(ae.plan == null && ae.getMessage == ae.getSimpleMessage)
    }
  }
<<<<<<< HEAD
=======

  test("SPARK-12868: Allow adding jars from hdfs ") {
    val jarFromHdfs = "hdfs://doesnotmatter/test.jar"
    val jarFromInvalidFs = "fffs://doesnotmatter/test.jar"

    // if 'hdfs' is not supported, MalformedURLException will be thrown
    new URL(jarFromHdfs)

    intercept[MalformedURLException] {
      new URL(jarFromInvalidFs)
    }
  }

  test("RuntimeReplaceable functions should not take extra parameters") {
    val e = intercept[AnalysisException](sql("SELECT nvl(1, 2, 3)"))
    assert(e.message.contains("Invalid number of arguments"))
  }

  test("SPARK-21228: InSet incorrect handling of structs") {
    withTempView("A") {
      // reduce this from the default of 10 so the repro query text is not too long
      withSQLConf((SQLConf.OPTIMIZER_INSET_CONVERSION_THRESHOLD.key -> "3")) {
        // a relation that has 1 column of struct type with values (1,1), ..., (9, 9)
        spark.range(1, 10).selectExpr("named_struct('a', id, 'b', id) as a")
          .createOrReplaceTempView("A")
        val df = sql(
          """
            |SELECT * from
            | (SELECT MIN(a) as minA FROM A) AA -- this Aggregate will return UnsafeRows
            | -- the IN will become InSet with a Set of GenericInternalRows
            | -- a GenericInternalRow is never equal to an UnsafeRow so the query would
            | -- returns 0 results, which is incorrect
            | WHERE minA IN (NAMED_STRUCT('a', 1L, 'b', 1L), NAMED_STRUCT('a', 2L, 'b', 2L),
            |   NAMED_STRUCT('a', 3L, 'b', 3L))
          """.stripMargin)
        checkAnswer(df, Row(Row(1, 1)))
      }
    }
  }
>>>>>>> 86cd3c08
}<|MERGE_RESOLUTION|>--- conflicted
+++ resolved
@@ -2516,8 +2516,6 @@
     }
   }
 
-<<<<<<< HEAD
-=======
   test("SPARK-19157: should be able to change spark.sql.runSQLOnFiles at runtime") {
     withTempPath { path =>
       Seq(1 -> "a").toDF("i", "j").write.parquet(path.getCanonicalPath)
@@ -2602,7 +2600,6 @@
     assert(!jobStarted.get(), "Command should not trigger a Spark job.")
   }
 
->>>>>>> 86cd3c08
   test("SPARK-20164: AnalysisException should be tolerant to null query plan") {
     try {
       throw new AnalysisException("", None, None, plan = null)
@@ -2610,8 +2607,6 @@
       case ae: AnalysisException => assert(ae.plan == null && ae.getMessage == ae.getSimpleMessage)
     }
   }
-<<<<<<< HEAD
-=======
 
   test("SPARK-12868: Allow adding jars from hdfs ") {
     val jarFromHdfs = "hdfs://doesnotmatter/test.jar"
@@ -2651,5 +2646,4 @@
       }
     }
   }
->>>>>>> 86cd3c08
 }