/*
 * Licensed to the Apache Software Foundation (ASF) under one or more
 * contributor license agreements.  See the NOTICE file distributed with
 * this work for additional information regarding copyright ownership.
 * The ASF licenses this file to You under the Apache License, Version 2.0
 * (the "License"); you may not use this file except in compliance with
 * the License.  You may obtain a copy of the License at
 *
 *    http://www.apache.org/licenses/LICENSE-2.0
 *
 * Unless required by applicable law or agreed to in writing, software
 * distributed under the License is distributed on an "AS IS" BASIS,
 * WITHOUT WARRANTIES OR CONDITIONS OF ANY KIND, either express or implied.
 * See the License for the specific language governing permissions and
 * limitations under the License.
 */

package org.apache.spark.sql

import scala.collection.JavaConverters._
import scala.language.implicitConversions
import scala.reflect.runtime.universe.{typeTag, TypeTag}
import scala.util.Try
import scala.util.control.NonFatal

import org.apache.spark.annotation.InterfaceStability
import org.apache.spark.sql.catalyst.ScalaReflection
import org.apache.spark.sql.catalyst.analysis.{Star, UnresolvedFunction}
import org.apache.spark.sql.catalyst.encoders.ExpressionEncoder
import org.apache.spark.sql.catalyst.expressions._
import org.apache.spark.sql.catalyst.expressions.aggregate._
import org.apache.spark.sql.catalyst.plans.logical.{HintInfo, ResolvedHint}
import org.apache.spark.sql.execution.SparkSqlParser
import org.apache.spark.sql.expressions.UserDefinedFunction
import org.apache.spark.sql.internal.SQLConf
import org.apache.spark.sql.types._
import org.apache.spark.util.Utils


/**
 * Functions available for DataFrame operations.
 *
 * @groupname udf_funcs UDF functions
 * @groupname agg_funcs Aggregate functions
 * @groupname datetime_funcs Date time functions
 * @groupname sort_funcs Sorting functions
 * @groupname normal_funcs Non-aggregate functions
 * @groupname math_funcs Math functions
 * @groupname misc_funcs Misc functions
 * @groupname window_funcs Window functions
 * @groupname string_funcs String functions
 * @groupname collection_funcs Collection functions
 * @groupname Ungrouped Support functions for DataFrames
 * @since 1.3.0
 */
@InterfaceStability.Stable
// scalastyle:off
object functions {
// scalastyle:on

  private def withExpr(expr: Expression): Column = Column(expr)

  private def withAggregateFunction(
    func: AggregateFunction,
    isDistinct: Boolean = false): Column = {
    Column(func.toAggregateExpression(isDistinct))
  }

  /**
   * Returns a [[Column]] based on the given column name.
   *
   * @group normal_funcs
   * @since 1.3.0
   */
  def col(colName: String): Column = Column(colName)

  /**
   * Returns a [[Column]] based on the given column name. Alias of [[col]].
   *
   * @group normal_funcs
   * @since 1.3.0
   */
  def column(colName: String): Column = Column(colName)

  /**
   * Creates a [[Column]] of literal value.
   *
   * The passed in object is returned directly if it is already a [[Column]].
   * If the object is a Scala Symbol, it is converted into a [[Column]] also.
   * Otherwise, a new [[Column]] is created to represent the literal value.
   *
   * @group normal_funcs
   * @since 1.3.0
   */
  def lit(literal: Any): Column = typedLit(literal)

  /**
   * Creates a [[Column]] of literal value.
   *
   * The passed in object is returned directly if it is already a [[Column]].
   * If the object is a Scala Symbol, it is converted into a [[Column]] also.
   * Otherwise, a new [[Column]] is created to represent the literal value.
   * The difference between this function and [[lit]] is that this function
   * can handle parameterized scala types e.g.: List, Seq and Map.
   *
   * @group normal_funcs
   * @since 2.2.0
   */
  def typedLit[T : TypeTag](literal: T): Column = literal match {
    case c: Column => c
    case s: Symbol => new ColumnName(s.name)
    case _ => Column(Literal.create(literal))
  }

  //////////////////////////////////////////////////////////////////////////////////////////////
  // Sort functions
  //////////////////////////////////////////////////////////////////////////////////////////////

  /**
   * Returns a sort expression based on ascending order of the column.
   * {{{
   *   df.sort(asc("dept"), desc("age"))
   * }}}
   *
   * @group sort_funcs
   * @since 1.3.0
   */
  def asc(columnName: String): Column = Column(columnName).asc

  /**
   * Returns a sort expression based on ascending order of the column,
   * and null values return before non-null values.
   * {{{
   *   df.sort(asc_nulls_last("dept"), desc("age"))
   * }}}
   *
   * @group sort_funcs
   * @since 2.1.0
   */
  def asc_nulls_first(columnName: String): Column = Column(columnName).asc_nulls_first

  /**
   * Returns a sort expression based on ascending order of the column,
   * and null values appear after non-null values.
   * {{{
   *   df.sort(asc_nulls_last("dept"), desc("age"))
   * }}}
   *
   * @group sort_funcs
   * @since 2.1.0
   */
  def asc_nulls_last(columnName: String): Column = Column(columnName).asc_nulls_last

  /**
   * Returns a sort expression based on the descending order of the column.
   * {{{
   *   df.sort(asc("dept"), desc("age"))
   * }}}
   *
   * @group sort_funcs
   * @since 1.3.0
   */
  def desc(columnName: String): Column = Column(columnName).desc

  /**
   * Returns a sort expression based on the descending order of the column,
   * and null values appear before non-null values.
   * {{{
   *   df.sort(asc("dept"), desc_nulls_first("age"))
   * }}}
   *
   * @group sort_funcs
   * @since 2.1.0
   */
  def desc_nulls_first(columnName: String): Column = Column(columnName).desc_nulls_first

  /**
   * Returns a sort expression based on the descending order of the column,
   * and null values appear after non-null values.
   * {{{
   *   df.sort(asc("dept"), desc_nulls_last("age"))
   * }}}
   *
   * @group sort_funcs
   * @since 2.1.0
   */
  def desc_nulls_last(columnName: String): Column = Column(columnName).desc_nulls_last


  //////////////////////////////////////////////////////////////////////////////////////////////
  // Aggregate functions
  //////////////////////////////////////////////////////////////////////////////////////////////

  /**
   * @group agg_funcs
   * @since 1.3.0
   */
  @deprecated("Use approx_count_distinct", "2.1.0")
  def approxCountDistinct(e: Column): Column = approx_count_distinct(e)

  /**
   * @group agg_funcs
   * @since 1.3.0
   */
  @deprecated("Use approx_count_distinct", "2.1.0")
  def approxCountDistinct(columnName: String): Column = approx_count_distinct(columnName)

  /**
   * @group agg_funcs
   * @since 1.3.0
   */
  @deprecated("Use approx_count_distinct", "2.1.0")
  def approxCountDistinct(e: Column, rsd: Double): Column = approx_count_distinct(e, rsd)

  /**
   * @group agg_funcs
   * @since 1.3.0
   */
  @deprecated("Use approx_count_distinct", "2.1.0")
  def approxCountDistinct(columnName: String, rsd: Double): Column = {
    approx_count_distinct(Column(columnName), rsd)
  }

  /**
   * Aggregate function: returns the approximate number of distinct items in a group.
   *
   * @group agg_funcs
   * @since 2.1.0
   */
  def approx_count_distinct(e: Column): Column = withAggregateFunction {
    HyperLogLogPlusPlus(e.expr)
  }

  /**
   * Aggregate function: returns the approximate number of distinct items in a group.
   *
   * @group agg_funcs
   * @since 2.1.0
   */
  def approx_count_distinct(columnName: String): Column = approx_count_distinct(column(columnName))

  /**
   * Aggregate function: returns the approximate number of distinct items in a group.
   *
   * @param rsd maximum estimation error allowed (default = 0.05)
   *
   * @group agg_funcs
   * @since 2.1.0
   */
  def approx_count_distinct(e: Column, rsd: Double): Column = withAggregateFunction {
    HyperLogLogPlusPlus(e.expr, rsd, 0, 0)
  }

  /**
   * Aggregate function: returns the approximate number of distinct items in a group.
   *
   * @param rsd maximum estimation error allowed (default = 0.05)
   *
   * @group agg_funcs
   * @since 2.1.0
   */
  def approx_count_distinct(columnName: String, rsd: Double): Column = {
    approx_count_distinct(Column(columnName), rsd)
  }

  /**
   * Aggregate function: returns the average of the values in a group.
   *
   * @group agg_funcs
   * @since 1.3.0
   */
  def avg(e: Column): Column = withAggregateFunction { Average(e.expr) }

  /**
   * Aggregate function: returns the average of the values in a group.
   *
   * @group agg_funcs
   * @since 1.3.0
   */
  def avg(columnName: String): Column = avg(Column(columnName))

  /**
   * Aggregate function: returns a list of objects with duplicates.
   *
   * @group agg_funcs
   * @since 1.6.0
   */
  def collect_list(e: Column): Column = withAggregateFunction { CollectList(e.expr) }

  /**
   * Aggregate function: returns a list of objects with duplicates.
   *
   * @group agg_funcs
   * @since 1.6.0
   */
  def collect_list(columnName: String): Column = collect_list(Column(columnName))

  /**
   * Aggregate function: returns a set of objects with duplicate elements eliminated.
   *
   * @group agg_funcs
   * @since 1.6.0
   */
  def collect_set(e: Column): Column = withAggregateFunction { CollectSet(e.expr) }

  /**
   * Aggregate function: returns a set of objects with duplicate elements eliminated.
   *
   * @group agg_funcs
   * @since 1.6.0
   */
  def collect_set(columnName: String): Column = collect_set(Column(columnName))

  /**
   * Aggregate function: returns the Pearson Correlation Coefficient for two columns.
   *
   * @group agg_funcs
   * @since 1.6.0
   */
  def corr(column1: Column, column2: Column): Column = withAggregateFunction {
    Corr(column1.expr, column2.expr)
  }

  /**
   * Aggregate function: returns the Pearson Correlation Coefficient for two columns.
   *
   * @group agg_funcs
   * @since 1.6.0
   */
  def corr(columnName1: String, columnName2: String): Column = {
    corr(Column(columnName1), Column(columnName2))
  }

  /**
   * Aggregate function: returns the number of items in a group.
   *
   * @group agg_funcs
   * @since 1.3.0
   */
  def count(e: Column): Column = withAggregateFunction {
    e.expr match {
      // Turn count(*) into count(1)
      case s: Star => Count(Literal(1))
      case _ => Count(e.expr)
    }
  }

  /**
   * Aggregate function: returns the number of items in a group.
   *
   * @group agg_funcs
   * @since 1.3.0
   */
  def count(columnName: String): TypedColumn[Any, Long] =
    count(Column(columnName)).as(ExpressionEncoder[Long]())

  /**
   * Aggregate function: returns the number of distinct items in a group.
   *
   * @group agg_funcs
   * @since 1.3.0
   */
  @scala.annotation.varargs
  def countDistinct(expr: Column, exprs: Column*): Column = {
    withAggregateFunction(Count.apply((expr +: exprs).map(_.expr)), isDistinct = true)
  }

  /**
   * Aggregate function: returns the number of distinct items in a group.
   *
   * @group agg_funcs
   * @since 1.3.0
   */
  @scala.annotation.varargs
  def countDistinct(columnName: String, columnNames: String*): Column =
    countDistinct(Column(columnName), columnNames.map(Column.apply) : _*)

  /**
   * Aggregate function: returns the population covariance for two columns.
   *
   * @group agg_funcs
   * @since 2.0.0
   */
  def covar_pop(column1: Column, column2: Column): Column = withAggregateFunction {
    CovPopulation(column1.expr, column2.expr)
  }

  /**
   * Aggregate function: returns the population covariance for two columns.
   *
   * @group agg_funcs
   * @since 2.0.0
   */
  def covar_pop(columnName1: String, columnName2: String): Column = {
    covar_pop(Column(columnName1), Column(columnName2))
  }

  /**
   * Aggregate function: returns the sample covariance for two columns.
   *
   * @group agg_funcs
   * @since 2.0.0
   */
  def covar_samp(column1: Column, column2: Column): Column = withAggregateFunction {
    CovSample(column1.expr, column2.expr)
  }

  /**
   * Aggregate function: returns the sample covariance for two columns.
   *
   * @group agg_funcs
   * @since 2.0.0
   */
  def covar_samp(columnName1: String, columnName2: String): Column = {
    covar_samp(Column(columnName1), Column(columnName2))
  }

  /**
   * Aggregate function: returns the first value in a group.
   *
   * The function by default returns the first values it sees. It will return the first non-null
   * value it sees when ignoreNulls is set to true. If all values are null, then null is returned.
   *
   * @group agg_funcs
   * @since 2.0.0
   */
  def first(e: Column, ignoreNulls: Boolean): Column = withAggregateFunction {
    new First(e.expr, Literal(ignoreNulls))
  }

  /**
   * Aggregate function: returns the first value of a column in a group.
   *
   * The function by default returns the first values it sees. It will return the first non-null
   * value it sees when ignoreNulls is set to true. If all values are null, then null is returned.
   *
   * @group agg_funcs
   * @since 2.0.0
   */
  def first(columnName: String, ignoreNulls: Boolean): Column = {
    first(Column(columnName), ignoreNulls)
  }

  /**
   * Aggregate function: returns the first value in a group.
   *
   * The function by default returns the first values it sees. It will return the first non-null
   * value it sees when ignoreNulls is set to true. If all values are null, then null is returned.
   *
   * @group agg_funcs
   * @since 1.3.0
   */
  def first(e: Column): Column = first(e, ignoreNulls = false)

  /**
   * Aggregate function: returns the first value of a column in a group.
   *
   * The function by default returns the first values it sees. It will return the first non-null
   * value it sees when ignoreNulls is set to true. If all values are null, then null is returned.
   *
   * @group agg_funcs
   * @since 1.3.0
   */
  def first(columnName: String): Column = first(Column(columnName))

  /**
   * Aggregate function: indicates whether a specified column in a GROUP BY list is aggregated
   * or not, returns 1 for aggregated or 0 for not aggregated in the result set.
   *
   * @group agg_funcs
   * @since 2.0.0
   */
  def grouping(e: Column): Column = Column(Grouping(e.expr))

  /**
   * Aggregate function: indicates whether a specified column in a GROUP BY list is aggregated
   * or not, returns 1 for aggregated or 0 for not aggregated in the result set.
   *
   * @group agg_funcs
   * @since 2.0.0
   */
  def grouping(columnName: String): Column = grouping(Column(columnName))

  /**
   * Aggregate function: returns the level of grouping, equals to
   *
   * {{{
   *   (grouping(c1) <<; (n-1)) + (grouping(c2) <<; (n-2)) + ... + grouping(cn)
   * }}}
   *
   * @note The list of columns should match with grouping columns exactly, or empty (means all the
   * grouping columns).
   *
   * @group agg_funcs
   * @since 2.0.0
   */
  def grouping_id(cols: Column*): Column = Column(GroupingID(cols.map(_.expr)))

  /**
   * Aggregate function: returns the level of grouping, equals to
   *
   * {{{
   *   (grouping(c1) <<; (n-1)) + (grouping(c2) <<; (n-2)) + ... + grouping(cn)
   * }}}
   *
   * @note The list of columns should match with grouping columns exactly.
   *
   * @group agg_funcs
   * @since 2.0.0
   */
  def grouping_id(colName: String, colNames: String*): Column = {
    grouping_id((Seq(colName) ++ colNames).map(n => Column(n)) : _*)
  }

  /**
   * Aggregate function: returns the kurtosis of the values in a group.
   *
   * @group agg_funcs
   * @since 1.6.0
   */
  def kurtosis(e: Column): Column = withAggregateFunction { Kurtosis(e.expr) }

  /**
   * Aggregate function: returns the kurtosis of the values in a group.
   *
   * @group agg_funcs
   * @since 1.6.0
   */
  def kurtosis(columnName: String): Column = kurtosis(Column(columnName))

  /**
   * Aggregate function: returns the last value in a group.
   *
   * The function by default returns the last values it sees. It will return the last non-null
   * value it sees when ignoreNulls is set to true. If all values are null, then null is returned.
   *
   * @group agg_funcs
   * @since 2.0.0
   */
  def last(e: Column, ignoreNulls: Boolean): Column = withAggregateFunction {
    new Last(e.expr, Literal(ignoreNulls))
  }

  /**
   * Aggregate function: returns the last value of the column in a group.
   *
   * The function by default returns the last values it sees. It will return the last non-null
   * value it sees when ignoreNulls is set to true. If all values are null, then null is returned.
   *
   * @group agg_funcs
   * @since 2.0.0
   */
  def last(columnName: String, ignoreNulls: Boolean): Column = {
    last(Column(columnName), ignoreNulls)
  }

  /**
   * Aggregate function: returns the last value in a group.
   *
   * The function by default returns the last values it sees. It will return the last non-null
   * value it sees when ignoreNulls is set to true. If all values are null, then null is returned.
   *
   * @group agg_funcs
   * @since 1.3.0
   */
  def last(e: Column): Column = last(e, ignoreNulls = false)

  /**
   * Aggregate function: returns the last value of the column in a group.
   *
   * The function by default returns the last values it sees. It will return the last non-null
   * value it sees when ignoreNulls is set to true. If all values are null, then null is returned.
   *
   * @group agg_funcs
   * @since 1.3.0
   */
  def last(columnName: String): Column = last(Column(columnName), ignoreNulls = false)

  /**
   * Aggregate function: returns the maximum value of the expression in a group.
   *
   * @group agg_funcs
   * @since 1.3.0
   */
  def max(e: Column): Column = withAggregateFunction { Max(e.expr) }

  /**
   * Aggregate function: returns the maximum value of the column in a group.
   *
   * @group agg_funcs
   * @since 1.3.0
   */
  def max(columnName: String): Column = max(Column(columnName))

  /**
   * Aggregate function: returns the average of the values in a group.
   * Alias for avg.
   *
   * @group agg_funcs
   * @since 1.4.0
   */
  def mean(e: Column): Column = avg(e)

  /**
   * Aggregate function: returns the average of the values in a group.
   * Alias for avg.
   *
   * @group agg_funcs
   * @since 1.4.0
   */
  def mean(columnName: String): Column = avg(columnName)

  /**
   * Aggregate function: returns the minimum value of the expression in a group.
   *
   * @group agg_funcs
   * @since 1.3.0
   */
  def min(e: Column): Column = withAggregateFunction { Min(e.expr) }

  /**
   * Aggregate function: returns the minimum value of the column in a group.
   *
   * @group agg_funcs
   * @since 1.3.0
   */
  def min(columnName: String): Column = min(Column(columnName))

  /**
   * Aggregate function: returns the skewness of the values in a group.
   *
   * @group agg_funcs
   * @since 1.6.0
   */
  def skewness(e: Column): Column = withAggregateFunction { Skewness(e.expr) }

  /**
   * Aggregate function: returns the skewness of the values in a group.
   *
   * @group agg_funcs
   * @since 1.6.0
   */
  def skewness(columnName: String): Column = skewness(Column(columnName))

  /**
   * Aggregate function: alias for `stddev_samp`.
   *
   * @group agg_funcs
   * @since 1.6.0
   */
  def stddev(e: Column): Column = withAggregateFunction { StddevSamp(e.expr) }

  /**
   * Aggregate function: alias for `stddev_samp`.
   *
   * @group agg_funcs
   * @since 1.6.0
   */
  def stddev(columnName: String): Column = stddev(Column(columnName))

  /**
   * Aggregate function: returns the sample standard deviation of
   * the expression in a group.
   *
   * @group agg_funcs
   * @since 1.6.0
   */
  def stddev_samp(e: Column): Column = withAggregateFunction { StddevSamp(e.expr) }

  /**
   * Aggregate function: returns the sample standard deviation of
   * the expression in a group.
   *
   * @group agg_funcs
   * @since 1.6.0
   */
  def stddev_samp(columnName: String): Column = stddev_samp(Column(columnName))

  /**
   * Aggregate function: returns the population standard deviation of
   * the expression in a group.
   *
   * @group agg_funcs
   * @since 1.6.0
   */
  def stddev_pop(e: Column): Column = withAggregateFunction { StddevPop(e.expr) }

  /**
   * Aggregate function: returns the population standard deviation of
   * the expression in a group.
   *
   * @group agg_funcs
   * @since 1.6.0
   */
  def stddev_pop(columnName: String): Column = stddev_pop(Column(columnName))

  /**
   * Aggregate function: returns the sum of all values in the expression.
   *
   * @group agg_funcs
   * @since 1.3.0
   */
  def sum(e: Column): Column = withAggregateFunction { Sum(e.expr) }

  /**
   * Aggregate function: returns the sum of all values in the given column.
   *
   * @group agg_funcs
   * @since 1.3.0
   */
  def sum(columnName: String): Column = sum(Column(columnName))

  /**
   * Aggregate function: returns the sum of distinct values in the expression.
   *
   * @group agg_funcs
   * @since 1.3.0
   */
  def sumDistinct(e: Column): Column = withAggregateFunction(Sum(e.expr), isDistinct = true)

  /**
   * Aggregate function: returns the sum of distinct values in the expression.
   *
   * @group agg_funcs
   * @since 1.3.0
   */
  def sumDistinct(columnName: String): Column = sumDistinct(Column(columnName))

  /**
   * Aggregate function: alias for `var_samp`.
   *
   * @group agg_funcs
   * @since 1.6.0
   */
  def variance(e: Column): Column = withAggregateFunction { VarianceSamp(e.expr) }

  /**
   * Aggregate function: alias for `var_samp`.
   *
   * @group agg_funcs
   * @since 1.6.0
   */
  def variance(columnName: String): Column = variance(Column(columnName))

  /**
   * Aggregate function: returns the unbiased variance of the values in a group.
   *
   * @group agg_funcs
   * @since 1.6.0
   */
  def var_samp(e: Column): Column = withAggregateFunction { VarianceSamp(e.expr) }

  /**
   * Aggregate function: returns the unbiased variance of the values in a group.
   *
   * @group agg_funcs
   * @since 1.6.0
   */
  def var_samp(columnName: String): Column = var_samp(Column(columnName))

  /**
   * Aggregate function: returns the population variance of the values in a group.
   *
   * @group agg_funcs
   * @since 1.6.0
   */
  def var_pop(e: Column): Column = withAggregateFunction { VariancePop(e.expr) }

  /**
   * Aggregate function: returns the population variance of the values in a group.
   *
   * @group agg_funcs
   * @since 1.6.0
   */
  def var_pop(columnName: String): Column = var_pop(Column(columnName))

  //////////////////////////////////////////////////////////////////////////////////////////////
  // Window functions
  //////////////////////////////////////////////////////////////////////////////////////////////

  /**
   * Window function: returns the cumulative distribution of values within a window partition,
   * i.e. the fraction of rows that are below the current row.
   *
   * {{{
   *   N = total number of rows in the partition
   *   cumeDist(x) = number of values before (and including) x / N
   * }}}
   *
   * @group window_funcs
   * @since 1.6.0
   */
  def cume_dist(): Column = withExpr { new CumeDist }

  /**
   * Window function: returns the rank of rows within a window partition, without any gaps.
   *
   * The difference between rank and dense_rank is that denseRank leaves no gaps in ranking
   * sequence when there are ties. That is, if you were ranking a competition using dense_rank
   * and had three people tie for second place, you would say that all three were in second
   * place and that the next person came in third. Rank would give me sequential numbers, making
   * the person that came in third place (after the ties) would register as coming in fifth.
   *
   * This is equivalent to the DENSE_RANK function in SQL.
   *
   * @group window_funcs
   * @since 1.6.0
   */
  def dense_rank(): Column = withExpr { new DenseRank }

  /**
   * Window function: returns the value that is `offset` rows before the current row, and
   * `null` if there is less than `offset` rows before the current row. For example,
   * an `offset` of one will return the previous row at any given point in the window partition.
   *
   * This is equivalent to the LAG function in SQL.
   *
   * @group window_funcs
   * @since 1.4.0
   */
  def lag(e: Column, offset: Int): Column = lag(e, offset, null)

  /**
   * Window function: returns the value that is `offset` rows before the current row, and
   * `null` if there is less than `offset` rows before the current row. For example,
   * an `offset` of one will return the previous row at any given point in the window partition.
   *
   * This is equivalent to the LAG function in SQL.
   *
   * @group window_funcs
   * @since 1.4.0
   */
  def lag(columnName: String, offset: Int): Column = lag(columnName, offset, null)

  /**
   * Window function: returns the value that is `offset` rows before the current row, and
   * `defaultValue` if there is less than `offset` rows before the current row. For example,
   * an `offset` of one will return the previous row at any given point in the window partition.
   *
   * This is equivalent to the LAG function in SQL.
   *
   * @group window_funcs
   * @since 1.4.0
   */
  def lag(columnName: String, offset: Int, defaultValue: Any): Column = {
    lag(Column(columnName), offset, defaultValue)
  }

  /**
   * Window function: returns the value that is `offset` rows before the current row, and
   * `defaultValue` if there is less than `offset` rows before the current row. For example,
   * an `offset` of one will return the previous row at any given point in the window partition.
   *
   * This is equivalent to the LAG function in SQL.
   *
   * @group window_funcs
   * @since 1.4.0
   */
  def lag(e: Column, offset: Int, defaultValue: Any): Column = withExpr {
    Lag(e.expr, Literal(offset), Literal(defaultValue))
  }

  /**
   * Window function: returns the value that is `offset` rows after the current row, and
   * `null` if there is less than `offset` rows after the current row. For example,
   * an `offset` of one will return the next row at any given point in the window partition.
   *
   * This is equivalent to the LEAD function in SQL.
   *
   * @group window_funcs
   * @since 1.4.0
   */
  def lead(columnName: String, offset: Int): Column = { lead(columnName, offset, null) }

  /**
   * Window function: returns the value that is `offset` rows after the current row, and
   * `null` if there is less than `offset` rows after the current row. For example,
   * an `offset` of one will return the next row at any given point in the window partition.
   *
   * This is equivalent to the LEAD function in SQL.
   *
   * @group window_funcs
   * @since 1.4.0
   */
  def lead(e: Column, offset: Int): Column = { lead(e, offset, null) }

  /**
   * Window function: returns the value that is `offset` rows after the current row, and
   * `defaultValue` if there is less than `offset` rows after the current row. For example,
   * an `offset` of one will return the next row at any given point in the window partition.
   *
   * This is equivalent to the LEAD function in SQL.
   *
   * @group window_funcs
   * @since 1.4.0
   */
  def lead(columnName: String, offset: Int, defaultValue: Any): Column = {
    lead(Column(columnName), offset, defaultValue)
  }

  /**
   * Window function: returns the value that is `offset` rows after the current row, and
   * `defaultValue` if there is less than `offset` rows after the current row. For example,
   * an `offset` of one will return the next row at any given point in the window partition.
   *
   * This is equivalent to the LEAD function in SQL.
   *
   * @group window_funcs
   * @since 1.4.0
   */
  def lead(e: Column, offset: Int, defaultValue: Any): Column = withExpr {
    Lead(e.expr, Literal(offset), Literal(defaultValue))
  }

  /**
   * Window function: returns the ntile group id (from 1 to `n` inclusive) in an ordered window
   * partition. For example, if `n` is 4, the first quarter of the rows will get value 1, the second
   * quarter will get 2, the third quarter will get 3, and the last quarter will get 4.
   *
   * This is equivalent to the NTILE function in SQL.
   *
   * @group window_funcs
   * @since 1.4.0
   */
  def ntile(n: Int): Column = withExpr { new NTile(Literal(n)) }

  /**
   * Window function: returns the relative rank (i.e. percentile) of rows within a window partition.
   *
   * This is computed by:
   * {{{
   *   (rank of row in its partition - 1) / (number of rows in the partition - 1)
   * }}}
   *
   * This is equivalent to the PERCENT_RANK function in SQL.
   *
   * @group window_funcs
   * @since 1.6.0
   */
  def percent_rank(): Column = withExpr { new PercentRank }

  /**
   * Window function: returns the rank of rows within a window partition.
   *
   * The difference between rank and dense_rank is that dense_rank leaves no gaps in ranking
   * sequence when there are ties. That is, if you were ranking a competition using dense_rank
   * and had three people tie for second place, you would say that all three were in second
   * place and that the next person came in third. Rank would give me sequential numbers, making
   * the person that came in third place (after the ties) would register as coming in fifth.
   *
   * This is equivalent to the RANK function in SQL.
   *
   * @group window_funcs
   * @since 1.4.0
   */
  def rank(): Column = withExpr { new Rank }

  /**
   * Window function: returns a sequential number starting at 1 within a window partition.
   *
   * @group window_funcs
   * @since 1.6.0
   */
  def row_number(): Column = withExpr { RowNumber() }

  //////////////////////////////////////////////////////////////////////////////////////////////
  // Non-aggregate functions
  //////////////////////////////////////////////////////////////////////////////////////////////

  /**
   * Computes the absolute value.
   *
   * @group normal_funcs
   * @since 1.3.0
   */
  def abs(e: Column): Column = withExpr { Abs(e.expr) }

  /**
   * Creates a new array column. The input columns must all have the same data type.
   *
   * @group normal_funcs
   * @since 1.4.0
   */
  @scala.annotation.varargs
  def array(cols: Column*): Column = withExpr { CreateArray(cols.map(_.expr)) }

  /**
   * Creates a new array column. The input columns must all have the same data type.
   *
   * @group normal_funcs
   * @since 1.4.0
   */
  @scala.annotation.varargs
  def array(colName: String, colNames: String*): Column = {
    array((colName +: colNames).map(col) : _*)
  }

  /**
   * Creates a new map column. The input columns must be grouped as key-value pairs, e.g.
   * (key1, value1, key2, value2, ...). The key columns must all have the same data type, and can't
   * be null. The value columns must all have the same data type.
   *
   * @group normal_funcs
   * @since 2.0
   */
  @scala.annotation.varargs
  def map(cols: Column*): Column = withExpr { CreateMap(cols.map(_.expr)) }

  /**
   * Marks a DataFrame as small enough for use in broadcast joins.
   *
   * The following example marks the right DataFrame for broadcast hash join using `joinKey`.
   * {{{
   *   // left and right are DataFrames
   *   left.join(broadcast(right), "joinKey")
   * }}}
   *
   * @group normal_funcs
   * @since 1.5.0
   */
  def broadcast[T](df: Dataset[T]): Dataset[T] = {
    Dataset[T](df.sparkSession,
      ResolvedHint(df.logicalPlan, HintInfo(isBroadcastable = Option(true))))(df.exprEnc)
  }

  /**
   * Returns the first column that is not null, or null if all inputs are null.
   *
   * For example, `coalesce(a, b, c)` will return a if a is not null,
   * or b if a is null and b is not null, or c if both a and b are null but c is not null.
   *
   * @group normal_funcs
   * @since 1.3.0
   */
  @scala.annotation.varargs
  def coalesce(e: Column*): Column = withExpr { Coalesce(e.map(_.expr)) }

  /**
   * Creates a string column for the file name of the current Spark task.
   *
   * @group normal_funcs
   * @since 1.6.0
   */
  def input_file_name(): Column = withExpr { InputFileName() }

  /**
   * Return true iff the column is NaN.
   *
   * @group normal_funcs
   * @since 1.6.0
   */
  def isnan(e: Column): Column = withExpr { IsNaN(e.expr) }

  /**
   * Return true iff the column is null.
   *
   * @group normal_funcs
   * @since 1.6.0
   */
  def isnull(e: Column): Column = withExpr { IsNull(e.expr) }

  /**
   * A column expression that generates monotonically increasing 64-bit integers.
   *
   * The generated ID is guaranteed to be monotonically increasing and unique, but not consecutive.
   * The current implementation puts the partition ID in the upper 31 bits, and the record number
   * within each partition in the lower 33 bits. The assumption is that the data frame has
   * less than 1 billion partitions, and each partition has less than 8 billion records.
   *
   * As an example, consider a `DataFrame` with two partitions, each with 3 records.
   * This expression would return the following IDs:
   *
   * {{{
   * 0, 1, 2, 8589934592 (1L << 33), 8589934593, 8589934594.
   * }}}
   *
   * @group normal_funcs
   * @since 1.4.0
   */
  @deprecated("Use monotonically_increasing_id()", "2.0.0")
  def monotonicallyIncreasingId(): Column = monotonically_increasing_id()

  /**
   * A column expression that generates monotonically increasing 64-bit integers.
   *
   * The generated ID is guaranteed to be monotonically increasing and unique, but not consecutive.
   * The current implementation puts the partition ID in the upper 31 bits, and the record number
   * within each partition in the lower 33 bits. The assumption is that the data frame has
   * less than 1 billion partitions, and each partition has less than 8 billion records.
   *
   * As an example, consider a `DataFrame` with two partitions, each with 3 records.
   * This expression would return the following IDs:
   *
   * {{{
   * 0, 1, 2, 8589934592 (1L << 33), 8589934593, 8589934594.
   * }}}
   *
   * @group normal_funcs
   * @since 1.6.0
   */
  def monotonically_increasing_id(): Column = withExpr { MonotonicallyIncreasingID() }

  /**
   * Returns col1 if it is not NaN, or col2 if col1 is NaN.
   *
   * Both inputs should be floating point columns (DoubleType or FloatType).
   *
   * @group normal_funcs
   * @since 1.5.0
   */
  def nanvl(col1: Column, col2: Column): Column = withExpr { NaNvl(col1.expr, col2.expr) }

  /**
   * Unary minus, i.e. negate the expression.
   * {{{
   *   // Select the amount column and negates all values.
   *   // Scala:
   *   df.select( -df("amount") )
   *
   *   // Java:
   *   df.select( negate(df.col("amount")) );
   * }}}
   *
   * @group normal_funcs
   * @since 1.3.0
   */
  def negate(e: Column): Column = -e

  /**
   * Inversion of boolean expression, i.e. NOT.
   * {{{
   *   // Scala: select rows that are not active (isActive === false)
   *   df.filter( !df("isActive") )
   *
   *   // Java:
   *   df.filter( not(df.col("isActive")) );
   * }}}
   *
   * @group normal_funcs
   * @since 1.3.0
   */
  def not(e: Column): Column = !e

  /**
   * Generate a random column with independent and identically distributed (i.i.d.) samples
   * from U[0.0, 1.0].
   *
   * @note This is indeterministic when data partitions are not fixed.
   *
   * @group normal_funcs
   * @since 1.4.0
   */
  def rand(seed: Long): Column = withExpr { Rand(seed) }

  /**
   * Generate a random column with independent and identically distributed (i.i.d.) samples
   * from U[0.0, 1.0].
   *
   * @group normal_funcs
   * @since 1.4.0
   */
  def rand(): Column = rand(Utils.random.nextLong)

  /**
   * Generate a column with independent and identically distributed (i.i.d.) samples from
   * the standard normal distribution.
   *
   * @note This is indeterministic when data partitions are not fixed.
   *
   * @group normal_funcs
   * @since 1.4.0
   */
  def randn(seed: Long): Column = withExpr { Randn(seed) }

  /**
   * Generate a column with independent and identically distributed (i.i.d.) samples from
   * the standard normal distribution.
   *
   * @group normal_funcs
   * @since 1.4.0
   */
  def randn(): Column = randn(Utils.random.nextLong)

  /**
   * Partition ID.
   *
   * @note This is indeterministic because it depends on data partitioning and task scheduling.
   *
   * @group normal_funcs
   * @since 1.6.0
   */
  def spark_partition_id(): Column = withExpr { SparkPartitionID() }

  /**
   * Computes the square root of the specified float value.
   *
   * @group math_funcs
   * @since 1.3.0
   */
  def sqrt(e: Column): Column = withExpr { Sqrt(e.expr) }

  /**
   * Computes the square root of the specified float value.
   *
   * @group math_funcs
   * @since 1.5.0
   */
  def sqrt(colName: String): Column = sqrt(Column(colName))

  /**
   * Creates a new struct column.
   * If the input column is a column in a `DataFrame`, or a derived column expression
   * that is named (i.e. aliased), its name would be remained as the StructField's name,
   * otherwise, the newly generated StructField's name would be auto generated as
   * `col` with a suffix `index + 1`, i.e. col1, col2, col3, ...
   *
   * @group normal_funcs
   * @since 1.4.0
   */
  @scala.annotation.varargs
  def struct(cols: Column*): Column = withExpr { CreateStruct(cols.map(_.expr)) }

  /**
   * Creates a new struct column that composes multiple input columns.
   *
   * @group normal_funcs
   * @since 1.4.0
   */
  @scala.annotation.varargs
  def struct(colName: String, colNames: String*): Column = {
    struct((colName +: colNames).map(col) : _*)
  }

  /**
   * Evaluates a list of conditions and returns one of multiple possible result expressions.
   * If otherwise is not defined at the end, null is returned for unmatched conditions.
   *
   * {{{
   *   // Example: encoding gender string column into integer.
   *
   *   // Scala:
   *   people.select(when(people("gender") === "male", 0)
   *     .when(people("gender") === "female", 1)
   *     .otherwise(2))
   *
   *   // Java:
   *   people.select(when(col("gender").equalTo("male"), 0)
   *     .when(col("gender").equalTo("female"), 1)
   *     .otherwise(2))
   * }}}
   *
   * @group normal_funcs
   * @since 1.4.0
   */
  def when(condition: Column, value: Any): Column = withExpr {
    CaseWhen(Seq((condition.expr, lit(value).expr)))
  }

  /**
   * Computes bitwise NOT.
   *
   * @group normal_funcs
   * @since 1.4.0
   */
  def bitwiseNOT(e: Column): Column = withExpr { BitwiseNot(e.expr) }

  /**
   * Parses the expression string into the column that it represents, similar to
   * DataFrame.selectExpr
   * {{{
   *   // get the number of words of each length
   *   df.groupBy(expr("length(word)")).count()
   * }}}
   *
   * @group normal_funcs
   */
  def expr(expr: String): Column = {
    val parser = SparkSession.getActiveSession.map(_.sessionState.sqlParser).getOrElse {
      new SparkSqlParser(new SQLConf)
    }
    Column(parser.parseExpression(expr))
  }

  //////////////////////////////////////////////////////////////////////////////////////////////
  // Math Functions
  //////////////////////////////////////////////////////////////////////////////////////////////

  /**
   * Computes the cosine inverse of the given value; the returned angle is in the range
   * 0.0 through pi.
   *
   * @group math_funcs
   * @since 1.4.0
   */
  def acos(e: Column): Column = withExpr { Acos(e.expr) }

  /**
   * Computes the cosine inverse of the given column; the returned angle is in the range
   * 0.0 through pi.
   *
   * @group math_funcs
   * @since 1.4.0
   */
  def acos(columnName: String): Column = acos(Column(columnName))

  /**
   * Computes the sine inverse of the given value; the returned angle is in the range
   * -pi/2 through pi/2.
   *
   * @group math_funcs
   * @since 1.4.0
   */
  def asin(e: Column): Column = withExpr { Asin(e.expr) }

  /**
   * Computes the sine inverse of the given column; the returned angle is in the range
   * -pi/2 through pi/2.
   *
   * @group math_funcs
   * @since 1.4.0
   */
  def asin(columnName: String): Column = asin(Column(columnName))

  /**
   * Computes the tangent inverse of the given value.
   *
   * @group math_funcs
   * @since 1.4.0
   */
  def atan(e: Column): Column = withExpr { Atan(e.expr) }

  /**
   * Computes the tangent inverse of the given column.
   *
   * @group math_funcs
   * @since 1.4.0
   */
  def atan(columnName: String): Column = atan(Column(columnName))

  /**
   * Returns the angle theta from the conversion of rectangular coordinates (x, y) to
   * polar coordinates (r, theta).
   *
   * @group math_funcs
   * @since 1.4.0
   */
  def atan2(l: Column, r: Column): Column = withExpr { Atan2(l.expr, r.expr) }

  /**
   * Returns the angle theta from the conversion of rectangular coordinates (x, y) to
   * polar coordinates (r, theta).
   *
   * @group math_funcs
   * @since 1.4.0
   */
  def atan2(l: Column, rightName: String): Column = atan2(l, Column(rightName))

  /**
   * Returns the angle theta from the conversion of rectangular coordinates (x, y) to
   * polar coordinates (r, theta).
   *
   * @group math_funcs
   * @since 1.4.0
   */
  def atan2(leftName: String, r: Column): Column = atan2(Column(leftName), r)

  /**
   * Returns the angle theta from the conversion of rectangular coordinates (x, y) to
   * polar coordinates (r, theta).
   *
   * @group math_funcs
   * @since 1.4.0
   */
  def atan2(leftName: String, rightName: String): Column =
    atan2(Column(leftName), Column(rightName))

  /**
   * Returns the angle theta from the conversion of rectangular coordinates (x, y) to
   * polar coordinates (r, theta).
   *
   * @group math_funcs
   * @since 1.4.0
   */
  def atan2(l: Column, r: Double): Column = atan2(l, lit(r))

  /**
   * Returns the angle theta from the conversion of rectangular coordinates (x, y) to
   * polar coordinates (r, theta).
   *
   * @group math_funcs
   * @since 1.4.0
   */
  def atan2(leftName: String, r: Double): Column = atan2(Column(leftName), r)

  /**
   * Returns the angle theta from the conversion of rectangular coordinates (x, y) to
   * polar coordinates (r, theta).
   *
   * @group math_funcs
   * @since 1.4.0
   */
  def atan2(l: Double, r: Column): Column = atan2(lit(l), r)

  /**
   * Returns the angle theta from the conversion of rectangular coordinates (x, y) to
   * polar coordinates (r, theta).
   *
   * @group math_funcs
   * @since 1.4.0
   */
  def atan2(l: Double, rightName: String): Column = atan2(l, Column(rightName))

  /**
   * An expression that returns the string representation of the binary value of the given long
   * column. For example, bin("12") returns "1100".
   *
   * @group math_funcs
   * @since 1.5.0
   */
  def bin(e: Column): Column = withExpr { Bin(e.expr) }

  /**
   * An expression that returns the string representation of the binary value of the given long
   * column. For example, bin("12") returns "1100".
   *
   * @group math_funcs
   * @since 1.5.0
   */
  def bin(columnName: String): Column = bin(Column(columnName))

  /**
   * Computes the cube-root of the given value.
   *
   * @group math_funcs
   * @since 1.4.0
   */
  def cbrt(e: Column): Column = withExpr { Cbrt(e.expr) }

  /**
   * Computes the cube-root of the given column.
   *
   * @group math_funcs
   * @since 1.4.0
   */
  def cbrt(columnName: String): Column = cbrt(Column(columnName))

  /**
   * Computes the ceiling of the given value.
   *
   * @group math_funcs
   * @since 1.4.0
   */
  def ceil(e: Column): Column = withExpr { Ceil(e.expr) }

  /**
   * Computes the ceiling of the given column.
   *
   * @group math_funcs
   * @since 1.4.0
   */
  def ceil(columnName: String): Column = ceil(Column(columnName))

  /**
   * Convert a number in a string column from one base to another.
   *
   * @group math_funcs
   * @since 1.5.0
   */
  def conv(num: Column, fromBase: Int, toBase: Int): Column = withExpr {
    Conv(num.expr, lit(fromBase).expr, lit(toBase).expr)
  }

  /**
   * Computes the cosine of the given value.
   *
   * @group math_funcs
   * @since 1.4.0
   */
  def cos(e: Column): Column = withExpr { Cos(e.expr) }

  /**
   * Computes the cosine of the given column.
   *
   * @group math_funcs
   * @since 1.4.0
   */
  def cos(columnName: String): Column = cos(Column(columnName))

  /**
   * Computes the hyperbolic cosine of the given value.
   *
   * @group math_funcs
   * @since 1.4.0
   */
  def cosh(e: Column): Column = withExpr { Cosh(e.expr) }

  /**
   * Computes the hyperbolic cosine of the given column.
   *
   * @group math_funcs
   * @since 1.4.0
   */
  def cosh(columnName: String): Column = cosh(Column(columnName))

  /**
   * Computes the exponential of the given value.
   *
   * @group math_funcs
   * @since 1.4.0
   */
  def exp(e: Column): Column = withExpr { Exp(e.expr) }

  /**
   * Computes the exponential of the given column.
   *
   * @group math_funcs
   * @since 1.4.0
   */
  def exp(columnName: String): Column = exp(Column(columnName))

  /**
   * Computes the exponential of the given value minus one.
   *
   * @group math_funcs
   * @since 1.4.0
   */
  def expm1(e: Column): Column = withExpr { Expm1(e.expr) }

  /**
   * Computes the exponential of the given column.
   *
   * @group math_funcs
   * @since 1.4.0
   */
  def expm1(columnName: String): Column = expm1(Column(columnName))

  /**
   * Computes the factorial of the given value.
   *
   * @group math_funcs
   * @since 1.5.0
   */
  def factorial(e: Column): Column = withExpr { Factorial(e.expr) }

  /**
   * Computes the floor of the given value.
   *
   * @group math_funcs
   * @since 1.4.0
   */
  def floor(e: Column): Column = withExpr { Floor(e.expr) }

  /**
   * Computes the floor of the given column.
   *
   * @group math_funcs
   * @since 1.4.0
   */
  def floor(columnName: String): Column = floor(Column(columnName))

  /**
   * Computes a floating-point remainder value. The result has the same sign as the numerator.
   *
   * @group math_funcs
   */
  def fmod(numerator: Column, denominator: Column): Column = withExpr {
    Fmod(numerator.expr, denominator.expr)
  }

  /**
   * Returns the greatest value of the list of values, skipping null values.
   * This function takes at least 2 parameters. It will return null iff all parameters are null.
   *
   * @group normal_funcs
   * @since 1.5.0
   */
  @scala.annotation.varargs
  def greatest(exprs: Column*): Column = withExpr {
    require(exprs.length > 1, "greatest requires at least 2 arguments.")
    Greatest(exprs.map(_.expr))
  }

  /**
   * Returns the greatest value of the list of column names, skipping null values.
   * This function takes at least 2 parameters. It will return null iff all parameters are null.
   *
   * @group normal_funcs
   * @since 1.5.0
   */
  @scala.annotation.varargs
  def greatest(columnName: String, columnNames: String*): Column = {
    greatest((columnName +: columnNames).map(Column.apply): _*)
  }

  /**
   * Computes hex value of the given column.
   *
   * @group math_funcs
   * @since 1.5.0
   */
  def hex(column: Column): Column = withExpr { Hex(column.expr) }

  /**
   * Inverse of hex. Interprets each pair of characters as a hexadecimal number
   * and converts to the byte representation of number.
   *
   * @group math_funcs
   * @since 1.5.0
   */
  def unhex(column: Column): Column = withExpr { Unhex(column.expr) }

  /**
   * Computes `sqrt(a^2^ + b^2^)` without intermediate overflow or underflow.
   *
   * @group math_funcs
   * @since 1.4.0
   */
  def hypot(l: Column, r: Column): Column = withExpr { Hypot(l.expr, r.expr) }

  /**
   * Computes `sqrt(a^2^ + b^2^)` without intermediate overflow or underflow.
   *
   * @group math_funcs
   * @since 1.4.0
   */
  def hypot(l: Column, rightName: String): Column = hypot(l, Column(rightName))

  /**
   * Computes `sqrt(a^2^ + b^2^)` without intermediate overflow or underflow.
   *
   * @group math_funcs
   * @since 1.4.0
   */
  def hypot(leftName: String, r: Column): Column = hypot(Column(leftName), r)

  /**
   * Computes `sqrt(a^2^ + b^2^)` without intermediate overflow or underflow.
   *
   * @group math_funcs
   * @since 1.4.0
   */
  def hypot(leftName: String, rightName: String): Column =
    hypot(Column(leftName), Column(rightName))

  /**
   * Computes `sqrt(a^2^ + b^2^)` without intermediate overflow or underflow.
   *
   * @group math_funcs
   * @since 1.4.0
   */
  def hypot(l: Column, r: Double): Column = hypot(l, lit(r))

  /**
   * Computes `sqrt(a^2^ + b^2^)` without intermediate overflow or underflow.
   *
   * @group math_funcs
   * @since 1.4.0
   */
  def hypot(leftName: String, r: Double): Column = hypot(Column(leftName), r)

  /**
   * Computes `sqrt(a^2^ + b^2^)` without intermediate overflow or underflow.
   *
   * @group math_funcs
   * @since 1.4.0
   */
  def hypot(l: Double, r: Column): Column = hypot(lit(l), r)

  /**
   * Computes `sqrt(a^2^ + b^2^)` without intermediate overflow or underflow.
   *
   * @group math_funcs
   * @since 1.4.0
   */
  def hypot(l: Double, rightName: String): Column = hypot(l, Column(rightName))

  /**
   * Returns the least value of the list of values, skipping null values.
   * This function takes at least 2 parameters. It will return null iff all parameters are null.
   *
   * @group normal_funcs
   * @since 1.5.0
   */
  @scala.annotation.varargs
  def least(exprs: Column*): Column = withExpr {
    require(exprs.length > 1, "least requires at least 2 arguments.")
    Least(exprs.map(_.expr))
  }

  /**
   * Returns the least value of the list of column names, skipping null values.
   * This function takes at least 2 parameters. It will return null iff all parameters are null.
   *
   * @group normal_funcs
   * @since 1.5.0
   */
  @scala.annotation.varargs
  def least(columnName: String, columnNames: String*): Column = {
    least((columnName +: columnNames).map(Column.apply): _*)
  }

  /**
   * Computes the natural logarithm of the given value.
   *
   * @group math_funcs
   * @since 1.4.0
   */
  def log(e: Column): Column = withExpr { Log(e.expr) }

  /**
   * Computes the natural logarithm of the given column.
   *
   * @group math_funcs
   * @since 1.4.0
   */
  def log(columnName: String): Column = log(Column(columnName))

  /**
   * Returns the first argument-base logarithm of the second argument.
   *
   * @group math_funcs
   * @since 1.4.0
   */
  def log(base: Double, a: Column): Column = withExpr { Logarithm(lit(base).expr, a.expr) }

  /**
   * Returns the first argument-base logarithm of the second argument.
   *
   * @group math_funcs
   * @since 1.4.0
   */
  def log(base: Double, columnName: String): Column = log(base, Column(columnName))

  /**
   * Computes the logarithm of the given value in base 10.
   *
   * @group math_funcs
   * @since 1.4.0
   */
  def log10(e: Column): Column = withExpr { Log10(e.expr) }

  /**
   * Computes the logarithm of the given value in base 10.
   *
   * @group math_funcs
   * @since 1.4.0
   */
  def log10(columnName: String): Column = log10(Column(columnName))

  /**
   * Computes the natural logarithm of the given value plus one.
   *
   * @group math_funcs
   * @since 1.4.0
   */
  def log1p(e: Column): Column = withExpr { Log1p(e.expr) }

  /**
   * Computes the natural logarithm of the given column plus one.
   *
   * @group math_funcs
   * @since 1.4.0
   */
  def log1p(columnName: String): Column = log1p(Column(columnName))

  /**
   * Computes the logarithm of the given column in base 2.
   *
   * @group math_funcs
   * @since 1.5.0
   */
  def log2(expr: Column): Column = withExpr { Log2(expr.expr) }

  /**
   * Computes the logarithm of the given value in base 2.
   *
   * @group math_funcs
   * @since 1.5.0
   */
  def log2(columnName: String): Column = log2(Column(columnName))

  /**
   * Returns the value of the first argument raised to the power of the second argument.
   *
   * @group math_funcs
   * @since 1.4.0
   */
  def pow(l: Column, r: Column): Column = withExpr { Pow(l.expr, r.expr) }

  /**
   * Returns the value of the first argument raised to the power of the second argument.
   *
   * @group math_funcs
   * @since 1.4.0
   */
  def pow(l: Column, rightName: String): Column = pow(l, Column(rightName))

  /**
   * Returns the value of the first argument raised to the power of the second argument.
   *
   * @group math_funcs
   * @since 1.4.0
   */
  def pow(leftName: String, r: Column): Column = pow(Column(leftName), r)

  /**
   * Returns the value of the first argument raised to the power of the second argument.
   *
   * @group math_funcs
   * @since 1.4.0
   */
  def pow(leftName: String, rightName: String): Column = pow(Column(leftName), Column(rightName))

  /**
   * Returns the value of the first argument raised to the power of the second argument.
   *
   * @group math_funcs
   * @since 1.4.0
   */
  def pow(l: Column, r: Double): Column = pow(l, lit(r))

  /**
   * Returns the value of the first argument raised to the power of the second argument.
   *
   * @group math_funcs
   * @since 1.4.0
   */
  def pow(leftName: String, r: Double): Column = pow(Column(leftName), r)

  /**
   * Returns the value of the first argument raised to the power of the second argument.
   *
   * @group math_funcs
   * @since 1.4.0
   */
  def pow(l: Double, r: Column): Column = pow(lit(l), r)

  /**
   * Returns the value of the first argument raised to the power of the second argument.
   *
   * @group math_funcs
   * @since 1.4.0
   */
  def pow(l: Double, rightName: String): Column = pow(l, Column(rightName))

  /**
   * Returns the positive value of dividend mod divisor.
   *
   * @group math_funcs
   * @since 1.5.0
   */
  def pmod(dividend: Column, divisor: Column): Column = withExpr {
    Pmod(dividend.expr, divisor.expr)
  }

  /**
   * Returns the double value that is closest in value to the argument and
   * is equal to a mathematical integer.
   *
   * @group math_funcs
   * @since 1.4.0
   */
  def rint(e: Column): Column = withExpr { Rint(e.expr) }

  /**
   * Returns the double value that is closest in value to the argument and
   * is equal to a mathematical integer.
   *
   * @group math_funcs
   * @since 1.4.0
   */
  def rint(columnName: String): Column = rint(Column(columnName))

  /**
   * Returns the value of the column `e` rounded to 0 decimal places with HALF_UP round mode.
   *
   * @group math_funcs
   * @since 1.5.0
   */
  def round(e: Column): Column = round(e, 0)

  /**
<<<<<<< HEAD
   * Round the value of `e` to `scale` decimal places if `scale` is greater than or equal to 0
   * or at integral part when `scale` is less than 0.
=======
   * Round the value of `e` to `scale` decimal places with HALF_UP round mode
   * if `scale` is greater than or equal to 0 or at integral part when `scale` is less than 0.
>>>>>>> 86cd3c08
   *
   * @group math_funcs
   * @since 1.5.0
   */
  def round(e: Column, scale: Int): Column = withExpr { Round(e.expr, Literal(scale)) }

  /**
   * Returns the value of the column `e` rounded to 0 decimal places with HALF_EVEN round mode.
   *
   * @group math_funcs
   * @since 2.0.0
   */
  def bround(e: Column): Column = bround(e, 0)

  /**
   * Round the value of `e` to `scale` decimal places with HALF_EVEN round mode
   * if `scale` is greater than or equal to 0 or at integral part when `scale` is less than 0.
   *
   * @group math_funcs
   * @since 2.0.0
   */
  def bround(e: Column, scale: Int): Column = withExpr { BRound(e.expr, Literal(scale)) }

  /**
   * Shift the given value numBits left. If the given value is a long value, this function
   * will return a long value else it will return an integer value.
   *
   * @group math_funcs
   * @since 1.5.0
   */
  def shiftLeft(e: Column, numBits: Int): Column = withExpr { ShiftLeft(e.expr, lit(numBits).expr) }

  /**
   * (Signed) shift the given value numBits right. If the given value is a long value, it will
   * return a long value else it will return an integer value.
   *
   * @group math_funcs
   * @since 1.5.0
   */
  def shiftRight(e: Column, numBits: Int): Column = withExpr {
    ShiftRight(e.expr, lit(numBits).expr)
  }

  /**
   * Unsigned shift the given value numBits right. If the given value is a long value,
   * it will return a long value else it will return an integer value.
   *
   * @group math_funcs
   * @since 1.5.0
   */
  def shiftRightUnsigned(e: Column, numBits: Int): Column = withExpr {
    ShiftRightUnsigned(e.expr, lit(numBits).expr)
  }

  /**
   * Computes the signum of the given value.
   *
   * @group math_funcs
   * @since 1.4.0
   */
  def signum(e: Column): Column = withExpr { Signum(e.expr) }

  /**
   * Computes the signum of the given column.
   *
   * @group math_funcs
   * @since 1.4.0
   */
  def signum(columnName: String): Column = signum(Column(columnName))

  /**
   * Computes the sine of the given value.
   *
   * @group math_funcs
   * @since 1.4.0
   */
  def sin(e: Column): Column = withExpr { Sin(e.expr) }

  /**
   * Computes the sine of the given column.
   *
   * @group math_funcs
   * @since 1.4.0
   */
  def sin(columnName: String): Column = sin(Column(columnName))

  /**
   * Computes the hyperbolic sine of the given value.
   *
   * @group math_funcs
   * @since 1.4.0
   */
  def sinh(e: Column): Column = withExpr { Sinh(e.expr) }

  /**
   * Computes the hyperbolic sine of the given column.
   *
   * @group math_funcs
   * @since 1.4.0
   */
  def sinh(columnName: String): Column = sinh(Column(columnName))

  /**
   * Computes the tangent of the given value.
   *
   * @group math_funcs
   * @since 1.4.0
   */
  def tan(e: Column): Column = withExpr { Tan(e.expr) }

  /**
   * Computes the tangent of the given column.
   *
   * @group math_funcs
   * @since 1.4.0
   */
  def tan(columnName: String): Column = tan(Column(columnName))

  /**
   * Computes the hyperbolic tangent of the given value.
   *
   * @group math_funcs
   * @since 1.4.0
   */
  def tanh(e: Column): Column = withExpr { Tanh(e.expr) }

  /**
   * Computes the hyperbolic tangent of the given column.
   *
   * @group math_funcs
   * @since 1.4.0
   */
  def tanh(columnName: String): Column = tanh(Column(columnName))

  /**
   * @group math_funcs
   * @since 1.4.0
   */
  @deprecated("Use degrees", "2.1.0")
  def toDegrees(e: Column): Column = degrees(e)

  /**
   * @group math_funcs
   * @since 1.4.0
   */
  @deprecated("Use degrees", "2.1.0")
  def toDegrees(columnName: String): Column = degrees(Column(columnName))

  /**
   * Converts an angle measured in radians to an approximately equivalent angle measured in degrees.
   *
   * @group math_funcs
   * @since 2.1.0
   */
  def degrees(e: Column): Column = withExpr { ToDegrees(e.expr) }

  /**
   * Converts an angle measured in radians to an approximately equivalent angle measured in degrees.
   *
   * @group math_funcs
   * @since 2.1.0
   */
  def degrees(columnName: String): Column = degrees(Column(columnName))

  /**
   * @group math_funcs
   * @since 1.4.0
   */
  @deprecated("Use radians", "2.1.0")
  def toRadians(e: Column): Column = radians(e)

  /**
   * @group math_funcs
   * @since 1.4.0
   */
  @deprecated("Use radians", "2.1.0")
  def toRadians(columnName: String): Column = radians(Column(columnName))

  /**
   * Converts an angle measured in degrees to an approximately equivalent angle measured in radians.
   *
   * @group math_funcs
   * @since 2.1.0
   */
  def radians(e: Column): Column = withExpr { ToRadians(e.expr) }

  /**
   * Converts an angle measured in degrees to an approximately equivalent angle measured in radians.
   *
   * @group math_funcs
   * @since 2.1.0
   */
  def radians(columnName: String): Column = radians(Column(columnName))

  //////////////////////////////////////////////////////////////////////////////////////////////
  // Misc functions
  //////////////////////////////////////////////////////////////////////////////////////////////

  /**
   * Calculates the MD5 digest of a binary column and returns the value
   * as a 32 character hex string.
   *
   * @group misc_funcs
   * @since 1.5.0
   */
  def md5(e: Column): Column = withExpr { Md5(e.expr) }

  /**
   * Calculates the SHA-1 digest of a binary column and returns the value
   * as a 40 character hex string.
   *
   * @group misc_funcs
   * @since 1.5.0
   */
  def sha1(e: Column): Column = withExpr { Sha1(e.expr) }

  /**
   * Calculates the SHA-2 family of hash functions of a binary column and
   * returns the value as a hex string.
   *
   * @param e column to compute SHA-2 on.
   * @param numBits one of 224, 256, 384, or 512.
   *
   * @group misc_funcs
   * @since 1.5.0
   */
  def sha2(e: Column, numBits: Int): Column = {
    require(Seq(0, 224, 256, 384, 512).contains(numBits),
      s"numBits $numBits is not in the permitted values (0, 224, 256, 384, 512)")
    withExpr { Sha2(e.expr, lit(numBits).expr) }
  }

  /**
   * Calculates the cyclic redundancy check value  (CRC32) of a binary column and
   * returns the value as a bigint.
   *
   * @group misc_funcs
   * @since 1.5.0
   */
  def crc32(e: Column): Column = withExpr { Crc32(e.expr) }

  /**
   * Calculates the hash code of given columns, and returns the result as an int column.
   *
   * @group misc_funcs
   * @since 2.0
   */
  @scala.annotation.varargs
  def hash(cols: Column*): Column = withExpr {
    new Murmur3Hash(cols.map(_.expr))
  }

  //////////////////////////////////////////////////////////////////////////////////////////////
  // String functions
  //////////////////////////////////////////////////////////////////////////////////////////////

  /**
   * Computes the numeric value of the first character of the string column, and returns the
   * result as an int column.
   *
   * @group string_funcs
   * @since 1.5.0
   */
  def ascii(e: Column): Column = withExpr { Ascii(e.expr) }

  /**
   * Computes the BASE64 encoding of a binary column and returns it as a string column.
   * This is the reverse of unbase64.
   *
   * @group string_funcs
   * @since 1.5.0
   */
  def base64(e: Column): Column = withExpr { Base64(e.expr) }

  /**
   * Concatenates multiple input string columns together into a single string column.
   *
   * @group string_funcs
   * @since 1.5.0
   */
  @scala.annotation.varargs
  def concat(exprs: Column*): Column = withExpr { Concat(exprs.map(_.expr)) }

  /**
   * Concatenates multiple input string columns together into a single string column,
   * using the given separator.
   *
   * @group string_funcs
   * @since 1.5.0
   */
  @scala.annotation.varargs
  def concat_ws(sep: String, exprs: Column*): Column = withExpr {
    ConcatWs(Literal.create(sep, StringType) +: exprs.map(_.expr))
  }

  /**
   * Computes the first argument into a string from a binary using the provided character set
   * (one of 'US-ASCII', 'ISO-8859-1', 'UTF-8', 'UTF-16BE', 'UTF-16LE', 'UTF-16').
   * If either argument is null, the result will also be null.
   *
   * @group string_funcs
   * @since 1.5.0
   */
  def decode(value: Column, charset: String): Column = withExpr {
    Decode(value.expr, lit(charset).expr)
  }

  /**
   * Computes the first argument into a binary from a string using the provided character set
   * (one of 'US-ASCII', 'ISO-8859-1', 'UTF-8', 'UTF-16BE', 'UTF-16LE', 'UTF-16').
   * If either argument is null, the result will also be null.
   *
   * @group string_funcs
   * @since 1.5.0
   */
  def encode(value: Column, charset: String): Column = withExpr {
    Encode(value.expr, lit(charset).expr)
  }

  /**
   * Formats numeric column x to a format like '#,###,###.##', rounded to d decimal places
   * with HALF_EVEN round mode, and returns the result as a string column.
   *
   * If d is 0, the result has no decimal point or fractional part.
   * If d is less than 0, the result will be null.
   *
   * @group string_funcs
   * @since 1.5.0
   */
  def format_number(x: Column, d: Int): Column = withExpr {
    FormatNumber(x.expr, lit(d).expr)
  }

  /**
   * Formats the arguments in printf-style and returns the result as a string column.
   *
   * @group string_funcs
   * @since 1.5.0
   */
  @scala.annotation.varargs
  def format_string(format: String, arguments: Column*): Column = withExpr {
    FormatString((lit(format) +: arguments).map(_.expr): _*)
  }

  /**
   * Returns a new string column by converting the first letter of each word to uppercase.
   * Words are delimited by whitespace.
   *
   * For example, "hello world" will become "Hello World".
   *
   * @group string_funcs
   * @since 1.5.0
   */
  def initcap(e: Column): Column = withExpr { InitCap(e.expr) }

  /**
   * Locate the position of the first occurrence of substr column in the given string.
   * Returns null if either of the arguments are null.
   *
   * @note The position is not zero based, but 1 based index. Returns 0 if substr
   * could not be found in str.
   *
   * @group string_funcs
   * @since 1.5.0
   */
  def instr(str: Column, substring: String): Column = withExpr {
    StringInstr(str.expr, lit(substring).expr)
  }

  /**
   * Computes the length of a given string or binary column.
   *
   * @group string_funcs
   * @since 1.5.0
   */
  def length(e: Column): Column = withExpr { Length(e.expr) }

  /**
   * Converts a string column to lower case.
   *
   * @group string_funcs
   * @since 1.3.0
   */
  def lower(e: Column): Column = withExpr { Lower(e.expr) }

  /**
   * Computes the Levenshtein distance of the two given string columns.
   * @group string_funcs
   * @since 1.5.0
   */
  def levenshtein(l: Column, r: Column): Column = withExpr { Levenshtein(l.expr, r.expr) }

  /**
   * Locate the position of the first occurrence of substr.
   *
   * @note The position is not zero based, but 1 based index. Returns 0 if substr
   * could not be found in str.
   *
   * @group string_funcs
   * @since 1.5.0
   */
  def locate(substr: String, str: Column): Column = withExpr {
    new StringLocate(lit(substr).expr, str.expr)
  }

  /**
   * Locate the position of the first occurrence of substr in a string column, after position pos.
   *
   * @note The position is not zero based, but 1 based index. returns 0 if substr
   * could not be found in str.
   *
   * @group string_funcs
   * @since 1.5.0
   */
  def locate(substr: String, str: Column, pos: Int): Column = withExpr {
    StringLocate(lit(substr).expr, str.expr, lit(pos).expr)
  }

  /**
   * Left-pad the string column with pad to a length of len. If the string column is longer
   * than len, the return value is shortened to len characters.
   *
   * @group string_funcs
   * @since 1.5.0
   */
  def lpad(str: Column, len: Int, pad: String): Column = withExpr {
    StringLPad(str.expr, lit(len).expr, lit(pad).expr)
  }

  /**
   * Trim the spaces from left end for the specified string value.
   *
   * @group string_funcs
   * @since 1.5.0
   */
  def ltrim(e: Column): Column = withExpr {StringTrimLeft(e.expr) }

  /**
   * Extract a specific group matched by a Java regex, from the specified string column.
   * If the regex did not match, or the specified group did not match, an empty string is returned.
   *
   * @group string_funcs
   * @since 1.5.0
   */
  def regexp_extract(e: Column, exp: String, groupIdx: Int): Column = withExpr {
    RegExpExtract(e.expr, lit(exp).expr, lit(groupIdx).expr)
  }

  /**
   * Replace all substrings of the specified string value that match regexp with rep.
   *
   * @group string_funcs
   * @since 1.5.0
   */
  def regexp_replace(e: Column, pattern: String, replacement: String): Column = withExpr {
    RegExpReplace(e.expr, lit(pattern).expr, lit(replacement).expr)
  }

  /**
   * Replace all substrings of the specified string value that match regexp with rep.
   *
   * @group string_funcs
   * @since 2.1.0
   */
  def regexp_replace(e: Column, pattern: Column, replacement: Column): Column = withExpr {
    RegExpReplace(e.expr, pattern.expr, replacement.expr)
  }

  /**
   * Decodes a BASE64 encoded string column and returns it as a binary column.
   * This is the reverse of base64.
   *
   * @group string_funcs
   * @since 1.5.0
   */
  def unbase64(e: Column): Column = withExpr { UnBase64(e.expr) }

  /**
   * Right-pad the string column with pad to a length of len. If the string column is longer
   * than len, the return value is shortened to len characters.
   *
   * @group string_funcs
   * @since 1.5.0
   */
  def rpad(str: Column, len: Int, pad: String): Column = withExpr {
    StringRPad(str.expr, lit(len).expr, lit(pad).expr)
  }

  /**
   * Repeats a string column n times, and returns it as a new string column.
   *
   * @group string_funcs
   * @since 1.5.0
   */
  def repeat(str: Column, n: Int): Column = withExpr {
    StringRepeat(str.expr, lit(n).expr)
  }

  /**
   * Reverses the string column and returns it as a new string column.
   *
   * @group string_funcs
   * @since 1.5.0
   */
  def reverse(str: Column): Column = withExpr { StringReverse(str.expr) }

  /**
   * Trim the spaces from right end for the specified string value.
   *
   * @group string_funcs
   * @since 1.5.0
   */
  def rtrim(e: Column): Column = withExpr { StringTrimRight(e.expr) }

  /**
   * * Return the soundex code for the specified expression.
   *
   * @group string_funcs
   * @since 1.5.0
   */
  def soundex(e: Column): Column = withExpr { SoundEx(e.expr) }

  /**
   * Splits str around pattern (pattern is a regular expression).
   *
   * @note Pattern is a string representation of the regular expression.
   *
   * @group string_funcs
   * @since 1.5.0
   */
  def split(str: Column, pattern: String): Column = withExpr {
    StringSplit(str.expr, lit(pattern).expr)
  }

  /**
   * Substring starts at `pos` and is of length `len` when str is String type or
   * returns the slice of byte array that starts at `pos` in byte and is of length `len`
   * when str is Binary type
   *
   * @group string_funcs
   * @since 1.5.0
   */
  def substring(str: Column, pos: Int, len: Int): Column = withExpr {
    Substring(str.expr, lit(pos).expr, lit(len).expr)
  }

  /**
   * Returns the substring from string str before count occurrences of the delimiter delim.
   * If count is positive, everything the left of the final delimiter (counting from left) is
   * returned. If count is negative, every to the right of the final delimiter (counting from the
   * right) is returned. substring_index performs a case-sensitive match when searching for delim.
   *
   * @group string_funcs
   */
  def substring_index(str: Column, delim: String, count: Int): Column = withExpr {
    SubstringIndex(str.expr, lit(delim).expr, lit(count).expr)
  }

  /**
   * Translate any character in the src by a character in replaceString.
   * The characters in replaceString correspond to the characters in matchingString.
   * The translate will happen when any character in the string matches the character
   * in the `matchingString`.
   *
   * @group string_funcs
   * @since 1.5.0
   */
  def translate(src: Column, matchingString: String, replaceString: String): Column = withExpr {
    StringTranslate(src.expr, lit(matchingString).expr, lit(replaceString).expr)
  }

  /**
   * Trim the spaces from both ends for the specified string column.
   *
   * @group string_funcs
   * @since 1.5.0
   */
  def trim(e: Column): Column = withExpr { StringTrim(e.expr) }

  /**
   * Converts a string column to upper case.
   *
   * @group string_funcs
   * @since 1.3.0
   */
  def upper(e: Column): Column = withExpr { Upper(e.expr) }

  //////////////////////////////////////////////////////////////////////////////////////////////
  // DateTime functions
  //////////////////////////////////////////////////////////////////////////////////////////////

  /**
   * Returns the date that is numMonths after startDate.
   *
   * @group datetime_funcs
   * @since 1.5.0
   */
  def add_months(startDate: Column, numMonths: Int): Column = withExpr {
    AddMonths(startDate.expr, Literal(numMonths))
  }

  /**
   * Returns the current date as a date column.
   *
   * @group datetime_funcs
   * @since 1.5.0
   */
  def current_date(): Column = withExpr { CurrentDate() }

  /**
   * Returns the current timestamp as a timestamp column.
   *
   * @group datetime_funcs
   * @since 1.5.0
   */
  def current_timestamp(): Column = withExpr { CurrentTimestamp() }

  /**
   * Converts a date/timestamp/string to a value of string in the format specified by the date
   * format given by the second argument.
   *
   * A pattern could be for instance `dd.MM.yyyy` and could return a string like '18.03.1993'. All
   * pattern letters of `java.text.SimpleDateFormat` can be used.
   *
   * @note Use when ever possible specialized functions like [[year]]. These benefit from a
   * specialized implementation.
   *
   * @group datetime_funcs
   * @since 1.5.0
   */
  def date_format(dateExpr: Column, format: String): Column = withExpr {
    DateFormatClass(dateExpr.expr, Literal(format))
  }

  /**
   * Returns the date that is `days` days after `start`
   * @group datetime_funcs
   * @since 1.5.0
   */
  def date_add(start: Column, days: Int): Column = withExpr { DateAdd(start.expr, Literal(days)) }

  /**
   * Returns the date that is `days` days before `start`
   * @group datetime_funcs
   * @since 1.5.0
   */
  def date_sub(start: Column, days: Int): Column = withExpr { DateSub(start.expr, Literal(days)) }

  /**
   * Returns the number of days from `start` to `end`.
   * @group datetime_funcs
   * @since 1.5.0
   */
  def datediff(end: Column, start: Column): Column = withExpr { DateDiff(end.expr, start.expr) }

  /**
   * Extracts the year as an integer from a given date/timestamp/string.
   * @group datetime_funcs
   * @since 1.5.0
   */
  def year(e: Column): Column = withExpr { Year(e.expr) }

  /**
   * Extracts the quarter as an integer from a given date/timestamp/string.
   * @group datetime_funcs
   * @since 1.5.0
   */
  def quarter(e: Column): Column = withExpr { Quarter(e.expr) }

  /**
   * Extracts the month as an integer from a given date/timestamp/string.
   * @group datetime_funcs
   * @since 1.5.0
   */
  def month(e: Column): Column = withExpr { Month(e.expr) }

  /**
   * Extracts the day of the month as an integer from a given date/timestamp/string.
   * @group datetime_funcs
   * @since 1.5.0
   */
  def dayofmonth(e: Column): Column = withExpr { DayOfMonth(e.expr) }

  /**
   * Extracts the day of the year as an integer from a given date/timestamp/string.
   * @group datetime_funcs
   * @since 1.5.0
   */
  def dayofyear(e: Column): Column = withExpr { DayOfYear(e.expr) }

  /**
   * Extracts the hours as an integer from a given date/timestamp/string.
   * @group datetime_funcs
   * @since 1.5.0
   */
  def hour(e: Column): Column = withExpr { Hour(e.expr) }

  /**
   * Given a date column, returns the last day of the month which the given date belongs to.
   * For example, input "2015-07-27" returns "2015-07-31" since July 31 is the last day of the
   * month in July 2015.
   *
   * @group datetime_funcs
   * @since 1.5.0
   */
  def last_day(e: Column): Column = withExpr { LastDay(e.expr) }

  /**
   * Extracts the minutes as an integer from a given date/timestamp/string.
   * @group datetime_funcs
   * @since 1.5.0
   */
  def minute(e: Column): Column = withExpr { Minute(e.expr) }

  /**
   * Returns number of months between dates `date1` and `date2`.
   * @group datetime_funcs
   * @since 1.5.0
   */
  def months_between(date1: Column, date2: Column): Column = withExpr {
    MonthsBetween(date1.expr, date2.expr)
  }

  /**
   * Given a date column, returns the first date which is later than the value of the date column
   * that is on the specified day of the week.
   *
   * For example, `next_day('2015-07-27', "Sunday")` returns 2015-08-02 because that is the first
   * Sunday after 2015-07-27.
   *
   * Day of the week parameter is case insensitive, and accepts:
   * "Mon", "Tue", "Wed", "Thu", "Fri", "Sat", "Sun".
   *
   * @group datetime_funcs
   * @since 1.5.0
   */
  def next_day(date: Column, dayOfWeek: String): Column = withExpr {
    NextDay(date.expr, lit(dayOfWeek).expr)
  }

  /**
   * Extracts the seconds as an integer from a given date/timestamp/string.
   * @group datetime_funcs
   * @since 1.5.0
   */
  def second(e: Column): Column = withExpr { Second(e.expr) }

  /**
   * Extracts the week number as an integer from a given date/timestamp/string.
   * @group datetime_funcs
   * @since 1.5.0
   */
  def weekofyear(e: Column): Column = withExpr { WeekOfYear(e.expr) }

  /**
   * Converts the number of seconds from unix epoch (1970-01-01 00:00:00 UTC) to a string
   * representing the timestamp of that moment in the current system time zone in the given
   * format.
   * @group datetime_funcs
   * @since 1.5.0
   */
  def from_unixtime(ut: Column): Column = withExpr {
    FromUnixTime(ut.expr, Literal("yyyy-MM-dd HH:mm:ss"))
  }

  /**
   * Converts the number of seconds from unix epoch (1970-01-01 00:00:00 UTC) to a string
   * representing the timestamp of that moment in the current system time zone in the given
   * format.
   * @group datetime_funcs
   * @since 1.5.0
   */
  def from_unixtime(ut: Column, f: String): Column = withExpr {
    FromUnixTime(ut.expr, Literal(f))
  }

  /**
   * Gets current Unix timestamp in seconds.
   * @group datetime_funcs
   * @since 1.5.0
   */
  def unix_timestamp(): Column = withExpr {
    UnixTimestamp(CurrentTimestamp(), Literal("yyyy-MM-dd HH:mm:ss"))
  }

  /**
   * Converts time string in format yyyy-MM-dd HH:mm:ss to Unix timestamp (in seconds),
   * using the default timezone and the default locale, return null if fail.
   * @group datetime_funcs
   * @since 1.5.0
   */
  def unix_timestamp(s: Column): Column = withExpr {
    UnixTimestamp(s.expr, Literal("yyyy-MM-dd HH:mm:ss"))
  }

  /**
   * Convert time string with given pattern
   * (see [http://docs.oracle.com/javase/tutorial/i18n/format/simpleDateFormat.html])
   * to Unix time stamp (in seconds), return null if fail.
   * @group datetime_funcs
   * @since 1.5.0
   */
  def unix_timestamp(s: Column, p: String): Column = withExpr {UnixTimestamp(s.expr, Literal(p)) }

  /**
   * Convert time string to a Unix timestamp (in seconds).
   * Uses the pattern "yyyy-MM-dd HH:mm:ss" and will return null on failure.
   * @group datetime_funcs
   * @since 2.2.0
   */
  def to_timestamp(s: Column): Column = withExpr {
    new ParseToTimestamp(s.expr, Literal("yyyy-MM-dd HH:mm:ss"))
  }

  /**
   * Convert time string to a Unix timestamp (in seconds) with a specified format
   * (see [http://docs.oracle.com/javase/tutorial/i18n/format/simpleDateFormat.html])
   * to Unix timestamp (in seconds), return null if fail.
   * @group datetime_funcs
   * @since 2.2.0
   */
  def to_timestamp(s: Column, fmt: String): Column = withExpr {
    new ParseToTimestamp(s.expr, Literal(fmt))
  }

  /**
   * Converts the column into DateType.
   *
   * @group datetime_funcs
   * @since 1.5.0
   */
  def to_date(e: Column): Column = withExpr { ToDate(e.expr) }

  /**
   * Converts the column into a DateType with a specified format
   * (see [http://docs.oracle.com/javase/tutorial/i18n/format/simpleDateFormat.html])
   * return null if fail.
   *
   * @group datetime_funcs
   * @since 2.2.0
   */
  def to_date(e: Column, fmt: String): Column = withExpr {
    new ParseToDate(e.expr, Literal(fmt))
  }

  /**
   * Returns date truncated to the unit specified by the format.
   *
   * @param format: 'year', 'yyyy', 'yy' for truncate by year,
   *               or 'month', 'mon', 'mm' for truncate by month
   *
   * @group datetime_funcs
   * @since 1.5.0
   */
  def trunc(date: Column, format: String): Column = withExpr {
    TruncDate(date.expr, Literal(format))
  }

  /**
   * Given a timestamp, which corresponds to a certain time of day in UTC, returns another timestamp
   * that corresponds to the same time of day in the given timezone.
   * @group datetime_funcs
   * @since 1.5.0
   */
  def from_utc_timestamp(ts: Column, tz: String): Column = withExpr {
    FromUTCTimestamp(ts.expr, Literal(tz))
  }

  /**
   * Given a timestamp, which corresponds to a certain time of day in the given timezone, returns
   * another timestamp that corresponds to the same time of day in UTC.
   * @group datetime_funcs
   * @since 1.5.0
   */
  def to_utc_timestamp(ts: Column, tz: String): Column = withExpr {
    ToUTCTimestamp(ts.expr, Literal(tz))
  }

  /**
   * Bucketize rows into one or more time windows given a timestamp specifying column. Window
   * starts are inclusive but the window ends are exclusive, e.g. 12:05 will be in the window
   * [12:05,12:10) but not in [12:00,12:05). Windows can support microsecond precision. Windows in
   * the order of months are not supported. The following example takes the average stock price for
   * a one minute window every 10 seconds starting 5 seconds after the hour:
   *
   * {{{
   *   val df = ... // schema => timestamp: TimestampType, stockId: StringType, price: DoubleType
   *   df.groupBy(window($"time", "1 minute", "10 seconds", "5 seconds"), $"stockId")
   *     .agg(mean("price"))
   * }}}
   *
   * The windows will look like:
   *
   * {{{
   *   09:00:05-09:01:05
   *   09:00:15-09:01:15
   *   09:00:25-09:01:25 ...
   * }}}
   *
   * For a streaming query, you may use the function `current_timestamp` to generate windows on
   * processing time.
   *
   * @param timeColumn The column or the expression to use as the timestamp for windowing by time.
   *                   The time column must be of TimestampType.
   * @param windowDuration A string specifying the width of the window, e.g. `10 minutes`,
   *                       `1 second`. Check `org.apache.spark.unsafe.types.CalendarInterval` for
   *                       valid duration identifiers. Note that the duration is a fixed length of
   *                       time, and does not vary over time according to a calendar. For example,
   *                       `1 day` always means 86,400,000 milliseconds, not a calendar day.
   * @param slideDuration A string specifying the sliding interval of the window, e.g. `1 minute`.
   *                      A new window will be generated every `slideDuration`. Must be less than
   *                      or equal to the `windowDuration`. Check
   *                      `org.apache.spark.unsafe.types.CalendarInterval` for valid duration
   *                      identifiers. This duration is likewise absolute, and does not vary
    *                     according to a calendar.
   * @param startTime The offset with respect to 1970-01-01 00:00:00 UTC with which to start
   *                  window intervals. For example, in order to have hourly tumbling windows that
   *                  start 15 minutes past the hour, e.g. 12:15-13:15, 13:15-14:15... provide
   *                  `startTime` as `15 minutes`.
   *
   * @group datetime_funcs
   * @since 2.0.0
   */
  def window(
      timeColumn: Column,
      windowDuration: String,
      slideDuration: String,
      startTime: String): Column = {
    withExpr {
      TimeWindow(timeColumn.expr, windowDuration, slideDuration, startTime)
    }.as("window")
  }


  /**
   * Bucketize rows into one or more time windows given a timestamp specifying column. Window
   * starts are inclusive but the window ends are exclusive, e.g. 12:05 will be in the window
   * [12:05,12:10) but not in [12:00,12:05). Windows can support microsecond precision. Windows in
   * the order of months are not supported. The windows start beginning at 1970-01-01 00:00:00 UTC.
   * The following example takes the average stock price for a one minute window every 10 seconds:
   *
   * {{{
   *   val df = ... // schema => timestamp: TimestampType, stockId: StringType, price: DoubleType
   *   df.groupBy(window($"time", "1 minute", "10 seconds"), $"stockId")
   *     .agg(mean("price"))
   * }}}
   *
   * The windows will look like:
   *
   * {{{
   *   09:00:00-09:01:00
   *   09:00:10-09:01:10
   *   09:00:20-09:01:20 ...
   * }}}
   *
   * For a streaming query, you may use the function `current_timestamp` to generate windows on
   * processing time.
   *
   * @param timeColumn The column or the expression to use as the timestamp for windowing by time.
   *                   The time column must be of TimestampType.
   * @param windowDuration A string specifying the width of the window, e.g. `10 minutes`,
   *                       `1 second`. Check `org.apache.spark.unsafe.types.CalendarInterval` for
   *                       valid duration identifiers. Note that the duration is a fixed length of
   *                       time, and does not vary over time according to a calendar. For example,
   *                       `1 day` always means 86,400,000 milliseconds, not a calendar day.
   * @param slideDuration A string specifying the sliding interval of the window, e.g. `1 minute`.
   *                      A new window will be generated every `slideDuration`. Must be less than
   *                      or equal to the `windowDuration`. Check
   *                      `org.apache.spark.unsafe.types.CalendarInterval` for valid duration
   *                      identifiers. This duration is likewise absolute, and does not vary
   *                     according to a calendar.
   *
   * @group datetime_funcs
   * @since 2.0.0
   */
  def window(timeColumn: Column, windowDuration: String, slideDuration: String): Column = {
    window(timeColumn, windowDuration, slideDuration, "0 second")
  }

  /**
   * Generates tumbling time windows given a timestamp specifying column. Window
   * starts are inclusive but the window ends are exclusive, e.g. 12:05 will be in the window
   * [12:05,12:10) but not in [12:00,12:05). Windows can support microsecond precision. Windows in
   * the order of months are not supported. The windows start beginning at 1970-01-01 00:00:00 UTC.
   * The following example takes the average stock price for a one minute tumbling window:
   *
   * {{{
   *   val df = ... // schema => timestamp: TimestampType, stockId: StringType, price: DoubleType
   *   df.groupBy(window($"time", "1 minute"), $"stockId")
   *     .agg(mean("price"))
   * }}}
   *
   * The windows will look like:
   *
   * {{{
   *   09:00:00-09:01:00
   *   09:01:00-09:02:00
   *   09:02:00-09:03:00 ...
   * }}}
   *
   * For a streaming query, you may use the function `current_timestamp` to generate windows on
   * processing time.
   *
   * @param timeColumn The column or the expression to use as the timestamp for windowing by time.
   *                   The time column must be of TimestampType.
   * @param windowDuration A string specifying the width of the window, e.g. `10 minutes`,
   *                       `1 second`. Check `org.apache.spark.unsafe.types.CalendarInterval` for
   *                       valid duration identifiers.
   *
   * @group datetime_funcs
   * @since 2.0.0
   */
  def window(timeColumn: Column, windowDuration: String): Column = {
    window(timeColumn, windowDuration, windowDuration, "0 second")
  }

  //////////////////////////////////////////////////////////////////////////////////////////////
  // Collection functions
  //////////////////////////////////////////////////////////////////////////////////////////////

  /**
   * Returns null if the array is null, true if the array contains `value`, and false otherwise.
   * @group collection_funcs
   * @since 1.5.0
   */
  def array_contains(column: Column, value: Any): Column = withExpr {
    ArrayContains(column.expr, Literal(value))
  }

  /**
   * Creates a new row for each element in the given array or map column.
   *
   * @group collection_funcs
   * @since 1.3.0
   */
  def explode(e: Column): Column = withExpr { Explode(e.expr) }

  /**
   * Creates a new row for each element in the given array or map column.
   * Unlike explode, if the array/map is null or empty then null is produced.
   *
   * @group collection_funcs
   * @since 2.2.0
   */
  def explode_outer(e: Column): Column = withExpr { GeneratorOuter(Explode(e.expr)) }

  /**
   * Creates a new row for each element with position in the given array or map column.
   *
   * @group collection_funcs
   * @since 2.1.0
   */
  def posexplode(e: Column): Column = withExpr { PosExplode(e.expr) }

  /**
   * Creates a new row for each element with position in the given array or map column.
   * Unlike posexplode, if the array/map is null or empty then the row (null, null) is produced.
   *
   * @group collection_funcs
   * @since 2.2.0
   */
  def posexplode_outer(e: Column): Column = withExpr { GeneratorOuter(PosExplode(e.expr)) }

  /**
   * Extracts json object from a json string based on json path specified, and returns json string
   * of the extracted json object. It will return null if the input json string is invalid.
   *
   * @group collection_funcs
   * @since 1.6.0
   */
  def get_json_object(e: Column, path: String): Column = withExpr {
    GetJsonObject(e.expr, lit(path).expr)
  }

  /**
   * Creates a new row for a json column according to the given field names.
   *
   * @group collection_funcs
   * @since 1.6.0
   */
  @scala.annotation.varargs
  def json_tuple(json: Column, fields: String*): Column = withExpr {
    require(fields.nonEmpty, "at least 1 field name should be given.")
    JsonTuple(json.expr +: fields.map(Literal.apply))
  }

  /**
   * (Scala-specific) Parses a column containing a JSON string into a `StructType` with the
   * specified schema. Returns `null`, in the case of an unparseable string.
   *
   * @param e a string column containing JSON data.
   * @param schema the schema to use when parsing the json string
   * @param options options to control how the json is parsed. Accepts the same options as the
   *                json data source.
   *
   * @group collection_funcs
   * @since 2.1.0
   */
  def from_json(e: Column, schema: StructType, options: Map[String, String]): Column =
    from_json(e, schema.asInstanceOf[DataType], options)

  /**
   * (Scala-specific) Parses a column containing a JSON string into a `StructType` or `ArrayType`
   * of `StructType`s with the specified schema. Returns `null`, in the case of an unparseable
   * string.
   *
   * @param e a string column containing JSON data.
   * @param schema the schema to use when parsing the json string
   * @param options options to control how the json is parsed. accepts the same options and the
   *                json data source.
   *
   * @group collection_funcs
   * @since 2.2.0
   */
  def from_json(e: Column, schema: DataType, options: Map[String, String]): Column = withExpr {
    JsonToStructs(schema, options, e.expr)
  }

  /**
   * (Java-specific) Parses a column containing a JSON string into a `StructType` with the
   * specified schema. Returns `null`, in the case of an unparseable string.
   *
   * @param e a string column containing JSON data.
   * @param schema the schema to use when parsing the json string
   * @param options options to control how the json is parsed. accepts the same options and the
   *                json data source.
   *
   * @group collection_funcs
   * @since 2.1.0
   */
  def from_json(e: Column, schema: StructType, options: java.util.Map[String, String]): Column =
    from_json(e, schema, options.asScala.toMap)

  /**
<<<<<<< HEAD
=======
   * (Java-specific) Parses a column containing a JSON string into a `StructType` or `ArrayType`
   * of `StructType`s with the specified schema. Returns `null`, in the case of an unparseable
   * string.
   *
   * @param e a string column containing JSON data.
   * @param schema the schema to use when parsing the json string
   * @param options options to control how the json is parsed. accepts the same options and the
   *                json data source.
   *
   * @group collection_funcs
   * @since 2.2.0
   */
  def from_json(e: Column, schema: DataType, options: java.util.Map[String, String]): Column =
    from_json(e, schema, options.asScala.toMap)

  /**
>>>>>>> 86cd3c08
   * Parses a column containing a JSON string into a `StructType` with the specified schema.
   * Returns `null`, in the case of an unparseable string.
   *
   * @param e a string column containing JSON data.
   * @param schema the schema to use when parsing the json string
   *
   * @group collection_funcs
   * @since 2.1.0
   */
  def from_json(e: Column, schema: StructType): Column =
    from_json(e, schema, Map.empty[String, String])

  /**
<<<<<<< HEAD
   * Parses a column containing a JSON string into a `StructType` with the specified schema.
   * Returns `null`, in the case of an unparseable string.
=======
   * Parses a column containing a JSON string into a `StructType` or `ArrayType` of `StructType`s
   * with the specified schema. Returns `null`, in the case of an unparseable string.
   *
   * @param e a string column containing JSON data.
   * @param schema the schema to use when parsing the json string
   *
   * @group collection_funcs
   * @since 2.2.0
   */
  def from_json(e: Column, schema: DataType): Column =
    from_json(e, schema, Map.empty[String, String])

  /**
   * Parses a column containing a JSON string into a `StructType` or `ArrayType` of `StructType`s
   * with the specified schema. Returns `null`, in the case of an unparseable string.
>>>>>>> 86cd3c08
   *
   * @param e a string column containing JSON data.
   * @param schema the schema to use when parsing the json string as a json string. In Spark 2.1,
   *               the user-provided schema has to be in JSON format. Since Spark 2.2, the DDL
   *               format is also supported for the schema.
   *
   * @group collection_funcs
   * @since 2.1.0
   */
  def from_json(e: Column, schema: String, options: java.util.Map[String, String]): Column = {
    val dataType = try {
      DataType.fromJson(schema)
    } catch {
      case NonFatal(_) => StructType.fromDDL(schema)
    }
    from_json(e, dataType, options)
  }

  /**
<<<<<<< HEAD
   * (Scala-specific) Converts a column containing a `StructType` into a JSON string with the
   * specified schema. Throws an exception, in the case of an unsupported type.
=======
   * (Scala-specific) Converts a column containing a `StructType` or `ArrayType` of `StructType`s
   * into a JSON string with the specified schema. Throws an exception, in the case of an
   * unsupported type.
>>>>>>> 86cd3c08
   *
   * @param e a column containing a struct or array of the structs.
   * @param options options to control how the struct column is converted into a json string.
   *                accepts the same options and the json data source.
   *
   * @group collection_funcs
   * @since 2.1.0
   */
  def to_json(e: Column, options: Map[String, String]): Column = withExpr {
    StructsToJson(options, e.expr)
  }

  /**
<<<<<<< HEAD
   * (Java-specific) Converts a column containing a `StructType` into a JSON string with the
   * specified schema. Throws an exception, in the case of an unsupported type.
=======
   * (Java-specific) Converts a column containing a `StructType` or `ArrayType` of `StructType`s
   * into a JSON string with the specified schema. Throws an exception, in the case of an
   * unsupported type.
>>>>>>> 86cd3c08
   *
   * @param e a column containing a struct or array of the structs.
   * @param options options to control how the struct column is converted into a json string.
   *                accepts the same options and the json data source.
   *
   * @group collection_funcs
   * @since 2.1.0
   */
  def to_json(e: Column, options: java.util.Map[String, String]): Column =
    to_json(e, options.asScala.toMap)

  /**
<<<<<<< HEAD
   * Converts a column containing a `StructType` into a JSON string with the
   * specified schema. Throws an exception, in the case of an unsupported type.
=======
   * Converts a column containing a `StructType` or `ArrayType` of `StructType`s into a JSON string
   * with the specified schema. Throws an exception, in the case of an unsupported type.
>>>>>>> 86cd3c08
   *
   * @param e a column containing a struct or array of the structs.
   *
   * @group collection_funcs
   * @since 2.1.0
   */
  def to_json(e: Column): Column =
    to_json(e, Map.empty[String, String])

  /**
   * Returns length of array or map.
   *
   * @group collection_funcs
   * @since 1.5.0
   */
  def size(e: Column): Column = withExpr { Size(e.expr) }

  /**
   * Sorts the input array for the given column in ascending order,
   * according to the natural ordering of the array elements.
   *
   * @group collection_funcs
   * @since 1.5.0
   */
  def sort_array(e: Column): Column = sort_array(e, asc = true)

  /**
   * Sorts the input array for the given column in ascending or descending order,
   * according to the natural ordering of the array elements.
   *
   * @group collection_funcs
   * @since 1.5.0
   */
  def sort_array(e: Column, asc: Boolean): Column = withExpr { SortArray(e.expr, lit(asc).expr) }

  //////////////////////////////////////////////////////////////////////////////////////////////
  //////////////////////////////////////////////////////////////////////////////////////////////

  // scalastyle:off line.size.limit
  // scalastyle:off parameter.number

  /* Use the following code to generate:
  (0 to 10).map { x =>
    val types = (1 to x).foldRight("RT")((i, s) => {s"A$i, $s"})
    val typeTags = (1 to x).map(i => s"A$i: TypeTag").foldLeft("RT: TypeTag")(_ + ", " + _)
    val inputTypes = (1 to x).foldRight("Nil")((i, s) => {s"ScalaReflection.schemaFor(typeTag[A$i]).dataType :: $s"})
    println(s"""
    /**
     * Defines a user-defined function of ${x} arguments as user-defined function (UDF).
     * The data types are automatically inferred based on the function's signature.
     *
     * @group udf_funcs
     * @since 1.3.0
     */
    def udf[$typeTags](f: Function$x[$types]): UserDefinedFunction = {
      val inputTypes = Try($inputTypes).toOption
      UserDefinedFunction(f, ScalaReflection.schemaFor(typeTag[RT]).dataType, inputTypes)
    }""")
  }

  */
  /**
   * Defines a user-defined function of 0 arguments as user-defined function (UDF).
   * The data types are automatically inferred based on the function's signature.
   *
   * @group udf_funcs
   * @since 1.3.0
   */
  def udf[RT: TypeTag](f: Function0[RT]): UserDefinedFunction = {
    val inputTypes = Try(Nil).toOption
    UserDefinedFunction(f, ScalaReflection.schemaFor(typeTag[RT]).dataType, inputTypes)
  }

  /**
   * Defines a user-defined function of 1 arguments as user-defined function (UDF).
   * The data types are automatically inferred based on the function's signature.
   *
   * @group udf_funcs
   * @since 1.3.0
   */
  def udf[RT: TypeTag, A1: TypeTag](f: Function1[A1, RT]): UserDefinedFunction = {
    val inputTypes = Try(ScalaReflection.schemaFor(typeTag[A1]).dataType :: Nil).toOption
    UserDefinedFunction(f, ScalaReflection.schemaFor(typeTag[RT]).dataType, inputTypes)
  }

  /**
   * Defines a user-defined function of 2 arguments as user-defined function (UDF).
   * The data types are automatically inferred based on the function's signature.
   *
   * @group udf_funcs
   * @since 1.3.0
   */
  def udf[RT: TypeTag, A1: TypeTag, A2: TypeTag](f: Function2[A1, A2, RT]): UserDefinedFunction = {
    val inputTypes = Try(ScalaReflection.schemaFor(typeTag[A1]).dataType :: ScalaReflection.schemaFor(typeTag[A2]).dataType :: Nil).toOption
    UserDefinedFunction(f, ScalaReflection.schemaFor(typeTag[RT]).dataType, inputTypes)
  }

  /**
   * Defines a user-defined function of 3 arguments as user-defined function (UDF).
   * The data types are automatically inferred based on the function's signature.
   *
   * @group udf_funcs
   * @since 1.3.0
   */
  def udf[RT: TypeTag, A1: TypeTag, A2: TypeTag, A3: TypeTag](f: Function3[A1, A2, A3, RT]): UserDefinedFunction = {
    val inputTypes = Try(ScalaReflection.schemaFor(typeTag[A1]).dataType :: ScalaReflection.schemaFor(typeTag[A2]).dataType :: ScalaReflection.schemaFor(typeTag[A3]).dataType :: Nil).toOption
    UserDefinedFunction(f, ScalaReflection.schemaFor(typeTag[RT]).dataType, inputTypes)
  }

  /**
   * Defines a user-defined function of 4 arguments as user-defined function (UDF).
   * The data types are automatically inferred based on the function's signature.
   *
   * @group udf_funcs
   * @since 1.3.0
   */
  def udf[RT: TypeTag, A1: TypeTag, A2: TypeTag, A3: TypeTag, A4: TypeTag](f: Function4[A1, A2, A3, A4, RT]): UserDefinedFunction = {
    val inputTypes = Try(ScalaReflection.schemaFor(typeTag[A1]).dataType :: ScalaReflection.schemaFor(typeTag[A2]).dataType :: ScalaReflection.schemaFor(typeTag[A3]).dataType :: ScalaReflection.schemaFor(typeTag[A4]).dataType :: Nil).toOption
    UserDefinedFunction(f, ScalaReflection.schemaFor(typeTag[RT]).dataType, inputTypes)
  }

  /**
   * Defines a user-defined function of 5 arguments as user-defined function (UDF).
   * The data types are automatically inferred based on the function's signature.
   *
   * @group udf_funcs
   * @since 1.3.0
   */
  def udf[RT: TypeTag, A1: TypeTag, A2: TypeTag, A3: TypeTag, A4: TypeTag, A5: TypeTag](f: Function5[A1, A2, A3, A4, A5, RT]): UserDefinedFunction = {
    val inputTypes = Try(ScalaReflection.schemaFor(typeTag[A1]).dataType :: ScalaReflection.schemaFor(typeTag[A2]).dataType :: ScalaReflection.schemaFor(typeTag[A3]).dataType :: ScalaReflection.schemaFor(typeTag[A4]).dataType :: ScalaReflection.schemaFor(typeTag[A5]).dataType :: Nil).toOption
    UserDefinedFunction(f, ScalaReflection.schemaFor(typeTag[RT]).dataType, inputTypes)
  }

  /**
   * Defines a user-defined function of 6 arguments as user-defined function (UDF).
   * The data types are automatically inferred based on the function's signature.
   *
   * @group udf_funcs
   * @since 1.3.0
   */
  def udf[RT: TypeTag, A1: TypeTag, A2: TypeTag, A3: TypeTag, A4: TypeTag, A5: TypeTag, A6: TypeTag](f: Function6[A1, A2, A3, A4, A5, A6, RT]): UserDefinedFunction = {
    val inputTypes = Try(ScalaReflection.schemaFor(typeTag[A1]).dataType :: ScalaReflection.schemaFor(typeTag[A2]).dataType :: ScalaReflection.schemaFor(typeTag[A3]).dataType :: ScalaReflection.schemaFor(typeTag[A4]).dataType :: ScalaReflection.schemaFor(typeTag[A5]).dataType :: ScalaReflection.schemaFor(typeTag[A6]).dataType :: Nil).toOption
    UserDefinedFunction(f, ScalaReflection.schemaFor(typeTag[RT]).dataType, inputTypes)
  }

  /**
   * Defines a user-defined function of 7 arguments as user-defined function (UDF).
   * The data types are automatically inferred based on the function's signature.
   *
   * @group udf_funcs
   * @since 1.3.0
   */
  def udf[RT: TypeTag, A1: TypeTag, A2: TypeTag, A3: TypeTag, A4: TypeTag, A5: TypeTag, A6: TypeTag, A7: TypeTag](f: Function7[A1, A2, A3, A4, A5, A6, A7, RT]): UserDefinedFunction = {
    val inputTypes = Try(ScalaReflection.schemaFor(typeTag[A1]).dataType :: ScalaReflection.schemaFor(typeTag[A2]).dataType :: ScalaReflection.schemaFor(typeTag[A3]).dataType :: ScalaReflection.schemaFor(typeTag[A4]).dataType :: ScalaReflection.schemaFor(typeTag[A5]).dataType :: ScalaReflection.schemaFor(typeTag[A6]).dataType :: ScalaReflection.schemaFor(typeTag[A7]).dataType :: Nil).toOption
    UserDefinedFunction(f, ScalaReflection.schemaFor(typeTag[RT]).dataType, inputTypes)
  }

  /**
   * Defines a user-defined function of 8 arguments as user-defined function (UDF).
   * The data types are automatically inferred based on the function's signature.
   *
   * @group udf_funcs
   * @since 1.3.0
   */
  def udf[RT: TypeTag, A1: TypeTag, A2: TypeTag, A3: TypeTag, A4: TypeTag, A5: TypeTag, A6: TypeTag, A7: TypeTag, A8: TypeTag](f: Function8[A1, A2, A3, A4, A5, A6, A7, A8, RT]): UserDefinedFunction = {
    val inputTypes = Try(ScalaReflection.schemaFor(typeTag[A1]).dataType :: ScalaReflection.schemaFor(typeTag[A2]).dataType :: ScalaReflection.schemaFor(typeTag[A3]).dataType :: ScalaReflection.schemaFor(typeTag[A4]).dataType :: ScalaReflection.schemaFor(typeTag[A5]).dataType :: ScalaReflection.schemaFor(typeTag[A6]).dataType :: ScalaReflection.schemaFor(typeTag[A7]).dataType :: ScalaReflection.schemaFor(typeTag[A8]).dataType :: Nil).toOption
    UserDefinedFunction(f, ScalaReflection.schemaFor(typeTag[RT]).dataType, inputTypes)
  }

  /**
   * Defines a user-defined function of 9 arguments as user-defined function (UDF).
   * The data types are automatically inferred based on the function's signature.
   *
   * @group udf_funcs
   * @since 1.3.0
   */
  def udf[RT: TypeTag, A1: TypeTag, A2: TypeTag, A3: TypeTag, A4: TypeTag, A5: TypeTag, A6: TypeTag, A7: TypeTag, A8: TypeTag, A9: TypeTag](f: Function9[A1, A2, A3, A4, A5, A6, A7, A8, A9, RT]): UserDefinedFunction = {
    val inputTypes = Try(ScalaReflection.schemaFor(typeTag[A1]).dataType :: ScalaReflection.schemaFor(typeTag[A2]).dataType :: ScalaReflection.schemaFor(typeTag[A3]).dataType :: ScalaReflection.schemaFor(typeTag[A4]).dataType :: ScalaReflection.schemaFor(typeTag[A5]).dataType :: ScalaReflection.schemaFor(typeTag[A6]).dataType :: ScalaReflection.schemaFor(typeTag[A7]).dataType :: ScalaReflection.schemaFor(typeTag[A8]).dataType :: ScalaReflection.schemaFor(typeTag[A9]).dataType :: Nil).toOption
    UserDefinedFunction(f, ScalaReflection.schemaFor(typeTag[RT]).dataType, inputTypes)
  }

  /**
   * Defines a user-defined function of 10 arguments as user-defined function (UDF).
   * The data types are automatically inferred based on the function's signature.
   *
   * @group udf_funcs
   * @since 1.3.0
   */
  def udf[RT: TypeTag, A1: TypeTag, A2: TypeTag, A3: TypeTag, A4: TypeTag, A5: TypeTag, A6: TypeTag, A7: TypeTag, A8: TypeTag, A9: TypeTag, A10: TypeTag](f: Function10[A1, A2, A3, A4, A5, A6, A7, A8, A9, A10, RT]): UserDefinedFunction = {
    val inputTypes = Try(ScalaReflection.schemaFor(typeTag[A1]).dataType :: ScalaReflection.schemaFor(typeTag[A2]).dataType :: ScalaReflection.schemaFor(typeTag[A3]).dataType :: ScalaReflection.schemaFor(typeTag[A4]).dataType :: ScalaReflection.schemaFor(typeTag[A5]).dataType :: ScalaReflection.schemaFor(typeTag[A6]).dataType :: ScalaReflection.schemaFor(typeTag[A7]).dataType :: ScalaReflection.schemaFor(typeTag[A8]).dataType :: ScalaReflection.schemaFor(typeTag[A9]).dataType :: ScalaReflection.schemaFor(typeTag[A10]).dataType :: Nil).toOption
    UserDefinedFunction(f, ScalaReflection.schemaFor(typeTag[RT]).dataType, inputTypes)
  }

  // scalastyle:on parameter.number
  // scalastyle:on line.size.limit

  /**
   * Defines a user-defined function (UDF) using a Scala closure. For this variant, the caller must
   * specify the output data type, and there is no automatic input type coercion.
   *
   * @param f  A closure in Scala
   * @param dataType  The output data type of the UDF
   *
   * @group udf_funcs
   * @since 2.0.0
   */
  def udf(f: AnyRef, dataType: DataType): UserDefinedFunction = {
    UserDefinedFunction(f, dataType, None)
  }

  /**
   * Call an user-defined function.
   * Example:
   * {{{
   *  import org.apache.spark.sql._
   *
   *  val df = Seq(("id1", 1), ("id2", 4), ("id3", 5)).toDF("id", "value")
   *  val spark = df.sparkSession
   *  spark.udf.register("simpleUDF", (v: Int) => v * v)
   *  df.select($"id", callUDF("simpleUDF", $"value"))
   * }}}
   *
   * @group udf_funcs
   * @since 1.5.0
   */
  @scala.annotation.varargs
  def callUDF(udfName: String, cols: Column*): Column = withExpr {
    UnresolvedFunction(udfName, cols.map(_.expr), isDistinct = false)
  }
}<|MERGE_RESOLUTION|>--- conflicted
+++ resolved
@@ -1880,13 +1880,8 @@
   def round(e: Column): Column = round(e, 0)
 
   /**
-<<<<<<< HEAD
-   * Round the value of `e` to `scale` decimal places if `scale` is greater than or equal to 0
-   * or at integral part when `scale` is less than 0.
-=======
    * Round the value of `e` to `scale` decimal places with HALF_UP round mode
    * if `scale` is greater than or equal to 0 or at integral part when `scale` is less than 0.
->>>>>>> 86cd3c08
    *
    * @group math_funcs
    * @since 1.5.0
@@ -3021,8 +3016,6 @@
     from_json(e, schema, options.asScala.toMap)
 
   /**
-<<<<<<< HEAD
-=======
    * (Java-specific) Parses a column containing a JSON string into a `StructType` or `ArrayType`
    * of `StructType`s with the specified schema. Returns `null`, in the case of an unparseable
    * string.
@@ -3039,7 +3032,6 @@
     from_json(e, schema, options.asScala.toMap)
 
   /**
->>>>>>> 86cd3c08
    * Parses a column containing a JSON string into a `StructType` with the specified schema.
    * Returns `null`, in the case of an unparseable string.
    *
@@ -3053,10 +3045,6 @@
     from_json(e, schema, Map.empty[String, String])
 
   /**
-<<<<<<< HEAD
-   * Parses a column containing a JSON string into a `StructType` with the specified schema.
-   * Returns `null`, in the case of an unparseable string.
-=======
    * Parses a column containing a JSON string into a `StructType` or `ArrayType` of `StructType`s
    * with the specified schema. Returns `null`, in the case of an unparseable string.
    *
@@ -3072,7 +3060,6 @@
   /**
    * Parses a column containing a JSON string into a `StructType` or `ArrayType` of `StructType`s
    * with the specified schema. Returns `null`, in the case of an unparseable string.
->>>>>>> 86cd3c08
    *
    * @param e a string column containing JSON data.
    * @param schema the schema to use when parsing the json string as a json string. In Spark 2.1,
@@ -3092,14 +3079,9 @@
   }
 
   /**
-<<<<<<< HEAD
-   * (Scala-specific) Converts a column containing a `StructType` into a JSON string with the
-   * specified schema. Throws an exception, in the case of an unsupported type.
-=======
    * (Scala-specific) Converts a column containing a `StructType` or `ArrayType` of `StructType`s
    * into a JSON string with the specified schema. Throws an exception, in the case of an
    * unsupported type.
->>>>>>> 86cd3c08
    *
    * @param e a column containing a struct or array of the structs.
    * @param options options to control how the struct column is converted into a json string.
@@ -3113,14 +3095,9 @@
   }
 
   /**
-<<<<<<< HEAD
-   * (Java-specific) Converts a column containing a `StructType` into a JSON string with the
-   * specified schema. Throws an exception, in the case of an unsupported type.
-=======
    * (Java-specific) Converts a column containing a `StructType` or `ArrayType` of `StructType`s
    * into a JSON string with the specified schema. Throws an exception, in the case of an
    * unsupported type.
->>>>>>> 86cd3c08
    *
    * @param e a column containing a struct or array of the structs.
    * @param options options to control how the struct column is converted into a json string.
@@ -3133,13 +3110,8 @@
     to_json(e, options.asScala.toMap)
 
   /**
-<<<<<<< HEAD
-   * Converts a column containing a `StructType` into a JSON string with the
-   * specified schema. Throws an exception, in the case of an unsupported type.
-=======
    * Converts a column containing a `StructType` or `ArrayType` of `StructType`s into a JSON string
    * with the specified schema. Throws an exception, in the case of an unsupported type.
->>>>>>> 86cd3c08
    *
    * @param e a column containing a struct or array of the structs.
    *
