--- conflicted
+++ resolved
@@ -20,20 +20,12 @@
 import scala.collection.mutable
 
 import org.apache.spark.sql.{AnalysisException, Row, SparkSession}
-<<<<<<< HEAD
-import org.apache.spark.sql.catalyst.{SQLBuilder, TableIdentifier}
-=======
 import org.apache.spark.sql.catalyst.TableIdentifier
->>>>>>> 86cd3c08
 import org.apache.spark.sql.catalyst.analysis.{UnresolvedFunction, UnresolvedRelation}
 import org.apache.spark.sql.catalyst.catalog.{CatalogStorageFormat, CatalogTable, CatalogTableType}
 import org.apache.spark.sql.catalyst.expressions.{Alias, SubqueryExpression}
 import org.apache.spark.sql.catalyst.plans.QueryPlan
-<<<<<<< HEAD
-import org.apache.spark.sql.catalyst.plans.logical.{LogicalPlan, Project}
-=======
 import org.apache.spark.sql.catalyst.plans.logical.{LogicalPlan, Project, View}
->>>>>>> 86cd3c08
 import org.apache.spark.sql.types.MetadataBuilder
 
 
@@ -146,21 +138,6 @@
     // When creating a permanent view, not allowed to reference temporary objects.
     // This should be called after `qe.assertAnalyzed()` (i.e., `child` can be resolved)
     verifyTemporaryObjectsNotExists(sparkSession)
-<<<<<<< HEAD
-
-    val aliasedPlan = if (userSpecifiedColumns.isEmpty) {
-      analyzedPlan
-    } else {
-      val projectList = analyzedPlan.output.zip(userSpecifiedColumns).map {
-        case (attr, (colName, None)) => Alias(attr, colName)()
-        case (attr, (colName, Some(colComment))) =>
-          val meta = new MetadataBuilder().putString("comment", colComment).build()
-          Alias(attr, colName)(explicitMetadata = Some(meta))
-      }
-      sparkSession.sessionState.executePlan(Project(projectList, analyzedPlan)).analyzed
-    }
-=======
->>>>>>> 86cd3c08
 
     val catalog = sparkSession.sessionState.catalog
     if (viewType == LocalTempView) {
@@ -201,7 +178,6 @@
 
   /**
    * Permanent views are not allowed to reference temp objects, including temp function and views
-<<<<<<< HEAD
    */
   private def verifyTemporaryObjectsNotExists(sparkSession: SparkSession): Unit = {
     if (!isTemporary) {
@@ -229,37 +205,6 @@
   }
 
   /**
-   * Returns a [[CatalogTable]] that can be used to save in the catalog. This comment canonicalize
-   * SQL based on the analyzed plan, and also creates the proper schema for the view.
-=======
->>>>>>> 86cd3c08
-   */
-  private def verifyTemporaryObjectsNotExists(sparkSession: SparkSession): Unit = {
-    if (!isTemporary) {
-      // This func traverses the unresolved plan `child`. Below are the reasons:
-      // 1) Analyzer replaces unresolved temporary views by a SubqueryAlias with the corresponding
-      // logical plan. After replacement, it is impossible to detect whether the SubqueryAlias is
-      // added/generated from a temporary view.
-      // 2) The temp functions are represented by multiple classes. Most are inaccessible from this
-      // package (e.g., HiveGenericUDF).
-      child.collect {
-        // Disallow creating permanent views based on temporary views.
-        case s: UnresolvedRelation
-          if sparkSession.sessionState.catalog.isTemporaryTable(s.tableIdentifier) =>
-          throw new AnalysisException(s"Not allowed to create a permanent view $name by " +
-            s"referencing a temporary view ${s.tableIdentifier}")
-        case other if !other.resolved => other.expressions.flatMap(_.collect {
-          // Disallow creating permanent views based on temporary UDFs.
-          case e: UnresolvedFunction
-            if sparkSession.sessionState.catalog.isTemporaryFunction(e.name) =>
-            throw new AnalysisException(s"Not allowed to create a permanent view $name by " +
-              s"referencing a temporary function `${e.name}`")
-        })
-      }
-    }
-  }
-
-  /**
    * If `userSpecifiedColumns` is defined, alias the analyzed plan to the user specified columns,
    * else return the analyzed plan directly.
    */
