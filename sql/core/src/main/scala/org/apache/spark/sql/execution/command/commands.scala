/*
 * Licensed to the Apache Software Foundation (ASF) under one or more
 * contributor license agreements.  See the NOTICE file distributed with
 * this work for additional information regarding copyright ownership.
 * The ASF licenses this file to You under the Apache License, Version 2.0
 * (the "License"); you may not use this file except in compliance with
 * the License.  You may obtain a copy of the License at
 *
 *    http://www.apache.org/licenses/LICENSE-2.0
 *
 * Unless required by applicable law or agreed to in writing, software
 * distributed under the License is distributed on an "AS IS" BASIS,
 * WITHOUT WARRANTIES OR CONDITIONS OF ANY KIND, either express or implied.
 * See the License for the specific language governing permissions and
 * limitations under the License.
 */

package org.apache.spark.sql.execution.command

import org.apache.spark.rdd.RDD
import org.apache.spark.sql.{Row, SparkSession}
import org.apache.spark.sql.catalyst.{CatalystTypeConverters, InternalRow}
import org.apache.spark.sql.catalyst.errors.TreeNodeException
import org.apache.spark.sql.catalyst.expressions.{Attribute, AttributeReference}
import org.apache.spark.sql.catalyst.plans.QueryPlan
import org.apache.spark.sql.catalyst.plans.logical
import org.apache.spark.sql.catalyst.plans.logical.LogicalPlan
import org.apache.spark.sql.execution.SparkPlan
import org.apache.spark.sql.execution.debug._
import org.apache.spark.sql.execution.streaming.{IncrementalExecution, OffsetSeqMetadata}
import org.apache.spark.sql.streaming.OutputMode
import org.apache.spark.sql.types._

/**
 * A logical command that is executed for its side-effects.  `RunnableCommand`s are
 * wrapped in `ExecutedCommand` during execution.
 */
trait RunnableCommand extends logical.Command {
  def run(sparkSession: SparkSession): Seq[Row]
}

/**
 * A physical operator that executes the run method of a `RunnableCommand` and
 * saves the result to prevent multiple executions.
 */
case class ExecutedCommandExec(cmd: RunnableCommand) extends SparkPlan {
  /**
   * A concrete command should override this lazy field to wrap up any side effects caused by the
   * command or any other computation that should be evaluated exactly once. The value of this field
   * can be used as the contents of the corresponding RDD generated from the physical plan of this
   * command.
   *
   * The `execute()` method of all the physical command classes should reference `sideEffectResult`
   * so that the command can be executed eagerly right after the command query is created.
   */
  protected[sql] lazy val sideEffectResult: Seq[InternalRow] = {
    val converter = CatalystTypeConverters.createToCatalystConverter(schema)
    cmd.run(sqlContext.sparkSession).map(converter(_).asInstanceOf[InternalRow])
  }

  override protected def innerChildren: Seq[QueryPlan[_]] = cmd :: Nil

  override def output: Seq[Attribute] = cmd.output

  override def children: Seq[SparkPlan] = Nil

  override def executeCollect(): Array[InternalRow] = sideEffectResult.toArray

  override def executeToIterator: Iterator[InternalRow] = sideEffectResult.toIterator

  override def executeTake(limit: Int): Array[InternalRow] = sideEffectResult.take(limit).toArray

  protected override def doExecute(): RDD[InternalRow] = {
    sqlContext.sparkContext.parallelize(sideEffectResult, 1)
  }
}

/**
 * An explain command for users to see how a command will be executed.
 *
 * Note that this command takes in a logical plan, runs the optimizer on the logical plan
 * (but do NOT actually execute it).
 *
 * {{{
 *   EXPLAIN (EXTENDED | CODEGEN) SELECT * FROM ...
 * }}}
 *
 * @param logicalPlan plan to explain
 * @param extended whether to do extended explain or not
 * @param codegen whether to output generated code from whole-stage codegen or not
 * @param cost whether to show cost information for operators.
 */
case class ExplainCommand(
    logicalPlan: LogicalPlan,
    extended: Boolean = false,
    codegen: Boolean = false,
    cost: Boolean = false)
  extends RunnableCommand {

  override val output: Seq[Attribute] =
    Seq(AttributeReference("plan", StringType, nullable = true)())

  // Run through the optimizer to generate the physical plan.
  override def run(sparkSession: SparkSession): Seq[Row] = try {
    val queryExecution =
      if (logicalPlan.isStreaming) {
        // This is used only by explaining `Dataset/DataFrame` created by `spark.readStream`, so the
        // output mode does not matter since there is no `Sink`.
<<<<<<< HEAD
        new IncrementalExecution(sparkSession, logicalPlan, OutputMode.Append(), "<unknown>", 0, 0)
=======
        new IncrementalExecution(
          sparkSession, logicalPlan, OutputMode.Append(), "<unknown>", 0, OffsetSeqMetadata(0, 0))
>>>>>>> 86cd3c08
      } else {
        sparkSession.sessionState.executePlan(logicalPlan)
      }
    val outputString =
      if (codegen) {
        codegenString(queryExecution.executedPlan)
      } else if (extended) {
        queryExecution.toString
      } else if (cost) {
        queryExecution.toStringWithStats
      } else {
        queryExecution.simpleString
      }
    Seq(Row(outputString))
  } catch { case cause: TreeNodeException[_] =>
    ("Error occurred during query planning: \n" + cause.getMessage).split("\n").map(Row(_))
  }
}

/** An explain command for users to see how a streaming batch is executed. */
case class StreamingExplainCommand(
    queryExecution: IncrementalExecution,
    extended: Boolean) extends RunnableCommand {

  override val output: Seq[Attribute] =
    Seq(AttributeReference("plan", StringType, nullable = true)())

  // Run through the optimizer to generate the physical plan.
  override def run(sparkSession: SparkSession): Seq[Row] = try {
    val outputString =
      if (extended) {
        queryExecution.toString
      } else {
        queryExecution.simpleString
      }
    Seq(Row(outputString))
  } catch { case cause: TreeNodeException[_] =>
    ("Error occurred during query planning: \n" + cause.getMessage).split("\n").map(Row(_))
  }
}

/** An explain command for users to see how a streaming batch is executed. */
case class StreamingExplainCommand(
    queryExecution: IncrementalExecution,
    extended: Boolean) extends RunnableCommand {

  override val output: Seq[Attribute] =
    Seq(AttributeReference("plan", StringType, nullable = true)())

  // Run through the optimizer to generate the physical plan.
  override def run(sparkSession: SparkSession): Seq[Row] = try {
    val outputString =
      if (extended) {
        queryExecution.toString
      } else {
        queryExecution.simpleString
      }
    Seq(Row(outputString))
  } catch { case cause: TreeNodeException[_] =>
    ("Error occurred during query planning: \n" + cause.getMessage).split("\n").map(Row(_))
  }
}<|MERGE_RESOLUTION|>--- conflicted
+++ resolved
@@ -106,12 +106,8 @@
       if (logicalPlan.isStreaming) {
         // This is used only by explaining `Dataset/DataFrame` created by `spark.readStream`, so the
         // output mode does not matter since there is no `Sink`.
-<<<<<<< HEAD
-        new IncrementalExecution(sparkSession, logicalPlan, OutputMode.Append(), "<unknown>", 0, 0)
-=======
         new IncrementalExecution(
           sparkSession, logicalPlan, OutputMode.Append(), "<unknown>", 0, OffsetSeqMetadata(0, 0))
->>>>>>> 86cd3c08
       } else {
         sparkSession.sessionState.executePlan(logicalPlan)
       }
@@ -151,26 +147,4 @@
   } catch { case cause: TreeNodeException[_] =>
     ("Error occurred during query planning: \n" + cause.getMessage).split("\n").map(Row(_))
   }
-}
-
-/** An explain command for users to see how a streaming batch is executed. */
-case class StreamingExplainCommand(
-    queryExecution: IncrementalExecution,
-    extended: Boolean) extends RunnableCommand {
-
-  override val output: Seq[Attribute] =
-    Seq(AttributeReference("plan", StringType, nullable = true)())
-
-  // Run through the optimizer to generate the physical plan.
-  override def run(sparkSession: SparkSession): Seq[Row] = try {
-    val outputString =
-      if (extended) {
-        queryExecution.toString
-      } else {
-        queryExecution.simpleString
-      }
-    Seq(Row(outputString))
-  } catch { case cause: TreeNodeException[_] =>
-    ("Error occurred during query planning: \n" + cause.getMessage).split("\n").map(Row(_))
-  }
 }