--- conflicted
+++ resolved
@@ -23,20 +23,12 @@
 
 import org.apache.spark.annotation.InterfaceStability
 import org.apache.spark.sql.catalyst.TableIdentifier
-<<<<<<< HEAD
-import org.apache.spark.sql.catalyst.analysis.UnresolvedRelation
-import org.apache.spark.sql.catalyst.catalog.{BucketSpec, CatalogTable, CatalogTableType}
-import org.apache.spark.sql.catalyst.plans.logical.{InsertIntoTable, OverwriteOptions}
-import org.apache.spark.sql.execution.command.{AlterTableRecoverPartitionsCommand, DDLUtils}
-import org.apache.spark.sql.execution.datasources.{CreateTable, DataSource, HadoopFsRelation}
-=======
 import org.apache.spark.sql.catalyst.analysis.{EliminateSubqueryAliases, UnresolvedRelation}
 import org.apache.spark.sql.catalyst.catalog.{BucketSpec, CatalogRelation, CatalogTable, CatalogTableType}
 import org.apache.spark.sql.catalyst.plans.logical.{InsertIntoTable, LogicalPlan}
 import org.apache.spark.sql.execution.command.DDLUtils
 import org.apache.spark.sql.execution.datasources.{CreateTable, DataSource, LogicalRelation, SaveIntoDataSourceCommand}
 import org.apache.spark.sql.sources.BaseRelation
->>>>>>> 86cd3c08
 import org.apache.spark.sql.types.StructType
 
 /**
@@ -292,28 +284,10 @@
       InsertIntoTable(
         table = UnresolvedRelation(tableIdent),
         partition = Map.empty[String, Option[String]],
-<<<<<<< HEAD
-        child = df.logicalPlan,
-        overwrite = OverwriteOptions(mode == SaveMode.Overwrite),
-        ifNotExists = false)).toRdd
-  }
-
-  private def normalizedParCols: Option[Seq[String]] = partitioningColumns.map { cols =>
-    cols.map(normalize(_, "Partition"))
-  }
-
-  private def normalizedBucketColNames: Option[Seq[String]] = bucketColumnNames.map { cols =>
-    cols.map(normalize(_, "Bucketing"))
-  }
-
-  private def normalizedSortColNames: Option[Seq[String]] = sortColumnNames.map { cols =>
-    cols.map(normalize(_, "Sorting"))
-=======
         query = df.logicalPlan,
         overwrite = mode == SaveMode.Overwrite,
         ifPartitionNotExists = false)
     }
->>>>>>> 86cd3c08
   }
 
   private def getBucketSpec: Option[BucketSpec] = {
@@ -363,14 +337,11 @@
    *    +---+---+
    * }}}
    *
-<<<<<<< HEAD
-=======
    * In this method, save mode is used to determine the behavior if the data source table exists in
    * Spark catalog. We will always overwrite the underlying data of data source (e.g. a table in
    * JDBC data source) if the table doesn't exist in Spark catalog, and will always append to the
    * underlying data of data source if the table already exists.
    *
->>>>>>> 86cd3c08
    * When the DataFrame is created from a non-partitioned `HadoopFsRelation` with a single input
    * path, and the data source provider can be mapped to an existing Hive builtin SerDe (i.e. ORC
    * and Parquet), the table is persisted in a Hive compatible format, which means other systems
@@ -384,19 +355,11 @@
   }
 
   private def saveAsTable(tableIdent: TableIdentifier): Unit = {
-<<<<<<< HEAD
-    if (source.toLowerCase == DDLUtils.HIVE_PROVIDER) {
-      throw new AnalysisException("Cannot create hive serde table with saveAsTable API")
-    }
-
-    val tableExists = df.sparkSession.sessionState.catalog.tableExists(tableIdent)
-=======
     val catalog = df.sparkSession.sessionState.catalog
     val tableExists = catalog.tableExists(tableIdent)
     val db = tableIdent.database.getOrElse(catalog.getCurrentDatabase)
     val tableIdentWithDB = tableIdent.copy(database = Some(db))
     val tableName = tableIdentWithDB.unquotedString
->>>>>>> 86cd3c08
 
     (tableExists, mode) match {
       case (true, SaveMode.Ignore) =>
@@ -405,38 +368,6 @@
       case (true, SaveMode.ErrorIfExists) =>
         throw new AnalysisException(s"Table $tableIdent already exists.")
 
-<<<<<<< HEAD
-      case _ =>
-        val existingTable = if (tableExists) {
-          Some(df.sparkSession.sessionState.catalog.getTableMetadata(tableIdent))
-        } else {
-          None
-        }
-        val storage = if (tableExists) {
-          existingTable.get.storage
-        } else {
-          DataSource.buildStorageFormatFromOptions(extraOptions.toMap)
-        }
-        val tableType = if (tableExists) {
-          existingTable.get.tableType
-        } else if (storage.locationUri.isDefined) {
-          CatalogTableType.EXTERNAL
-        } else {
-          CatalogTableType.MANAGED
-        }
-
-        val tableDesc = CatalogTable(
-          identifier = tableIdent,
-          tableType = tableType,
-          storage = storage,
-          schema = new StructType,
-          provider = Some(source),
-          partitionColumnNames = partitioningColumns.getOrElse(Nil),
-          bucketSpec = getBucketSpec
-        )
-        df.sparkSession.sessionState.executePlan(
-          CreateTable(tableDesc, mode, Some(df.logicalPlan))).toRdd
-=======
       case (true, SaveMode.Overwrite) =>
         // Get all input data source or hive relations of the query.
         val srcRelations = df.logicalPlan.collect {
@@ -466,7 +397,6 @@
         catalog.refreshTable(tableIdentWithDB)
 
       case _ => createTable(tableIdent)
->>>>>>> 86cd3c08
     }
   }
 
