/*
 * Licensed to the Apache Software Foundation (ASF) under one or more
 * contributor license agreements.  See the NOTICE file distributed with
 * this work for additional information regarding copyright ownership.
 * The ASF licenses this file to You under the Apache License, Version 2.0
 * (the "License"); you may not use this file except in compliance with
 * the License.  You may obtain a copy of the License at
 *
 *    http://www.apache.org/licenses/LICENSE-2.0
 *
 * Unless required by applicable law or agreed to in writing, software
 * distributed under the License is distributed on an "AS IS" BASIS,
 * WITHOUT WARRANTIES OR CONDITIONS OF ANY KIND, either express or implied.
 * See the License for the specific language governing permissions and
 * limitations under the License.
 */

package org.apache.spark.sql.execution.command

import java.io.File
import java.net.URI
import java.nio.file.FileSystems
import java.util.Date

import scala.collection.mutable.ArrayBuffer
import scala.util.control.NonFatal
import scala.util.Try

import org.apache.commons.lang3.StringEscapeUtils
import org.apache.hadoop.fs.Path

import org.apache.spark.sql.{AnalysisException, Row, SparkSession}
import org.apache.spark.sql.catalyst.TableIdentifier
import org.apache.spark.sql.catalyst.analysis.NoSuchPartitionException
import org.apache.spark.sql.catalyst.catalog._
import org.apache.spark.sql.catalyst.catalog.CatalogTableType._
import org.apache.spark.sql.catalyst.catalog.CatalogTypes.TablePartitionSpec
import org.apache.spark.sql.catalyst.expressions.{Attribute, AttributeReference}
import org.apache.spark.sql.catalyst.util.quoteIdentifier
import org.apache.spark.sql.execution.datasources.{DataSource, FileFormat, PartitioningUtils}
import org.apache.spark.sql.execution.datasources.csv.CSVFileFormat
import org.apache.spark.sql.execution.datasources.json.JsonFileFormat
import org.apache.spark.sql.execution.datasources.parquet.ParquetFileFormat
import org.apache.spark.sql.types._
import org.apache.spark.util.Utils

/**
 * A command to create a table with the same definition of the given existing table.
 * In the target table definition, the table comment is always empty but the column comments
 * are identical to the ones defined in the source table.
 *
 * The CatalogTable attributes copied from the source table are storage(inputFormat, outputFormat,
 * serde, compressed, properties), schema, provider, partitionColumnNames, bucketSpec.
 *
 * The syntax of using this command in SQL is:
 * {{{
 *   CREATE TABLE [IF NOT EXISTS] [db_name.]table_name
 *   LIKE [other_db_name.]existing_table_name [locationSpec]
 * }}}
 */
case class CreateTableLikeCommand(
    targetTable: TableIdentifier,
    sourceTable: TableIdentifier,
    location: Option[String],
    ifNotExists: Boolean) extends RunnableCommand {

  override def run(sparkSession: SparkSession): Seq[Row] = {
    val catalog = sparkSession.sessionState.catalog
    val sourceTableDesc = catalog.getTempViewOrPermanentTableMetadata(sourceTable)

    val newProvider = if (sourceTableDesc.tableType == CatalogTableType.VIEW) {
      Some(sparkSession.sessionState.conf.defaultDataSourceName)
    } else {
      sourceTableDesc.provider
    }

    // If the location is specified, we create an external table internally.
    // Otherwise create a managed table.
    val tblType = if (location.isEmpty) CatalogTableType.MANAGED else CatalogTableType.EXTERNAL

    val newTableDesc =
      CatalogTable(
        identifier = targetTable,
<<<<<<< HEAD
        tableType = CatalogTableType.MANAGED,
        // We are creating a new managed table, which should not have custom table location.
        storage = sourceTableDesc.storage.copy(locationUri = None),
=======
        tableType = tblType,
        storage = sourceTableDesc.storage.copy(
          locationUri = location.map(CatalogUtils.stringToURI(_))),
>>>>>>> 86cd3c08
        schema = sourceTableDesc.schema,
        provider = newProvider,
        partitionColumnNames = sourceTableDesc.partitionColumnNames,
        bucketSpec = sourceTableDesc.bucketSpec)

    catalog.createTable(newTableDesc, ifNotExists)
    Seq.empty[Row]
  }
}


// TODO: move the rest of the table commands from ddl.scala to this file

/**
 * A command to create a table.
 *
 * Note: This is currently used only for creating Hive tables.
 * This is not intended for temporary tables.
 *
 * The syntax of using this command in SQL is:
 * {{{
 *   CREATE [EXTERNAL] TABLE [IF NOT EXISTS] [db_name.]table_name
 *   [(col1 data_type [COMMENT col_comment], ...)]
 *   [COMMENT table_comment]
 *   [PARTITIONED BY (col3 data_type [COMMENT col_comment], ...)]
 *   [CLUSTERED BY (col1, ...) [SORTED BY (col1 [ASC|DESC], ...)] INTO num_buckets BUCKETS]
 *   [SKEWED BY (col1, col2, ...) ON ((col_value, col_value, ...), ...)
 *   [STORED AS DIRECTORIES]
 *   [ROW FORMAT row_format]
 *   [STORED AS file_format | STORED BY storage_handler_class [WITH SERDEPROPERTIES (...)]]
 *   [LOCATION path]
 *   [TBLPROPERTIES (property_name=property_value, ...)]
 *   [AS select_statement];
 * }}}
 */
case class CreateTableCommand(
    table: CatalogTable,
    ignoreIfExists: Boolean) extends RunnableCommand {

  override def run(sparkSession: SparkSession): Seq[Row] = {
    sparkSession.sessionState.catalog.createTable(table, ignoreIfExists)
    Seq.empty[Row]
  }
}


/**
 * A command that renames a table/view.
 *
 * The syntax of this command is:
 * {{{
 *    ALTER TABLE table1 RENAME TO table2;
 *    ALTER VIEW view1 RENAME TO view2;
 * }}}
 */
case class AlterTableRenameCommand(
    oldName: TableIdentifier,
    newName: TableIdentifier,
    isView: Boolean)
  extends RunnableCommand {

  override def run(sparkSession: SparkSession): Seq[Row] = {
    val catalog = sparkSession.sessionState.catalog
    // If this is a temp view, just rename the view.
    // Otherwise, if this is a real table, we also need to uncache and invalidate the table.
    if (catalog.isTemporaryTable(oldName)) {
      catalog.renameTable(oldName, newName)
    } else {
      val table = catalog.getTableMetadata(oldName)
      DDLUtils.verifyAlterTableType(catalog, table, isView)
      // If an exception is thrown here we can just assume the table is uncached;
      // this can happen with Hive tables when the underlying catalog is in-memory.
      val wasCached = Try(sparkSession.catalog.isCached(oldName.unquotedString)).getOrElse(false)
      if (wasCached) {
        try {
          sparkSession.catalog.uncacheTable(oldName.unquotedString)
        } catch {
          case NonFatal(e) => log.warn(e.toString, e)
        }
      }
      // Invalidate the table last, otherwise uncaching the table would load the logical plan
      // back into the hive metastore cache
      catalog.refreshTable(oldName)
      catalog.renameTable(oldName, newName)
      if (wasCached) {
        sparkSession.catalog.cacheTable(newName.unquotedString)
      }
    }
    Seq.empty[Row]
  }

}

/**
 * A command that add columns to a table
 * The syntax of using this command in SQL is:
 * {{{
 *   ALTER TABLE table_identifier
 *   ADD COLUMNS (col_name data_type [COMMENT col_comment], ...);
 * }}}
*/
case class AlterTableAddColumnsCommand(
    table: TableIdentifier,
    columns: Seq[StructField]) extends RunnableCommand {
  override def run(sparkSession: SparkSession): Seq[Row] = {
    val catalog = sparkSession.sessionState.catalog
    val catalogTable = verifyAlterTableAddColumn(catalog, table)

    try {
      sparkSession.catalog.uncacheTable(table.quotedString)
    } catch {
      case NonFatal(e) =>
        log.warn(s"Exception when attempting to uncache table ${table.quotedString}", e)
    }
    catalog.refreshTable(table)

    // make sure any partition columns are at the end of the fields
    val reorderedSchema = catalogTable.dataSchema ++ columns ++ catalogTable.partitionSchema
    catalog.alterTableSchema(
      table, catalogTable.schema.copy(fields = reorderedSchema.toArray))

    Seq.empty[Row]
  }

  /**
   * ALTER TABLE ADD COLUMNS command does not support temporary view/table,
   * view, or datasource table with text, orc formats or external provider.
   * For datasource table, it currently only supports parquet, json, csv.
   */
  private def verifyAlterTableAddColumn(
      catalog: SessionCatalog,
      table: TableIdentifier): CatalogTable = {
    val catalogTable = catalog.getTempViewOrPermanentTableMetadata(table)

    if (catalogTable.tableType == CatalogTableType.VIEW) {
      throw new AnalysisException(
        s"""
          |ALTER ADD COLUMNS does not support views.
          |You must drop and re-create the views for adding the new columns. Views: $table
         """.stripMargin)
    }

    if (DDLUtils.isDatasourceTable(catalogTable)) {
      DataSource.lookupDataSource(catalogTable.provider.get).newInstance() match {
        // For datasource table, this command can only support the following File format.
        // TextFileFormat only default to one column "value"
        // OrcFileFormat can not handle difference between user-specified schema and
        // inferred schema yet. TODO, once this issue is resolved , we can add Orc back.
        // Hive type is already considered as hive serde table, so the logic will not
        // come in here.
        case _: JsonFileFormat | _: CSVFileFormat | _: ParquetFileFormat =>
        case s =>
          throw new AnalysisException(
            s"""
              |ALTER ADD COLUMNS does not support datasource table with type $s.
              |You must drop and re-create the table for adding the new columns. Tables: $table
             """.stripMargin)
      }
    }
    catalogTable
  }
}


/**
 * A command that loads data into a Hive table.
 *
 * The syntax of this command is:
 * {{{
 *  LOAD DATA [LOCAL] INPATH 'filepath' [OVERWRITE] INTO TABLE tablename
 *  [PARTITION (partcol1=val1, partcol2=val2 ...)]
 * }}}
 */
case class LoadDataCommand(
    table: TableIdentifier,
    path: String,
    isLocal: Boolean,
    isOverwrite: Boolean,
    partition: Option[TablePartitionSpec]) extends RunnableCommand {

  override def run(sparkSession: SparkSession): Seq[Row] = {
    val catalog = sparkSession.sessionState.catalog
    val targetTable = catalog.getTableMetadata(table)
    val tableIdentwithDB = targetTable.identifier.quotedString

    if (targetTable.tableType == CatalogTableType.VIEW) {
      throw new AnalysisException(s"Target table in LOAD DATA cannot be a view: $tableIdentwithDB")
    }
    if (DDLUtils.isDatasourceTable(targetTable)) {
      throw new AnalysisException(
        s"LOAD DATA is not supported for datasource tables: $tableIdentwithDB")
    }
    if (targetTable.partitionColumnNames.nonEmpty) {
      if (partition.isEmpty) {
        throw new AnalysisException(s"LOAD DATA target table $tableIdentwithDB is partitioned, " +
          s"but no partition spec is provided")
      }
      if (targetTable.partitionColumnNames.size != partition.get.size) {
        throw new AnalysisException(s"LOAD DATA target table $tableIdentwithDB is partitioned, " +
          s"but number of columns in provided partition spec (${partition.get.size}) " +
          s"do not match number of partitioned columns in table " +
          s"(${targetTable.partitionColumnNames.size})")
      }
      partition.get.keys.foreach { colName =>
        if (!targetTable.partitionColumnNames.contains(colName)) {
          throw new AnalysisException(s"LOAD DATA target table $tableIdentwithDB is partitioned, " +
            s"but the specified partition spec refers to a column that is not partitioned: " +
            s"'$colName'")
        }
      }
    } else {
      if (partition.nonEmpty) {
        throw new AnalysisException(s"LOAD DATA target table $tableIdentwithDB is not " +
          s"partitioned, but a partition spec was provided.")
      }
    }

    val loadPath =
      if (isLocal) {
        val uri = Utils.resolveURI(path)
        val file = new File(uri.getPath)
        val exists = if (file.getAbsolutePath.contains("*")) {
          val fileSystem = FileSystems.getDefault
          val dir = file.getParentFile.getAbsolutePath
          if (dir.contains("*")) {
            throw new AnalysisException(
              s"LOAD DATA input path allows only filename wildcard: $path")
          }

          // Note that special characters such as "*" on Windows are not allowed as a path.
          // Calling `WindowsFileSystem.getPath` throws an exception if there are in the path.
          val dirPath = fileSystem.getPath(dir)
          val pathPattern = new File(dirPath.toAbsolutePath.toString, file.getName).toURI.getPath
          val safePathPattern = if (Utils.isWindows) {
            // On Windows, the pattern should not start with slashes for absolute file paths.
            pathPattern.stripPrefix("/")
          } else {
            pathPattern
          }
          val files = new File(dir).listFiles()
          if (files == null) {
            false
          } else {
            val matcher = fileSystem.getPathMatcher("glob:" + safePathPattern)
            files.exists(f => matcher.matches(fileSystem.getPath(f.getAbsolutePath)))
          }
        } else {
          new File(file.getAbsolutePath).exists()
        }
        if (!exists) {
          throw new AnalysisException(s"LOAD DATA input path does not exist: $path")
        }
        uri
      } else {
        val uri = new URI(path)
        if (uri.getScheme() != null && uri.getAuthority() != null) {
          uri
        } else {
          // Follow Hive's behavior:
          // If no schema or authority is provided with non-local inpath,
          // we will use hadoop configuration "fs.defaultFS".
          val defaultFSConf = sparkSession.sessionState.newHadoopConf().get("fs.defaultFS")
          val defaultFS = if (defaultFSConf == null) {
            new URI("")
          } else {
            new URI(defaultFSConf)
          }

          val scheme = if (uri.getScheme() != null) {
            uri.getScheme()
          } else {
            defaultFS.getScheme()
          }
          val authority = if (uri.getAuthority() != null) {
            uri.getAuthority()
          } else {
            defaultFS.getAuthority()
          }

          if (scheme == null) {
            throw new AnalysisException(
              s"LOAD DATA: URI scheme is required for non-local input paths: '$path'")
          }

          // Follow Hive's behavior:
          // If LOCAL is not specified, and the path is relative,
          // then the path is interpreted relative to "/user/<username>"
          val uriPath = uri.getPath()
          val absolutePath = if (uriPath != null && uriPath.startsWith("/")) {
            uriPath
          } else {
            s"/user/${System.getProperty("user.name")}/$uriPath"
          }
          new URI(scheme, authority, absolutePath, uri.getQuery(), uri.getFragment())
        }
      }

    if (partition.nonEmpty) {
      catalog.loadPartition(
        targetTable.identifier,
        loadPath.toString,
        partition.get,
        isOverwrite,
        inheritTableSpecs = true,
        isSrcLocal = isLocal)
    } else {
      catalog.loadTable(
        targetTable.identifier,
        loadPath.toString,
        isOverwrite,
        isSrcLocal = isLocal)
    }

    // Refresh the metadata cache to ensure the data visible to the users
    catalog.refreshTable(targetTable.identifier)

    Seq.empty[Row]
  }
}

/**
 * A command to truncate table.
 *
 * The syntax of this command is:
 * {{{
 *   TRUNCATE TABLE tablename [PARTITION (partcol1=val1, partcol2=val2 ...)]
 * }}}
 */
case class TruncateTableCommand(
    tableName: TableIdentifier,
    partitionSpec: Option[TablePartitionSpec]) extends RunnableCommand {

  override def run(spark: SparkSession): Seq[Row] = {
    val catalog = spark.sessionState.catalog
    val table = catalog.getTableMetadata(tableName)
    val tableIdentWithDB = table.identifier.quotedString

    if (table.tableType == CatalogTableType.EXTERNAL) {
      throw new AnalysisException(
        s"Operation not allowed: TRUNCATE TABLE on external tables: $tableIdentWithDB")
    }
    if (table.tableType == CatalogTableType.VIEW) {
      throw new AnalysisException(
        s"Operation not allowed: TRUNCATE TABLE on views: $tableIdentWithDB")
    }
    if (table.partitionColumnNames.isEmpty && partitionSpec.isDefined) {
      throw new AnalysisException(
        s"Operation not allowed: TRUNCATE TABLE ... PARTITION is not supported " +
        s"for tables that are not partitioned: $tableIdentWithDB")
    }
    if (partitionSpec.isDefined) {
      DDLUtils.verifyPartitionProviderIsHive(spark, table, "TRUNCATE TABLE ... PARTITION")
    }

    val partCols = table.partitionColumnNames
    val locations =
      if (partCols.isEmpty) {
        Seq(table.storage.locationUri)
      } else {
        val normalizedSpec = partitionSpec.map { spec =>
          PartitioningUtils.normalizePartitionSpec(
            spec,
            partCols,
            table.identifier.quotedString,
            spark.sessionState.conf.resolver)
        }
        val partLocations =
          catalog.listPartitions(table.identifier, normalizedSpec).map(_.storage.locationUri)

        // Fail if the partition spec is fully specified (not partial) and the partition does not
        // exist.
        for (spec <- partitionSpec if partLocations.isEmpty && spec.size == partCols.length) {
          throw new NoSuchPartitionException(table.database, table.identifier.table, spec)
        }

        partLocations
      }
    val hadoopConf = spark.sessionState.newHadoopConf()
    locations.foreach { location =>
      if (location.isDefined) {
        val path = new Path(location.get)
        try {
          val fs = path.getFileSystem(hadoopConf)
          fs.delete(path, true)
          fs.mkdirs(path)
        } catch {
          case NonFatal(e) =>
            throw new AnalysisException(
              s"Failed to truncate table $tableIdentWithDB when removing data of the path: $path " +
                s"because of ${e.toString}")
        }
      }
    }
    // After deleting the data, invalidate the table to make sure we don't keep around a stale
    // file relation in the metastore cache.
    spark.sessionState.refreshTable(tableName.unquotedString)
    // Also try to drop the contents of the table from the columnar cache
    try {
      spark.sharedState.cacheManager.uncacheQuery(spark.table(table.identifier))
    } catch {
      case NonFatal(e) =>
        log.warn(s"Exception when attempting to uncache table $tableIdentWithDB", e)
    }
    Seq.empty[Row]
  }
}

/**
 * Command that looks like
 * {{{
 *   DESCRIBE [EXTENDED|FORMATTED] table_name partitionSpec?;
 * }}}
 */
case class DescribeTableCommand(
    table: TableIdentifier,
    partitionSpec: TablePartitionSpec,
    isExtended: Boolean)
  extends RunnableCommand {

  override val output: Seq[Attribute] = Seq(
    // Column names are based on Hive.
    AttributeReference("col_name", StringType, nullable = false,
      new MetadataBuilder().putString("comment", "name of the column").build())(),
    AttributeReference("data_type", StringType, nullable = false,
      new MetadataBuilder().putString("comment", "data type of the column").build())(),
    AttributeReference("comment", StringType, nullable = true,
      new MetadataBuilder().putString("comment", "comment of the column").build())()
  )

  override def run(sparkSession: SparkSession): Seq[Row] = {
    val result = new ArrayBuffer[Row]
    val catalog = sparkSession.sessionState.catalog

    if (catalog.isTemporaryTable(table)) {
      if (partitionSpec.nonEmpty) {
        throw new AnalysisException(
          s"DESC PARTITION is not allowed on a temporary view: ${table.identifier}")
      }
      describeSchema(catalog.lookupRelation(table).schema, result, header = false)
    } else {
      val metadata = catalog.getTableMetadata(table)
      if (metadata.schema.isEmpty) {
        // In older version(prior to 2.1) of Spark, the table schema can be empty and should be
        // inferred at runtime. We should still support it.
<<<<<<< HEAD
        describeSchema(catalog.lookupRelation(metadata.identifier).schema, result)
      } else {
        describeSchema(metadata.schema, result)
=======
        describeSchema(sparkSession.table(metadata.identifier).schema, result, header = false)
      } else {
        describeSchema(metadata.schema, result, header = false)
>>>>>>> 86cd3c08
      }

      describePartitionInfo(metadata, result)

      if (partitionSpec.nonEmpty) {
        // Outputs the partition-specific info for the DDL command:
        // "DESCRIBE [EXTENDED|FORMATTED] table_name PARTITION (partitionVal*)"
        describeDetailedPartitionInfo(sparkSession, catalog, metadata, result)
      } else if (isExtended) {
        describeFormattedTableInfo(metadata, result)
      }
    }

    result
  }

  private def describePartitionInfo(table: CatalogTable, buffer: ArrayBuffer[Row]): Unit = {
    if (table.partitionColumnNames.nonEmpty) {
      append(buffer, "# Partition Information", "", "")
      describeSchema(table.partitionSchema, buffer, header = true)
    }
  }

  private def describeFormattedTableInfo(table: CatalogTable, buffer: ArrayBuffer[Row]): Unit = {
    // The following information has been already shown in the previous outputs
    val excludedTableInfo = Seq(
      "Partition Columns",
      "Schema"
    )
    append(buffer, "", "", "")
    append(buffer, "# Detailed Table Information", "", "")
<<<<<<< HEAD
    append(buffer, "Database:", table.database, "")
    append(buffer, "Owner:", table.owner, "")
    append(buffer, "Create Time:", new Date(table.createTime).toString, "")
    append(buffer, "Last Access Time:", new Date(table.lastAccessTime).toString, "")
    append(buffer, "Location:", table.storage.locationUri.getOrElse(""), "")
    append(buffer, "Table Type:", table.tableType.name, "")
    table.stats.foreach(s => append(buffer, "Statistics:", s.simpleString, ""))

    append(buffer, "Table Parameters:", "", "")
    table.properties.foreach { case (key, value) =>
      append(buffer, s"  $key", value, "")
    }

    describeStorageInfo(table, buffer)

    if (table.tableType == CatalogTableType.VIEW) describeViewInfo(table, buffer)

    if (DDLUtils.isDatasourceTable(table) && table.tracksPartitionsInCatalog) {
      append(buffer, "Partition Provider:", "Catalog", "")
    }
  }

  private def describeStorageInfo(metadata: CatalogTable, buffer: ArrayBuffer[Row]): Unit = {
    append(buffer, "", "", "")
    append(buffer, "# Storage Information", "", "")
    metadata.storage.serde.foreach(serdeLib => append(buffer, "SerDe Library:", serdeLib, ""))
    metadata.storage.inputFormat.foreach(format => append(buffer, "InputFormat:", format, ""))
    metadata.storage.outputFormat.foreach(format => append(buffer, "OutputFormat:", format, ""))
    append(buffer, "Compressed:", if (metadata.storage.compressed) "Yes" else "No", "")
    describeBucketingInfo(metadata, buffer)

    append(buffer, "Storage Desc Parameters:", "", "")
    val maskedProperties = CatalogUtils.maskCredentials(metadata.storage.properties)
    maskedProperties.foreach { case (key, value) =>
      append(buffer, s"  $key", value, "")
    }
  }

  private def describeViewInfo(metadata: CatalogTable, buffer: ArrayBuffer[Row]): Unit = {
    append(buffer, "", "", "")
    append(buffer, "# View Information", "", "")
    append(buffer, "View Original Text:", metadata.viewOriginalText.getOrElse(""), "")
    append(buffer, "View Expanded Text:", metadata.viewText.getOrElse(""), "")
  }

  private def describeBucketingInfo(metadata: CatalogTable, buffer: ArrayBuffer[Row]): Unit = {
    metadata.bucketSpec match {
      case Some(BucketSpec(numBuckets, bucketColumnNames, sortColumnNames)) =>
        append(buffer, "Num Buckets:", numBuckets.toString, "")
        append(buffer, "Bucket Columns:", bucketColumnNames.mkString("[", ", ", "]"), "")
        append(buffer, "Sort Columns:", sortColumnNames.mkString("[", ", ", "]"), "")

      case _ =>
=======
    table.toLinkedHashMap.filterKeys(!excludedTableInfo.contains(_)).foreach {
      s => append(buffer, s._1, s._2, "")
>>>>>>> 86cd3c08
    }
  }

  private def describeDetailedPartitionInfo(
      spark: SparkSession,
      catalog: SessionCatalog,
      metadata: CatalogTable,
      result: ArrayBuffer[Row]): Unit = {
    if (metadata.tableType == CatalogTableType.VIEW) {
      throw new AnalysisException(
        s"DESC PARTITION is not allowed on a view: ${table.identifier}")
    }
    DDLUtils.verifyPartitionProviderIsHive(spark, metadata, "DESC PARTITION")
    val partition = catalog.getPartition(table, partitionSpec)
    if (isExtended) describeFormattedDetailedPartitionInfo(table, metadata, partition, result)
  }

  private def describeFormattedDetailedPartitionInfo(
      tableIdentifier: TableIdentifier,
      table: CatalogTable,
      partition: CatalogTablePartition,
      buffer: ArrayBuffer[Row]): Unit = {
    append(buffer, "", "", "")
    append(buffer, "# Detailed Partition Information", "", "")
    append(buffer, "Database", table.database, "")
    append(buffer, "Table", tableIdentifier.table, "")
    partition.toLinkedHashMap.foreach(s => append(buffer, s._1, s._2, ""))
    append(buffer, "", "", "")
    append(buffer, "# Storage Information", "", "")
    table.bucketSpec match {
      case Some(spec) =>
        spec.toLinkedHashMap.foreach(s => append(buffer, s._1, s._2, ""))
      case _ =>
    }
    table.storage.toLinkedHashMap.foreach(s => append(buffer, s._1, s._2, ""))
  }

  private def describeSchema(
      schema: StructType,
      buffer: ArrayBuffer[Row],
      header: Boolean): Unit = {
    if (header) {
      append(buffer, s"# ${output.head.name}", output(1).name, output(2).name)
    }
    schema.foreach { column =>
      append(buffer, column.name, column.dataType.simpleString, column.getComment().orNull)
    }
  }

  private def append(
      buffer: ArrayBuffer[Row], column: String, dataType: String, comment: String): Unit = {
    buffer += Row(column, dataType, comment)
  }
}


/**
 * A command for users to get tables in the given database.
 * If a databaseName is not given, the current database will be used.
 * The syntax of using this command in SQL is:
 * {{{
 *   SHOW TABLES [(IN|FROM) database_name] [[LIKE] 'identifier_with_wildcards'];
 *   SHOW TABLE EXTENDED [(IN|FROM) database_name] LIKE 'identifier_with_wildcards'
 *   [PARTITION(partition_spec)];
 * }}}
 */
case class ShowTablesCommand(
    databaseName: Option[String],
    tableIdentifierPattern: Option[String],
    isExtended: Boolean = false,
    partitionSpec: Option[TablePartitionSpec] = None) extends RunnableCommand {

  // The result of SHOW TABLES/SHOW TABLE has three basic columns: database, tableName and
  // isTemporary. If `isExtended` is true, append column `information` to the output columns.
  override val output: Seq[Attribute] = {
    val tableExtendedInfo = if (isExtended) {
      AttributeReference("information", StringType, nullable = false)() :: Nil
    } else {
      Nil
    }
    AttributeReference("database", StringType, nullable = false)() ::
      AttributeReference("tableName", StringType, nullable = false)() ::
      AttributeReference("isTemporary", BooleanType, nullable = false)() :: tableExtendedInfo
  }

  override def run(sparkSession: SparkSession): Seq[Row] = {
    // Since we need to return a Seq of rows, we will call getTables directly
    // instead of calling tables in sparkSession.
    val catalog = sparkSession.sessionState.catalog
    val db = databaseName.getOrElse(catalog.getCurrentDatabase)
    if (partitionSpec.isEmpty) {
      // Show the information of tables.
      val tables =
        tableIdentifierPattern.map(catalog.listTables(db, _)).getOrElse(catalog.listTables(db))
      tables.map { tableIdent =>
        val database = tableIdent.database.getOrElse("")
        val tableName = tableIdent.table
        val isTemp = catalog.isTemporaryTable(tableIdent)
        if (isExtended) {
          val information = catalog.getTempViewOrPermanentTableMetadata(tableIdent).simpleString
          Row(database, tableName, isTemp, s"$information\n")
        } else {
          Row(database, tableName, isTemp)
        }
      }
    } else {
      // Show the information of partitions.
      //
      // Note: tableIdentifierPattern should be non-empty, otherwise a [[ParseException]]
      // should have been thrown by the sql parser.
      val tableIdent = TableIdentifier(tableIdentifierPattern.get, Some(db))
      val table = catalog.getTableMetadata(tableIdent).identifier
      val partition = catalog.getPartition(tableIdent, partitionSpec.get)
      val database = table.database.getOrElse("")
      val tableName = table.table
      val isTemp = catalog.isTemporaryTable(table)
      val information = partition.simpleString
      Seq(Row(database, tableName, isTemp, s"$information\n"))
    }
  }
}


/**
 * A command for users to list the properties for a table. If propertyKey is specified, the value
 * for the propertyKey is returned. If propertyKey is not specified, all the keys and their
 * corresponding values are returned.
 * The syntax of using this command in SQL is:
 * {{{
 *   SHOW TBLPROPERTIES table_name[('propertyKey')];
 * }}}
 */
case class ShowTablePropertiesCommand(table: TableIdentifier, propertyKey: Option[String])
  extends RunnableCommand {

  override val output: Seq[Attribute] = {
    val schema = AttributeReference("value", StringType, nullable = false)() :: Nil
    propertyKey match {
      case None => AttributeReference("key", StringType, nullable = false)() :: schema
      case _ => schema
    }
  }

  override def run(sparkSession: SparkSession): Seq[Row] = {
    val catalog = sparkSession.sessionState.catalog

    if (catalog.isTemporaryTable(table)) {
      Seq.empty[Row]
    } else {
      val catalogTable = sparkSession.sessionState.catalog.getTableMetadata(table)

      propertyKey match {
        case Some(p) =>
          val propValue = catalogTable
            .properties
            .getOrElse(p, s"Table ${catalogTable.qualifiedName} does not have property: $p")
          Seq(Row(propValue))
        case None =>
          catalogTable.properties.map(p => Row(p._1, p._2)).toSeq
      }
    }
  }
}

/**
 * A command to list the column names for a table. This function creates a
 * [[ShowColumnsCommand]] logical plan.
 *
 * The syntax of using this command in SQL is:
 * {{{
 *   SHOW COLUMNS (FROM | IN) table_identifier [(FROM | IN) database];
 * }}}
 */
case class ShowColumnsCommand(
    databaseName: Option[String],
    tableName: TableIdentifier) extends RunnableCommand {
  override val output: Seq[Attribute] = {
    AttributeReference("col_name", StringType, nullable = false)() :: Nil
  }

  override def run(sparkSession: SparkSession): Seq[Row] = {
    val catalog = sparkSession.sessionState.catalog
    val resolver = sparkSession.sessionState.conf.resolver
    val lookupTable = databaseName match {
      case None => tableName
      case Some(db) if tableName.database.exists(!resolver(_, db)) =>
        throw new AnalysisException(
          s"SHOW COLUMNS with conflicting databases: '$db' != '${tableName.database.get}'")
      case Some(db) => TableIdentifier(tableName.identifier, Some(db))
    }
    val table = catalog.getTempViewOrPermanentTableMetadata(lookupTable)
    table.schema.map { c =>
      Row(c.name)
    }
  }
}

/**
 * A command to list the partition names of a table. If the partition spec is specified,
 * partitions that match the spec are returned. [[AnalysisException]] exception is thrown under
 * the following conditions:
 *
 * 1. If the command is called for a non partitioned table.
 * 2. If the partition spec refers to the columns that are not defined as partitioning columns.
 *
 * This function creates a [[ShowPartitionsCommand]] logical plan
 *
 * The syntax of using this command in SQL is:
 * {{{
 *   SHOW PARTITIONS [db_name.]table_name [PARTITION(partition_spec)]
 * }}}
 */
case class ShowPartitionsCommand(
    tableName: TableIdentifier,
    spec: Option[TablePartitionSpec]) extends RunnableCommand {
  override val output: Seq[Attribute] = {
    AttributeReference("partition", StringType, nullable = false)() :: Nil
  }

  override def run(sparkSession: SparkSession): Seq[Row] = {
    val catalog = sparkSession.sessionState.catalog
    val table = catalog.getTableMetadata(tableName)
    val tableIdentWithDB = table.identifier.quotedString

    /**
     * Validate and throws an [[AnalysisException]] exception under the following conditions:
     * 1. If the table is not partitioned.
     * 2. If it is a datasource table.
     * 3. If it is a view.
     */
    if (table.tableType == VIEW) {
      throw new AnalysisException(s"SHOW PARTITIONS is not allowed on a view: $tableIdentWithDB")
    }

    if (table.partitionColumnNames.isEmpty) {
      throw new AnalysisException(
        s"SHOW PARTITIONS is not allowed on a table that is not partitioned: $tableIdentWithDB")
    }

    DDLUtils.verifyPartitionProviderIsHive(sparkSession, table, "SHOW PARTITIONS")

    /**
     * Validate the partitioning spec by making sure all the referenced columns are
     * defined as partitioning columns in table definition. An AnalysisException exception is
     * thrown if the partitioning spec is invalid.
     */
    if (spec.isDefined) {
      val badColumns = spec.get.keySet.filterNot(table.partitionColumnNames.contains)
      if (badColumns.nonEmpty) {
        val badCols = badColumns.mkString("[", ", ", "]")
        throw new AnalysisException(
          s"Non-partitioning column(s) $badCols are specified for SHOW PARTITIONS")
      }
    }

    val partNames = catalog.listPartitionNames(tableName, spec)
    partNames.map(Row(_))
  }
}

case class ShowCreateTableCommand(table: TableIdentifier) extends RunnableCommand {
  override val output: Seq[Attribute] = Seq(
    AttributeReference("createtab_stmt", StringType, nullable = false)()
  )

  override def run(sparkSession: SparkSession): Seq[Row] = {
    val catalog = sparkSession.sessionState.catalog
    val tableMetadata = catalog.getTableMetadata(table)

    // TODO: unify this after we unify the CREATE TABLE syntax for hive serde and data source table.
    val stmt = if (DDLUtils.isDatasourceTable(tableMetadata)) {
      showCreateDataSourceTable(tableMetadata)
    } else {
      showCreateHiveTable(tableMetadata)
    }

    Seq(Row(stmt))
  }

  private def showCreateHiveTable(metadata: CatalogTable): String = {
    def reportUnsupportedError(features: Seq[String]): Unit = {
      throw new AnalysisException(
        s"Failed to execute SHOW CREATE TABLE against table/view ${metadata.identifier}, " +
          "which is created by Hive and uses the following unsupported feature(s)\n" +
          features.map(" - " + _).mkString("\n")
      )
    }

    if (metadata.unsupportedFeatures.nonEmpty) {
      reportUnsupportedError(metadata.unsupportedFeatures)
    }

    val builder = StringBuilder.newBuilder

    val tableTypeString = metadata.tableType match {
      case EXTERNAL => " EXTERNAL TABLE"
      case VIEW => " VIEW"
      case MANAGED => " TABLE"
    }

    builder ++= s"CREATE$tableTypeString ${table.quotedString}"

    if (metadata.tableType == VIEW) {
      if (metadata.schema.nonEmpty) {
        builder ++= metadata.schema.map(_.name).mkString("(", ", ", ")")
      }
      builder ++= metadata.viewText.mkString(" AS\n", "", "\n")
    } else {
      showHiveTableHeader(metadata, builder)
      showHiveTableNonDataColumns(metadata, builder)
      showHiveTableStorageInfo(metadata, builder)
      showHiveTableProperties(metadata, builder)
    }

    builder.toString()
  }

  private def showHiveTableHeader(metadata: CatalogTable, builder: StringBuilder): Unit = {
    val columns = metadata.schema.filterNot { column =>
      metadata.partitionColumnNames.contains(column.name)
    }.map(columnToDDLFragment)

    if (columns.nonEmpty) {
      builder ++= columns.mkString("(", ", ", ")\n")
    }

    metadata
      .comment
      .map("COMMENT '" + escapeSingleQuotedString(_) + "'\n")
      .foreach(builder.append)
  }

  private def columnToDDLFragment(column: StructField): String = {
    val comment = column.getComment().map(escapeSingleQuotedString).map(" COMMENT '" + _ + "'")
    s"${quoteIdentifier(column.name)} ${column.dataType.catalogString}${comment.getOrElse("")}"
  }

  private def showHiveTableNonDataColumns(metadata: CatalogTable, builder: StringBuilder): Unit = {
    if (metadata.partitionColumnNames.nonEmpty) {
      val partCols = metadata.partitionSchema.map(columnToDDLFragment)
      builder ++= partCols.mkString("PARTITIONED BY (", ", ", ")\n")
    }

    if (metadata.bucketSpec.isDefined) {
      throw new UnsupportedOperationException(
        "Creating Hive table with bucket spec is not supported yet.")
    }
  }

  private def showHiveTableStorageInfo(metadata: CatalogTable, builder: StringBuilder): Unit = {
    val storage = metadata.storage

    storage.serde.foreach { serde =>
      builder ++= s"ROW FORMAT SERDE '$serde'\n"

      val serdeProps = metadata.storage.properties.map {
        case (key, value) =>
          s"'${escapeSingleQuotedString(key)}' = '${escapeSingleQuotedString(value)}'"
      }

      builder ++= serdeProps.mkString("WITH SERDEPROPERTIES (\n  ", ",\n  ", "\n)\n")
    }

    if (storage.inputFormat.isDefined || storage.outputFormat.isDefined) {
      builder ++= "STORED AS\n"

      storage.inputFormat.foreach { format =>
        builder ++= s"  INPUTFORMAT '${escapeSingleQuotedString(format)}'\n"
      }

      storage.outputFormat.foreach { format =>
        builder ++= s"  OUTPUTFORMAT '${escapeSingleQuotedString(format)}'\n"
      }
    }

    if (metadata.tableType == EXTERNAL) {
      storage.locationUri.foreach { uri =>
        builder ++= s"LOCATION '$uri'\n"
      }
    }
  }

  private def showHiveTableProperties(metadata: CatalogTable, builder: StringBuilder): Unit = {
    if (metadata.properties.nonEmpty) {
      val props = metadata.properties.map { case (key, value) =>
        s"'${escapeSingleQuotedString(key)}' = '${escapeSingleQuotedString(value)}'"
      }

      builder ++= props.mkString("TBLPROPERTIES (\n  ", ",\n  ", "\n)\n")
    }
  }

  private def showCreateDataSourceTable(metadata: CatalogTable): String = {
    val builder = StringBuilder.newBuilder

    builder ++= s"CREATE TABLE ${table.quotedString} "
    showDataSourceTableDataColumns(metadata, builder)
    showDataSourceTableOptions(metadata, builder)
    showDataSourceTableNonDataColumns(metadata, builder)

    builder.toString()
  }

  private def showDataSourceTableDataColumns(
      metadata: CatalogTable, builder: StringBuilder): Unit = {
    val columns = metadata.schema.fields.map(f => s"${quoteIdentifier(f.name)} ${f.dataType.sql}")
    builder ++= columns.mkString("(", ", ", ")\n")
  }

  private def showDataSourceTableOptions(metadata: CatalogTable, builder: StringBuilder): Unit = {
    builder ++= s"USING ${metadata.provider.get}\n"

    val dataSourceOptions = metadata.storage.properties.map {
      case (key, value) => s"${quoteIdentifier(key)} '${escapeSingleQuotedString(value)}'"
    } ++ metadata.storage.locationUri.flatMap { location =>
      if (metadata.tableType == MANAGED) {
        // If it's a managed table, omit PATH option. Spark SQL always creates external table
        // when the table creation DDL contains the PATH option.
        None
      } else {
<<<<<<< HEAD
        Some(s"path '${escapeSingleQuotedString(location)}'")
=======
        Some(s"path '${escapeSingleQuotedString(CatalogUtils.URIToString(location))}'")
>>>>>>> 86cd3c08
      }
    }

    if (dataSourceOptions.nonEmpty) {
      builder ++= "OPTIONS (\n"
      builder ++= dataSourceOptions.mkString("  ", ",\n  ", "\n")
      builder ++= ")\n"
    }
  }

  private def showDataSourceTableNonDataColumns(
      metadata: CatalogTable, builder: StringBuilder): Unit = {
    val partCols = metadata.partitionColumnNames
    if (partCols.nonEmpty) {
      builder ++= s"PARTITIONED BY ${partCols.mkString("(", ", ", ")")}\n"
    }

    metadata.bucketSpec.foreach { spec =>
      if (spec.bucketColumnNames.nonEmpty) {
        builder ++= s"CLUSTERED BY ${spec.bucketColumnNames.mkString("(", ", ", ")")}\n"

        if (spec.sortColumnNames.nonEmpty) {
          builder ++= s"SORTED BY ${spec.sortColumnNames.mkString("(", ", ", ")")}\n"
        }

        builder ++= s"INTO ${spec.numBuckets} BUCKETS\n"
      }
    }
  }

  private def escapeSingleQuotedString(str: String): String = {
    val builder = StringBuilder.newBuilder

    str.foreach {
      case '\'' => builder ++= s"\\\'"
      case ch => builder += ch
    }

    builder.toString()
  }
}<|MERGE_RESOLUTION|>--- conflicted
+++ resolved
@@ -81,15 +81,9 @@
     val newTableDesc =
       CatalogTable(
         identifier = targetTable,
-<<<<<<< HEAD
-        tableType = CatalogTableType.MANAGED,
-        // We are creating a new managed table, which should not have custom table location.
-        storage = sourceTableDesc.storage.copy(locationUri = None),
-=======
         tableType = tblType,
         storage = sourceTableDesc.storage.copy(
           locationUri = location.map(CatalogUtils.stringToURI(_))),
->>>>>>> 86cd3c08
         schema = sourceTableDesc.schema,
         provider = newProvider,
         partitionColumnNames = sourceTableDesc.partitionColumnNames,
@@ -534,15 +528,9 @@
       if (metadata.schema.isEmpty) {
         // In older version(prior to 2.1) of Spark, the table schema can be empty and should be
         // inferred at runtime. We should still support it.
-<<<<<<< HEAD
-        describeSchema(catalog.lookupRelation(metadata.identifier).schema, result)
-      } else {
-        describeSchema(metadata.schema, result)
-=======
         describeSchema(sparkSession.table(metadata.identifier).schema, result, header = false)
       } else {
         describeSchema(metadata.schema, result, header = false)
->>>>>>> 86cd3c08
       }
 
       describePartitionInfo(metadata, result)
@@ -574,64 +562,8 @@
     )
     append(buffer, "", "", "")
     append(buffer, "# Detailed Table Information", "", "")
-<<<<<<< HEAD
-    append(buffer, "Database:", table.database, "")
-    append(buffer, "Owner:", table.owner, "")
-    append(buffer, "Create Time:", new Date(table.createTime).toString, "")
-    append(buffer, "Last Access Time:", new Date(table.lastAccessTime).toString, "")
-    append(buffer, "Location:", table.storage.locationUri.getOrElse(""), "")
-    append(buffer, "Table Type:", table.tableType.name, "")
-    table.stats.foreach(s => append(buffer, "Statistics:", s.simpleString, ""))
-
-    append(buffer, "Table Parameters:", "", "")
-    table.properties.foreach { case (key, value) =>
-      append(buffer, s"  $key", value, "")
-    }
-
-    describeStorageInfo(table, buffer)
-
-    if (table.tableType == CatalogTableType.VIEW) describeViewInfo(table, buffer)
-
-    if (DDLUtils.isDatasourceTable(table) && table.tracksPartitionsInCatalog) {
-      append(buffer, "Partition Provider:", "Catalog", "")
-    }
-  }
-
-  private def describeStorageInfo(metadata: CatalogTable, buffer: ArrayBuffer[Row]): Unit = {
-    append(buffer, "", "", "")
-    append(buffer, "# Storage Information", "", "")
-    metadata.storage.serde.foreach(serdeLib => append(buffer, "SerDe Library:", serdeLib, ""))
-    metadata.storage.inputFormat.foreach(format => append(buffer, "InputFormat:", format, ""))
-    metadata.storage.outputFormat.foreach(format => append(buffer, "OutputFormat:", format, ""))
-    append(buffer, "Compressed:", if (metadata.storage.compressed) "Yes" else "No", "")
-    describeBucketingInfo(metadata, buffer)
-
-    append(buffer, "Storage Desc Parameters:", "", "")
-    val maskedProperties = CatalogUtils.maskCredentials(metadata.storage.properties)
-    maskedProperties.foreach { case (key, value) =>
-      append(buffer, s"  $key", value, "")
-    }
-  }
-
-  private def describeViewInfo(metadata: CatalogTable, buffer: ArrayBuffer[Row]): Unit = {
-    append(buffer, "", "", "")
-    append(buffer, "# View Information", "", "")
-    append(buffer, "View Original Text:", metadata.viewOriginalText.getOrElse(""), "")
-    append(buffer, "View Expanded Text:", metadata.viewText.getOrElse(""), "")
-  }
-
-  private def describeBucketingInfo(metadata: CatalogTable, buffer: ArrayBuffer[Row]): Unit = {
-    metadata.bucketSpec match {
-      case Some(BucketSpec(numBuckets, bucketColumnNames, sortColumnNames)) =>
-        append(buffer, "Num Buckets:", numBuckets.toString, "")
-        append(buffer, "Bucket Columns:", bucketColumnNames.mkString("[", ", ", "]"), "")
-        append(buffer, "Sort Columns:", sortColumnNames.mkString("[", ", ", "]"), "")
-
-      case _ =>
-=======
     table.toLinkedHashMap.filterKeys(!excludedTableInfo.contains(_)).foreach {
       s => append(buffer, s._1, s._2, "")
->>>>>>> 86cd3c08
     }
   }
 
@@ -1052,11 +984,7 @@
         // when the table creation DDL contains the PATH option.
         None
       } else {
-<<<<<<< HEAD
-        Some(s"path '${escapeSingleQuotedString(location)}'")
-=======
         Some(s"path '${escapeSingleQuotedString(CatalogUtils.URIToString(location))}'")
->>>>>>> 86cd3c08
       }
     }
 
