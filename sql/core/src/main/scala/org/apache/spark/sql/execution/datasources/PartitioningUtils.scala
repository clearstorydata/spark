--- conflicted
+++ resolved
@@ -104,11 +104,7 @@
       timeZone: TimeZone): PartitionSpec = {
     // First, we need to parse every partition's path and see if we can find partition values.
     val (partitionValues, optDiscoveredBasePaths) = paths.map { path =>
-<<<<<<< HEAD
-      parsePartition(path, typeInference, basePaths)
-=======
       parsePartition(path, typeInference, basePaths, timeZone)
->>>>>>> 86cd3c08
     }.unzip
 
     // We create pairs of (path -> path's partition value) here
@@ -209,11 +205,7 @@
         // Let's say currentPath is a path of "/table/a=1/", currentPath.getName will give us a=1.
         // Once we get the string, we try to parse it and find the partition column and value.
         val maybeColumn =
-<<<<<<< HEAD
-          parsePartitionColumn(currentPath.getName, typeInference)
-=======
           parsePartitionColumn(currentPath.getName, typeInference, timeZone)
->>>>>>> 86cd3c08
         maybeColumn.foreach(columns += _)
 
         // Now, we determine if we should stop.
@@ -245,12 +237,8 @@
 
   private def parsePartitionColumn(
       columnSpec: String,
-<<<<<<< HEAD
-      typeInference: Boolean): Option[(String, Literal)] = {
-=======
       typeInference: Boolean,
       timeZone: TimeZone): Option[(String, Literal)] = {
->>>>>>> 86cd3c08
     val equalSignIndex = columnSpec.indexOf('=')
     if (equalSignIndex == -1) {
       None
@@ -261,11 +249,7 @@
       val rawColumnValue = columnSpec.drop(equalSignIndex + 1)
       assert(rawColumnValue.nonEmpty, s"Empty partition column value in '$columnSpec'")
 
-<<<<<<< HEAD
-      val literal = inferPartitionColumnValue(rawColumnValue, typeInference)
-=======
       val literal = inferPartitionColumnValue(rawColumnValue, typeInference, timeZone)
->>>>>>> 86cd3c08
       Some(columnName -> literal)
     }
   }
@@ -398,12 +382,8 @@
    */
   private[datasources] def inferPartitionColumnValue(
       raw: String,
-<<<<<<< HEAD
-      typeInference: Boolean): Literal = {
-=======
       typeInference: Boolean,
       timeZone: TimeZone): Literal = {
->>>>>>> 86cd3c08
     val decimalTry = Try {
       // `BigDecimal` conversion can fail when the `field` is not a form of number.
       val bigDecimal = new JBigDecimal(raw)
