/*
 * Licensed to the Apache Software Foundation (ASF) under one or more
 * contributor license agreements.  See the NOTICE file distributed with
 * this work for additional information regarding copyright ownership.
 * The ASF licenses this file to You under the Apache License, Version 2.0
 * (the "License"); you may not use this file except in compliance with
 * the License.  You may obtain a copy of the License at
 *
 *    http://www.apache.org/licenses/LICENSE-2.0
 *
 * Unless required by applicable law or agreed to in writing, software
 * distributed under the License is distributed on an "AS IS" BASIS,
 * WITHOUT WARRANTIES OR CONDITIONS OF ANY KIND, either express or implied.
 * See the License for the specific language governing permissions and
 * limitations under the License.
 */

package org.apache.spark.sql.execution.datasources

<<<<<<< HEAD
=======
import java.net.URI

>>>>>>> 86cd3c08
import org.apache.hadoop.conf.Configuration
import org.apache.hadoop.fs.Path

import org.apache.spark.sql.SparkSession
import org.apache.spark.sql.catalyst.catalog.CatalogTable
import org.apache.spark.sql.catalyst.expressions._
import org.apache.spark.sql.types.StructType


/**
 * A [[FileIndex]] for a metastore catalog table.
 *
 * @param sparkSession a [[SparkSession]]
 * @param table the metadata of the table
 * @param sizeInBytes the table's data size in bytes
 */
class CatalogFileIndex(
    sparkSession: SparkSession,
    val table: CatalogTable,
    override val sizeInBytes: Long) extends FileIndex {

  protected val hadoopConf: Configuration = sparkSession.sessionState.newHadoopConf()

  /** Globally shared (not exclusive to this table) cache for file statuses to speed up listing. */
  private val fileStatusCache = FileStatusCache.getOrCreate(sparkSession)

  assert(table.identifier.database.isDefined,
    "The table identifier must be qualified in CatalogFileIndex")

<<<<<<< HEAD
  private val baseLocation: Option[String] = table.storage.locationUri
=======
  private val baseLocation: Option[URI] = table.storage.locationUri
>>>>>>> 86cd3c08

  override def partitionSchema: StructType = table.partitionSchema

  override def rootPaths: Seq[Path] = baseLocation.map(new Path(_)).toSeq

  override def listFiles(
      partitionFilters: Seq[Expression], dataFilters: Seq[Expression]): Seq[PartitionDirectory] = {
    filterPartitions(partitionFilters).listFiles(Nil, dataFilters)
  }

  override def refresh(): Unit = fileStatusCache.invalidateAll()

  /**
   * Returns a [[InMemoryFileIndex]] for this table restricted to the subset of partitions
   * specified by the given partition-pruning filters.
   *
   * @param filters partition-pruning filters
   */
  def filterPartitions(filters: Seq[Expression]): InMemoryFileIndex = {
    if (table.partitionColumnNames.nonEmpty) {
      val startTime = System.nanoTime()
      val selectedPartitions = sparkSession.sessionState.catalog.listPartitionsByFilter(
        table.identifier, filters)
      val partitions = selectedPartitions.map { p =>
        val path = new Path(p.location)
        val fs = path.getFileSystem(hadoopConf)
        PartitionPath(
<<<<<<< HEAD
          p.toRow(partitionSchema), path.makeQualified(fs.getUri, fs.getWorkingDirectory))
=======
          p.toRow(partitionSchema, sparkSession.sessionState.conf.sessionLocalTimeZone),
          path.makeQualified(fs.getUri, fs.getWorkingDirectory))
>>>>>>> 86cd3c08
      }
      val partitionSpec = PartitionSpec(partitionSchema, partitions)
      val timeNs = System.nanoTime() - startTime
      new PrunedInMemoryFileIndex(
        sparkSession, new Path(baseLocation.get), fileStatusCache, partitionSpec, Option(timeNs))
    } else {
      new InMemoryFileIndex(
        sparkSession, rootPaths, table.storage.properties, partitionSchema = None)
    }
  }

  override def inputFiles: Array[String] = filterPartitions(Nil).inputFiles

  // `CatalogFileIndex` may be a member of `HadoopFsRelation`, `HadoopFsRelation` may be a member
  // of `LogicalRelation`, and `LogicalRelation` may be used as the cache key. So we need to
  // implement `equals` and `hashCode` here, to make it work with cache lookup.
  override def equals(o: Any): Boolean = o match {
    case other: CatalogFileIndex => this.table.identifier == other.table.identifier
    case _ => false
  }

  override def hashCode(): Int = table.identifier.hashCode()
}

/**
 * An override of the standard HDFS listing based catalog, that overrides the partition spec with
 * the information from the metastore.
 *
 * @param tableBasePath The default base path of the Hive metastore table
 * @param partitionSpec The partition specifications from Hive metastore
 */
private class PrunedInMemoryFileIndex(
    sparkSession: SparkSession,
    tableBasePath: Path,
    fileStatusCache: FileStatusCache,
    override val partitionSpec: PartitionSpec,
    override val metadataOpsTimeNs: Option[Long])
  extends InMemoryFileIndex(
    sparkSession,
    partitionSpec.partitions.map(_.path),
    Map.empty,
    Some(partitionSpec.partitionColumns),
    fileStatusCache)<|MERGE_RESOLUTION|>--- conflicted
+++ resolved
@@ -17,11 +17,8 @@
 
 package org.apache.spark.sql.execution.datasources
 
-<<<<<<< HEAD
-=======
 import java.net.URI
 
->>>>>>> 86cd3c08
 import org.apache.hadoop.conf.Configuration
 import org.apache.hadoop.fs.Path
 
@@ -51,11 +48,7 @@
   assert(table.identifier.database.isDefined,
     "The table identifier must be qualified in CatalogFileIndex")
 
-<<<<<<< HEAD
-  private val baseLocation: Option[String] = table.storage.locationUri
-=======
   private val baseLocation: Option[URI] = table.storage.locationUri
->>>>>>> 86cd3c08
 
   override def partitionSchema: StructType = table.partitionSchema
 
@@ -83,12 +76,8 @@
         val path = new Path(p.location)
         val fs = path.getFileSystem(hadoopConf)
         PartitionPath(
-<<<<<<< HEAD
-          p.toRow(partitionSchema), path.makeQualified(fs.getUri, fs.getWorkingDirectory))
-=======
           p.toRow(partitionSchema, sparkSession.sessionState.conf.sessionLocalTimeZone),
           path.makeQualified(fs.getUri, fs.getWorkingDirectory))
->>>>>>> 86cd3c08
       }
       val partitionSpec = PartitionSpec(partitionSchema, partitions)
       val timeNs = System.nanoTime() - startTime
