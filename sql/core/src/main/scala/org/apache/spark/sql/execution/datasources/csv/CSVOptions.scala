--- conflicted
+++ resolved
@@ -18,24 +18,12 @@
 package org.apache.spark.sql.execution.datasources.csv
 
 import java.nio.charset.StandardCharsets
-<<<<<<< HEAD
-import java.util.Locale
-=======
 import java.util.{Locale, TimeZone}
->>>>>>> 86cd3c08
 
 import com.univocity.parsers.csv.{CsvParserSettings, CsvWriterSettings, UnescapedQuoteHandling}
 import org.apache.commons.lang3.time.FastDateFormat
 
 import org.apache.spark.internal.Logging
-<<<<<<< HEAD
-import org.apache.spark.sql.catalyst.util.{CaseInsensitiveMap, CompressionCodecs, ParseModes}
-
-private[csv] class CSVOptions(@transient private val parameters: CaseInsensitiveMap)
-  extends Logging with Serializable {
-
-  def this(parameters: Map[String, String]) = this(new CaseInsensitiveMap(parameters))
-=======
 import org.apache.spark.sql.catalyst.util._
 
 class CSVOptions(
@@ -53,7 +41,6 @@
         defaultTimeZoneId,
         defaultColumnNameOfCorruptRecord)
   }
->>>>>>> 86cd3c08
 
   private def getChar(paramName: String, default: Char): Char = {
     val paramValue = parameters.get(paramName)
@@ -139,13 +126,9 @@
 
   val timestampFormat: FastDateFormat =
     FastDateFormat.getInstance(
-<<<<<<< HEAD
-      parameters.getOrElse("timestampFormat", "yyyy-MM-dd'T'HH:mm:ss.SSSZZ"), Locale.US)
-=======
       parameters.getOrElse("timestampFormat", "yyyy-MM-dd'T'HH:mm:ss.SSSXXX"), timeZone, Locale.US)
 
   val multiLine = parameters.get("multiLine").map(_.toBoolean).getOrElse(false)
->>>>>>> 86cd3c08
 
   val maxColumns = getInt("maxColumns", 20480)
 
@@ -159,11 +142,6 @@
 
   val isCommentSet = this.comment != '\u0000'
 
-<<<<<<< HEAD
-object CSVOptions {
-
-  def apply(): CSVOptions = new CSVOptions(new CaseInsensitiveMap(Map.empty))
-=======
   def asWriterSettings: CsvWriterSettings = {
     val writerSettings = new CsvWriterSettings()
     val format = writerSettings.getFormat
@@ -180,7 +158,6 @@
     writerSettings.setQuoteEscapingEnabled(escapeQuotes)
     writerSettings
   }
->>>>>>> 86cd3c08
 
   def asParserSettings: CsvParserSettings = {
     val settings = new CsvParserSettings()
