/*
 * Licensed to the Apache Software Foundation (ASF) under one or more
 * contributor license agreements.  See the NOTICE file distributed with
 * this work for additional information regarding copyright ownership.
 * The ASF licenses this file to You under the Apache License, Version 2.0
 * (the "License"); you may not use this file except in compliance with
 * the License.  You may obtain a copy of the License at
 *
 *    http://www.apache.org/licenses/LICENSE-2.0
 *
 * Unless required by applicable law or agreed to in writing, software
 * distributed under the License is distributed on an "AS IS" BASIS,
 * WITHOUT WARRANTIES OR CONDITIONS OF ANY KIND, either express or implied.
 * See the License for the specific language governing permissions and
 * limitations under the License.
 */

package org.apache.spark.sql.execution.streaming

<<<<<<< HEAD
=======
import java.io.{InterruptedIOException, IOException}
>>>>>>> 86cd3c08
import java.util.UUID
import java.util.concurrent.{CountDownLatch, TimeUnit}
import java.util.concurrent.atomic.AtomicReference
import java.util.concurrent.locks.ReentrantLock

import scala.collection.mutable.{Map => MutableMap}
import scala.collection.mutable.ArrayBuffer
import scala.util.control.NonFatal

import org.apache.hadoop.fs.Path

import org.apache.spark.internal.Logging
import org.apache.spark.sql._
import org.apache.spark.sql.catalyst.encoders.RowEncoder
import org.apache.spark.sql.catalyst.expressions.{Attribute, AttributeMap, CurrentBatchTimestamp, CurrentDate, CurrentTimestamp}
import org.apache.spark.sql.catalyst.plans.logical.{LocalRelation, LogicalPlan}
import org.apache.spark.sql.execution.QueryExecution
import org.apache.spark.sql.execution.command.StreamingExplainCommand
<<<<<<< HEAD
=======
import org.apache.spark.sql.internal.SQLConf
>>>>>>> 86cd3c08
import org.apache.spark.sql.streaming._
import org.apache.spark.util.{Clock, UninterruptibleThread, Utils}

/** States for [[StreamExecution]]'s lifecycle. */
trait State
case object INITIALIZING extends State
case object ACTIVE extends State
case object TERMINATED extends State

/**
 * Manages the execution of a streaming Spark SQL query that is occurring in a separate thread.
 * Unlike a standard query, a streaming query executes repeatedly each time new data arrives at any
 * [[Source]] present in the query plan. Whenever new data arrives, a [[QueryExecution]] is created
 * and the results are committed transactionally to the given [[Sink]].
 *
 * @param deleteCheckpointOnStop whether to delete the checkpoint if the query is stopped without
 *                               errors
 */
class StreamExecution(
    override val sparkSession: SparkSession,
    override val name: String,
    val checkpointRoot: String,
    analyzedPlan: LogicalPlan,
    val sink: Sink,
    val trigger: Trigger,
    val triggerClock: Clock,
    val outputMode: OutputMode,
    deleteCheckpointOnStop: Boolean)
  extends StreamingQuery with ProgressReporter with Logging {

  import org.apache.spark.sql.streaming.StreamingQueryListener._

  private val pollingDelayMs = sparkSession.sessionState.conf.streamingPollingDelay

  private val minBatchesToRetain = sparkSession.sessionState.conf.minBatchesToRetain
  require(minBatchesToRetain > 0, "minBatchesToRetain has to be positive")

  /**
   * A lock used to wait/notify when batches complete. Use a fair lock to avoid thread starvation.
   */
  private val awaitBatchLock = new ReentrantLock(true)
  private val awaitBatchLockCondition = awaitBatchLock.newCondition()

  private val initializationLatch = new CountDownLatch(1)
  private val startLatch = new CountDownLatch(1)
  private val terminationLatch = new CountDownLatch(1)

  /**
   * Tracks how much data we have processed and committed to the sink or state store from each
   * input source.
   * Only the scheduler thread should modify this field, and only in atomic steps.
   * Other threads should make a shallow copy if they are going to access this field more than
   * once, since the field's value may change at any time.
   */
  @volatile
  var committedOffsets = new StreamProgress

  /**
   * Tracks the offsets that are available to be processed, but have not yet be committed to the
   * sink.
   * Only the scheduler thread should modify this field, and only in atomic steps.
   * Other threads should make a shallow copy if they are going to access this field more than
   * once, since the field's value may change at any time.
   */
  @volatile
  var availableOffsets = new StreamProgress

  /** The current batchId or -1 if execution has not yet been initialized. */
  protected var currentBatchId: Long = -1

  /** Metadata associated with the whole query */
  protected val streamMetadata: StreamMetadata = {
    val metadataPath = new Path(checkpointFile("metadata"))
    val hadoopConf = sparkSession.sessionState.newHadoopConf()
    StreamMetadata.read(metadataPath, hadoopConf).getOrElse {
      val newMetadata = new StreamMetadata(UUID.randomUUID.toString)
      StreamMetadata.write(newMetadata, metadataPath, hadoopConf)
      newMetadata
    }
  }

  /** Metadata associated with the offset seq of a batch in the query. */
<<<<<<< HEAD
  protected var offsetSeqMetadata = OffsetSeqMetadata()

  override val id: UUID = UUID.fromString(streamMetadata.id)

  override val runId: UUID = UUID.randomUUID

  /**
   * Pretty identified string of printing in logs. Format is
   * If name is set "queryName [id = xyz, runId = abc]" else "[id = xyz, runId = abc]"
   */
  private val prettyIdString =
    Option(name).map(_ + " ").getOrElse("") + s"[id = $id, runId = $runId]"

=======
  protected var offsetSeqMetadata = OffsetSeqMetadata(batchWatermarkMs = 0, batchTimestampMs = 0,
    conf = Map(SQLConf.SHUFFLE_PARTITIONS.key ->
      sparkSession.conf.get(SQLConf.SHUFFLE_PARTITIONS).toString))

  override val id: UUID = UUID.fromString(streamMetadata.id)

  override val runId: UUID = UUID.randomUUID

  /**
   * Pretty identified string of printing in logs. Format is
   * If name is set "queryName [id = xyz, runId = abc]" else "[id = xyz, runId = abc]"
   */
  private val prettyIdString =
    Option(name).map(_ + " ").getOrElse("") + s"[id = $id, runId = $runId]"

>>>>>>> 86cd3c08
  /**
   * All stream sources present in the query plan. This will be set when generating logical plan.
   */
  @volatile protected var sources: Seq[Source] = Seq.empty

  /**
   * A list of unique sources in the query plan. This will be set when generating logical plan.
   */
  @volatile private var uniqueSources: Seq[Source] = Seq.empty

  override lazy val logicalPlan: LogicalPlan = {
    assert(microBatchThread eq Thread.currentThread,
      "logicalPlan must be initialized in StreamExecutionThread " +
        s"but the current thread was ${Thread.currentThread}")
    var nextSourceId = 0L
<<<<<<< HEAD
    val _logicalPlan = analyzedPlan.transform {
      case StreamingRelation(dataSource, _, output) =>
        // Materialize source to avoid creating it in every batch
        val metadataPath = s"$checkpointRoot/sources/$nextSourceId"
        val source = dataSource.createSource(metadataPath)
        nextSourceId += 1
        // We still need to use the previous `output` instead of `source.schema` as attributes in
        // "df.logicalPlan" has already used attributes of the previous `output`.
        StreamingExecutionRelation(source, output)
=======
    val toExecutionRelationMap = MutableMap[StreamingRelation, StreamingExecutionRelation]()
    val _logicalPlan = analyzedPlan.transform {
      case streamingRelation@StreamingRelation(dataSource, _, output) =>
        toExecutionRelationMap.getOrElseUpdate(streamingRelation, {
          // Materialize source to avoid creating it in every batch
          val metadataPath = s"$checkpointRoot/sources/$nextSourceId"
          val source = dataSource.createSource(metadataPath)
          nextSourceId += 1
          // We still need to use the previous `output` instead of `source.schema` as attributes in
          // "df.logicalPlan" has already used attributes of the previous `output`.
          StreamingExecutionRelation(source, output)
        })
>>>>>>> 86cd3c08
    }
    sources = _logicalPlan.collect { case s: StreamingExecutionRelation => s.source }
    uniqueSources = sources.distinct
    _logicalPlan
  }

  private val triggerExecutor = trigger match {
    case t: ProcessingTime => ProcessingTimeExecutor(t, triggerClock)
    case OneTimeTrigger => OneTimeExecutor()
    case _ => throw new IllegalStateException(s"Unknown type of trigger: $trigger")
  }

  /** Defines the internal state of execution */
  private val state = new AtomicReference[State](INITIALIZING)

  @volatile
  var lastExecution: IncrementalExecution = _

  /** Holds the most recent input data for each source. */
  protected var newData: Map[Source, DataFrame] = _

  @volatile
  private var streamDeathCause: StreamingQueryException = null

  /* Get the call site in the caller thread; will pass this into the micro batch thread */
  private val callSite = Utils.getCallSite()

  /** Used to report metrics to coda-hale. This uses id for easier tracking across restarts. */
  lazy val streamMetrics = new MetricsReporter(
    this, s"spark.streaming.${Option(name).getOrElse(id)}")

  /**
   * The thread that runs the micro-batches of this stream. Note that this thread must be
   * [[org.apache.spark.util.UninterruptibleThread]] to workaround KAFKA-1894: interrupting a
<<<<<<< HEAD
   * running `KafkaConsumer` may cause endless loop, and HADOOP-10622: interrupting
   * `Shell.runCommand` causes deadlock. (SPARK-14131)
=======
   * running `KafkaConsumer` may cause endless loop.
>>>>>>> 86cd3c08
   */
  val microBatchThread =
    new StreamExecutionThread(s"stream execution thread for $prettyIdString") {
      override def run(): Unit = {
        // To fix call site like "run at <unknown>:0", we bridge the call site from the caller
        // thread to this micro batch thread
        sparkSession.sparkContext.setCallSite(callSite)
        runBatches()
      }
    }

  /**
   * A write-ahead-log that records the offsets that are present in each batch. In order to ensure
   * that a given batch will always consist of the same data, we write to this log *before* any
   * processing is done.  Thus, the Nth record in this log indicated data that is currently being
   * processed and the N-1th entry indicates which offsets have been durably committed to the sink.
   */
  val offsetLog = new OffsetSeqLog(sparkSession, checkpointFile("offsets"))

<<<<<<< HEAD
  /** Whether all fields of the query have been initialized */
  private def isInitialized: Boolean = state.get != INITIALIZING

=======
  /**
   * A log that records the batch ids that have completed. This is used to check if a batch was
   * fully processed, and its output was committed to the sink, hence no need to process it again.
   * This is used (for instance) during restart, to help identify which batch to run next.
   */
  val batchCommitLog = new BatchCommitLog(sparkSession, checkpointFile("commits"))

  /** Whether all fields of the query have been initialized */
  private def isInitialized: Boolean = state.get != INITIALIZING

>>>>>>> 86cd3c08
  /** Whether the query is currently active or not */
  override def isActive: Boolean = state.get != TERMINATED

  /** Returns the [[StreamingQueryException]] if the query was terminated by an exception. */
  override def exception: Option[StreamingQueryException] = Option(streamDeathCause)

  /** Returns the path of a file with `name` in the checkpoint directory. */
  private def checkpointFile(name: String): String =
    new Path(new Path(checkpointRoot), name).toUri.toString

  /**
   * Starts the execution. This returns only after the thread has started and [[QueryStartedEvent]]
   * has been posted to all the listeners.
   */
  def start(): Unit = {
    logInfo(s"Starting $prettyIdString. Use $checkpointRoot to store the query checkpoint.")
    microBatchThread.setDaemon(true)
    microBatchThread.start()
    startLatch.await()  // Wait until thread started and QueryStart event has been posted
  }

  /**
   * Repeatedly attempts to run batches as data arrives.
   *
   * Note that this method ensures that [[QueryStartedEvent]] and [[QueryTerminatedEvent]] are
   * posted such that listeners are guaranteed to get a start event before a termination.
   * Furthermore, this method also ensures that [[QueryStartedEvent]] event is posted before the
   * `start()` method returns.
   */
  private def runBatches(): Unit = {
    try {
<<<<<<< HEAD
=======
      sparkSession.sparkContext.setJobGroup(runId.toString, getBatchDescriptionString,
        interruptOnCancel = true)
>>>>>>> 86cd3c08
      if (sparkSession.sessionState.conf.streamingMetricsEnabled) {
        sparkSession.sparkContext.env.metricsSystem.registerSource(streamMetrics)
      }

      // `postEvent` does not throw non fatal exception.
      postEvent(new QueryStartedEvent(id, runId, name))

      // Unblock starting thread
      startLatch.countDown()

      // While active, repeatedly attempt to run batches.
      SparkSession.setActiveSession(sparkSession)

      updateStatusMessage("Initializing sources")
      // force initialization of the logical plan so that the sources can be created
      logicalPlan
<<<<<<< HEAD
=======

      // Isolated spark session to run the batches with.
      val sparkSessionToRunBatches = sparkSession.cloneSession()
      // Adaptive execution can change num shuffle partitions, disallow
      sparkSessionToRunBatches.conf.set(SQLConf.ADAPTIVE_EXECUTION_ENABLED.key, "false")
      offsetSeqMetadata = OffsetSeqMetadata(batchWatermarkMs = 0, batchTimestampMs = 0,
        conf = Map(SQLConf.SHUFFLE_PARTITIONS.key ->
          sparkSessionToRunBatches.conf.get(SQLConf.SHUFFLE_PARTITIONS.key)))

>>>>>>> 86cd3c08
      if (state.compareAndSet(INITIALIZING, ACTIVE)) {
        // Unblock `awaitInitialization`
        initializationLatch.countDown()

        triggerExecutor.execute(() => {
          startTrigger()

<<<<<<< HEAD
          val continueToRun =
            if (isActive) {
              reportTimeTaken("triggerExecution") {
                if (currentBatchId < 0) {
                  // We'll do this initialization only once
                  populateStartOffsets()
                  logDebug(s"Stream running from $committedOffsets to $availableOffsets")
                } else {
                  constructNextBatch()
                }
                if (dataAvailable) {
                  currentStatus = currentStatus.copy(isDataAvailable = true)
                  updateStatusMessage("Processing new data")
                  runBatch()
                }
              }

              // Report trigger as finished and construct progress object.
              finishTrigger(dataAvailable)
              if (dataAvailable) {
                // We'll increase currentBatchId after we complete processing current batch's data
                currentBatchId += 1
              } else {
                currentStatus = currentStatus.copy(isDataAvailable = false)
                updateStatusMessage("Waiting for data to arrive")
                Thread.sleep(pollingDelayMs)
              }
              true
            } else {
              false
            }

          // Update committed offsets.
          committedOffsets ++= availableOffsets
          updateStatusMessage("Waiting for next trigger")
          continueToRun
=======
          if (isActive) {
            reportTimeTaken("triggerExecution") {
              if (currentBatchId < 0) {
                // We'll do this initialization only once
                populateStartOffsets(sparkSessionToRunBatches)
                sparkSession.sparkContext.setJobDescription(getBatchDescriptionString)
                logDebug(s"Stream running from $committedOffsets to $availableOffsets")
              } else {
                constructNextBatch()
              }
              if (dataAvailable) {
                currentStatus = currentStatus.copy(isDataAvailable = true)
                updateStatusMessage("Processing new data")
                runBatch(sparkSessionToRunBatches)
              }
            }
            // Report trigger as finished and construct progress object.
            finishTrigger(dataAvailable)
            if (dataAvailable) {
              // Update committed offsets.
              batchCommitLog.add(currentBatchId)
              committedOffsets ++= availableOffsets
              logDebug(s"batch ${currentBatchId} committed")
              // We'll increase currentBatchId after we complete processing current batch's data
              currentBatchId += 1
              sparkSession.sparkContext.setJobDescription(getBatchDescriptionString)
            } else {
              currentStatus = currentStatus.copy(isDataAvailable = false)
              updateStatusMessage("Waiting for data to arrive")
              Thread.sleep(pollingDelayMs)
            }
          }
          updateStatusMessage("Waiting for next trigger")
          isActive
>>>>>>> 86cd3c08
        })
        updateStatusMessage("Stopped")
      } else {
        // `stop()` is already called. Let `finally` finish the cleanup.
      }
    } catch {
<<<<<<< HEAD
      case _: InterruptedException if state.get == TERMINATED => // interrupted by stop()
=======
      case _: InterruptedException | _: InterruptedIOException if state.get == TERMINATED =>
        // interrupted by stop()
        updateStatusMessage("Stopped")
      case e: IOException if e.getMessage != null
        && e.getMessage.startsWith(classOf[InterruptedException].getName)
        && state.get == TERMINATED =>
        // This is a workaround for HADOOP-12074: `Shell.runCommand` converts `InterruptedException`
        // to `new IOException(ie.toString())` before Hadoop 2.8.
>>>>>>> 86cd3c08
        updateStatusMessage("Stopped")
      case e: Throwable =>
        streamDeathCause = new StreamingQueryException(
          toDebugString(includeLogicalPlan = isInitialized),
          s"Query $prettyIdString terminated with exception: ${e.getMessage}",
          e,
          committedOffsets.toOffsetSeq(sources, offsetSeqMetadata).toString,
          availableOffsets.toOffsetSeq(sources, offsetSeqMetadata).toString)
        logError(s"Query $prettyIdString terminated with error", e)
        updateStatusMessage(s"Terminated with exception: ${e.getMessage}")
        // Rethrow the fatal errors to allow the user using `Thread.UncaughtExceptionHandler` to
        // handle them
        if (!NonFatal(e)) {
          throw e
        }
    } finally {
      // Release latches to unblock the user codes since exception can happen in any place and we
      // may not get a chance to release them
      startLatch.countDown()
      initializationLatch.countDown()

      try {
        stopSources()
        state.set(TERMINATED)
        currentStatus = status.copy(isTriggerActive = false, isDataAvailable = false)

        // Update metrics and status
        sparkSession.sparkContext.env.metricsSystem.removeSource(streamMetrics)

        // Notify others
        sparkSession.streams.notifyQueryTermination(StreamExecution.this)
        postEvent(
          new QueryTerminatedEvent(id, runId, exception.map(_.cause).map(Utils.exceptionString)))

        // Delete the temp checkpoint only when the query didn't fail
        if (deleteCheckpointOnStop && exception.isEmpty) {
          val checkpointPath = new Path(checkpointRoot)
          try {
            val fs = checkpointPath.getFileSystem(sparkSession.sessionState.newHadoopConf())
            fs.delete(checkpointPath, true)
          } catch {
            case NonFatal(e) =>
              // Deleting temp checkpoint folder is best effort, don't throw non fatal exceptions
              // when we cannot delete them.
              logWarning(s"Cannot delete $checkpointPath", e)
          }
        }
      } finally {
        awaitBatchLock.lock()
        try {
          // Wake up any threads that are waiting for the stream to progress.
          awaitBatchLockCondition.signalAll()
        } finally {
          awaitBatchLock.unlock()
        }
        terminationLatch.countDown()
      }
    }
  }

  /**
   * Populate the start offsets to start the execution at the current offsets stored in the sink
   * (i.e. avoid reprocessing data that we have already processed). This function must be called
   * before any processing occurs and will populate the following fields:
   *  - currentBatchId
   *  - committedOffsets
   *  - availableOffsets
   *  The basic structure of this method is as follows:
   *
   *  Identify (from the offset log) the offsets used to run the last batch
   *  IF last batch exists THEN
   *    Set the next batch to be executed as the last recovered batch
   *    Check the commit log to see which batch was committed last
   *    IF the last batch was committed THEN
   *      Call getBatch using the last batch start and end offsets
   *      // ^^^^ above line is needed since some sources assume last batch always re-executes
   *      Setup for a new batch i.e., start = last batch end, and identify new end
   *    DONE
   *  ELSE
   *    Identify a brand new batch
   *  DONE
   */
  private def populateStartOffsets(sparkSessionToRunBatches: SparkSession): Unit = {
    offsetLog.getLatest() match {
      case Some((latestBatchId, nextOffsets)) =>
        /* First assume that we are re-executing the latest known batch
         * in the offset log */
        currentBatchId = latestBatchId
        availableOffsets = nextOffsets.toStreamProgress(sources)
<<<<<<< HEAD
        offsetSeqMetadata = nextOffsets.metadata.getOrElse(OffsetSeqMetadata())
        logDebug(s"Found possibly unprocessed offsets $availableOffsets " +
          s"at batch timestamp ${offsetSeqMetadata.batchTimestampMs}")
=======
        /* Initialize committed offsets to a committed batch, which at this
         * is the second latest batch id in the offset log. */
        offsetLog.get(latestBatchId - 1).foreach { secondLatestBatchId =>
          committedOffsets = secondLatestBatchId.toStreamProgress(sources)
        }

        // update offset metadata
        nextOffsets.metadata.foreach { metadata =>
          val shufflePartitionsSparkSession: Int =
            sparkSessionToRunBatches.conf.get(SQLConf.SHUFFLE_PARTITIONS)
          val shufflePartitionsToUse = metadata.conf.getOrElse(SQLConf.SHUFFLE_PARTITIONS.key, {
            // For backward compatibility, if # partitions was not recorded in the offset log,
            // then ensure it is not missing. The new value is picked up from the conf.
            logWarning("Number of shuffle partitions from previous run not found in checkpoint. "
              + s"Using the value from the conf, $shufflePartitionsSparkSession partitions.")
            shufflePartitionsSparkSession
          })
          offsetSeqMetadata = OffsetSeqMetadata(
            metadata.batchWatermarkMs, metadata.batchTimestampMs,
            metadata.conf + (SQLConf.SHUFFLE_PARTITIONS.key -> shufflePartitionsToUse.toString))
          // Update conf with correct number of shuffle partitions
          sparkSessionToRunBatches.conf.set(
            SQLConf.SHUFFLE_PARTITIONS.key, shufflePartitionsToUse.toString)
        }
>>>>>>> 86cd3c08

        /* identify the current batch id: if commit log indicates we successfully processed the
         * latest batch id in the offset log, then we can safely move to the next batch
         * i.e., committedBatchId + 1 */
        batchCommitLog.getLatest() match {
          case Some((latestCommittedBatchId, _)) =>
            if (latestBatchId == latestCommittedBatchId) {
              /* The last batch was successfully committed, so we can safely process a
               * new next batch but first:
               * Make a call to getBatch using the offsets from previous batch.
               * because certain sources (e.g., KafkaSource) assume on restart the last
               * batch will be executed before getOffset is called again. */
              availableOffsets.foreach { ao: (Source, Offset) =>
                val (source, end) = ao
                if (committedOffsets.get(source).map(_ != end).getOrElse(true)) {
                  val start = committedOffsets.get(source)
                  source.getBatch(start, end)
                }
              }
              currentBatchId = latestCommittedBatchId + 1
              committedOffsets ++= availableOffsets
              // Construct a new batch be recomputing availableOffsets
              constructNextBatch()
            } else if (latestCommittedBatchId < latestBatchId - 1) {
              logWarning(s"Batch completion log latest batch id is " +
                s"${latestCommittedBatchId}, which is not trailing " +
                s"batchid $latestBatchId by one")
            }
          case None => logInfo("no commit log present")
        }
        logDebug(s"Resuming at batch $currentBatchId with committed offsets " +
          s"$committedOffsets and available offsets $availableOffsets")
      case None => // We are starting this stream for the first time.
        logInfo(s"Starting new streaming query.")
        currentBatchId = 0
        constructNextBatch()
    }
  }

  /**
   * Returns true if there is any new data available to be processed.
   */
  private def dataAvailable: Boolean = {
    availableOffsets.exists {
      case (source, available) =>
        committedOffsets
            .get(source)
            .map(committed => committed != available)
            .getOrElse(true)
    }
  }

  /**
   * Queries all of the sources to see if any new data is available. When there is new data the
   * batchId counter is incremented and a new log entry is written with the newest offsets.
   */
  private def constructNextBatch(): Unit = {
    // Check to see what new data is available.
    val hasNewData = {
      awaitBatchLock.lock()
      try {
        val latestOffsets: Map[Source, Option[Offset]] = uniqueSources.map { s =>
          updateStatusMessage(s"Getting offsets from $s")
          reportTimeTaken("getOffset") {
            (s, s.getOffset)
          }
        }.toMap
        availableOffsets ++= latestOffsets.filter { case (s, o) => o.nonEmpty }.mapValues(_.get)

        if (dataAvailable) {
          true
        } else {
          noNewData = true
          false
        }
      } finally {
        awaitBatchLock.unlock()
      }
    }
    if (hasNewData) {
<<<<<<< HEAD
      // Current batch timestamp in milliseconds
      offsetSeqMetadata.batchTimestampMs = triggerClock.getTimeMillis()
=======
      var batchWatermarkMs = offsetSeqMetadata.batchWatermarkMs
>>>>>>> 86cd3c08
      // Update the eventTime watermark if we find one in the plan.
      if (lastExecution != null) {
        lastExecution.executedPlan.collect {
          case e: EventTimeWatermarkExec if e.eventTimeStats.value.count > 0 =>
            logDebug(s"Observed event time stats: ${e.eventTimeStats.value}")
            e.eventTimeStats.value.max - e.delayMs
        }.headOption.foreach { newWatermarkMs =>
<<<<<<< HEAD
          if (newWatermarkMs > offsetSeqMetadata.batchWatermarkMs) {
            logInfo(s"Updating eventTime watermark to: $newWatermarkMs ms")
            offsetSeqMetadata.batchWatermarkMs = newWatermarkMs
          } else {
            logDebug(
              s"Event time didn't move: $newWatermarkMs < " +
                s"${offsetSeqMetadata.batchWatermarkMs}")
          }
        }
      }
=======
          if (newWatermarkMs > batchWatermarkMs) {
            logInfo(s"Updating eventTime watermark to: $newWatermarkMs ms")
            batchWatermarkMs = newWatermarkMs
          } else {
            logDebug(
              s"Event time didn't move: $newWatermarkMs < " +
                s"$batchWatermarkMs")
          }
        }
      }
      offsetSeqMetadata = offsetSeqMetadata.copy(
        batchWatermarkMs = batchWatermarkMs,
        batchTimestampMs = triggerClock.getTimeMillis()) // Current batch timestamp in milliseconds
>>>>>>> 86cd3c08

      updateStatusMessage("Writing offsets to log")
      reportTimeTaken("walCommit") {
        assert(offsetLog.add(
          currentBatchId,
          availableOffsets.toOffsetSeq(sources, offsetSeqMetadata)),
          s"Concurrent update to the log. Multiple streaming jobs detected for $currentBatchId")
        logInfo(s"Committed offsets for batch $currentBatchId. " +
          s"Metadata ${offsetSeqMetadata.toString}")

        // NOTE: The following code is correct because runBatches() processes exactly one
        // batch at a time. If we add pipeline parallelism (multiple batches in flight at
        // the same time), this cleanup logic will need to change.

        // Now that we've updated the scheduler's persistent checkpoint, it is safe for the
        // sources to discard data from the previous batch.
        val prevBatchOff = offsetLog.get(currentBatchId - 1)
        if (prevBatchOff.isDefined) {
          prevBatchOff.get.toStreamProgress(sources).foreach {
            case (src, off) => src.commit(off)
          }
        }

        // It is now safe to discard the metadata beyond the minimum number to retain.
        // Note that purge is exclusive, i.e. it purges everything before the target ID.
        if (minBatchesToRetain < currentBatchId) {
          offsetLog.purge(currentBatchId - minBatchesToRetain)
<<<<<<< HEAD
=======
          batchCommitLog.purge(currentBatchId - minBatchesToRetain)
>>>>>>> 86cd3c08
        }
      }
    } else {
      awaitBatchLock.lock()
      try {
        // Wake up any threads that are waiting for the stream to progress.
        awaitBatchLockCondition.signalAll()
      } finally {
        awaitBatchLock.unlock()
      }
    }
  }

  /**
   * Processes any data available between `availableOffsets` and `committedOffsets`.
   * @param sparkSessionToRunBatch Isolated [[SparkSession]] to run this batch with.
   */
<<<<<<< HEAD
  private def runBatch(): Unit = {
=======
  private def runBatch(sparkSessionToRunBatch: SparkSession): Unit = {
>>>>>>> 86cd3c08
    // Request unprocessed data from all sources.
    newData = reportTimeTaken("getBatch") {
      availableOffsets.flatMap {
        case (source, available)
          if committedOffsets.get(source).map(_ != available).getOrElse(true) =>
          val current = committedOffsets.get(source)
          val batch = source.getBatch(current, available)
          logDebug(s"Retrieving data from $source: $current -> $available")
          Some(source -> batch)
        case _ => None
      }
    }

    // A list of attributes that will need to be updated.
    var replacements = new ArrayBuffer[(Attribute, Attribute)]
    // Replace sources in the logical plan with data that has arrived since the last batch.
    val withNewSources = logicalPlan transform {
      case StreamingExecutionRelation(source, output) =>
        newData.get(source).map { data =>
          val newPlan = data.logicalPlan
          assert(output.size == newPlan.output.size,
            s"Invalid batch: ${Utils.truncatedString(output, ",")} != " +
            s"${Utils.truncatedString(newPlan.output, ",")}")
          replacements ++= output.zip(newPlan.output)
          newPlan
        }.getOrElse {
          LocalRelation(output)
        }
    }

    // Rewire the plan to use the new attributes that were returned by the source.
    val replacementMap = AttributeMap(replacements)
    val triggerLogicalPlan = withNewSources transformAllExpressions {
      case a: Attribute if replacementMap.contains(a) => replacementMap(a)
      case ct: CurrentTimestamp =>
        CurrentBatchTimestamp(offsetSeqMetadata.batchTimestampMs,
          ct.dataType)
      case cd: CurrentDate =>
        CurrentBatchTimestamp(offsetSeqMetadata.batchTimestampMs,
<<<<<<< HEAD
          cd.dataType)
=======
          cd.dataType, cd.timeZoneId)
>>>>>>> 86cd3c08
    }

    reportTimeTaken("queryPlanning") {
      lastExecution = new IncrementalExecution(
        sparkSessionToRunBatch,
        triggerLogicalPlan,
        outputMode,
        checkpointFile("state"),
        currentBatchId,
<<<<<<< HEAD
        offsetSeqMetadata.batchWatermarkMs)
=======
        offsetSeqMetadata)
>>>>>>> 86cd3c08
      lastExecution.executedPlan // Force the lazy generation of execution plan
    }

    val nextBatch =
<<<<<<< HEAD
      new Dataset(sparkSession, lastExecution, RowEncoder(lastExecution.analyzed.schema))
=======
      new Dataset(sparkSessionToRunBatch, lastExecution, RowEncoder(lastExecution.analyzed.schema))
>>>>>>> 86cd3c08

    reportTimeTaken("addBatch") {
      sink.addBatch(currentBatchId, nextBatch)
    }

    awaitBatchLock.lock()
    try {
      // Wake up any threads that are waiting for the stream to progress.
      awaitBatchLockCondition.signalAll()
    } finally {
      awaitBatchLock.unlock()
    }
  }

  override protected def postEvent(event: StreamingQueryListener.Event): Unit = {
    sparkSession.streams.postListenerEvent(event)
  }

  /** Stops all streaming sources safely. */
  private def stopSources(): Unit = {
    uniqueSources.foreach { source =>
      try {
        source.stop()
      } catch {
        case NonFatal(e) =>
          logWarning(s"Failed to stop streaming source: $source. Resources may have leaked.", e)
      }
    }
  }

  /**
   * Signals to the thread executing micro-batches that it should stop running after the next
   * batch. This method blocks until the thread stops running.
   */
  override def stop(): Unit = {
    // Set the state to TERMINATED so that the batching thread knows that it was interrupted
    // intentionally
    state.set(TERMINATED)
    if (microBatchThread.isAlive) {
      sparkSession.sparkContext.cancelJobGroup(runId.toString)
      microBatchThread.interrupt()
      microBatchThread.join()
      // microBatchThread may spawn new jobs, so we need to cancel again to prevent a leak
      sparkSession.sparkContext.cancelJobGroup(runId.toString)
    }
    logInfo(s"Query $prettyIdString was stopped")
  }

  /**
   * Blocks the current thread until processing for data from the given `source` has reached at
   * least the given `Offset`. This method is intended for use primarily when writing tests.
   */
  private[sql] def awaitOffset(source: Source, newOffset: Offset): Unit = {
    assertAwaitThread()
    def notDone = {
      val localCommittedOffsets = committedOffsets
      !localCommittedOffsets.contains(source) || localCommittedOffsets(source) != newOffset
    }

    while (notDone) {
      awaitBatchLock.lock()
      try {
        awaitBatchLockCondition.await(100, TimeUnit.MILLISECONDS)
        if (streamDeathCause != null) {
          throw streamDeathCause
        }
      } finally {
        awaitBatchLock.unlock()
      }
    }
    logDebug(s"Unblocked at $newOffset for $source")
  }

  /** A flag to indicate that a batch has completed with no new data available. */
  @volatile private var noNewData = false

  /**
   * Assert that the await APIs should not be called in the stream thread. Otherwise, it may cause
   * dead-lock, e.g., calling any await APIs in `StreamingQueryListener.onQueryStarted` will block
   * the stream thread forever.
   */
  private def assertAwaitThread(): Unit = {
    if (microBatchThread eq Thread.currentThread) {
      throw new IllegalStateException(
        "Cannot wait for a query state from the same thread that is running the query")
    }
  }

  /**
   * Await until all fields of the query have been initialized.
   */
  def awaitInitialization(timeoutMs: Long): Unit = {
    assertAwaitThread()
    require(timeoutMs > 0, "Timeout has to be positive")
    if (streamDeathCause != null) {
      throw streamDeathCause
    }
    initializationLatch.await(timeoutMs, TimeUnit.MILLISECONDS)
    if (streamDeathCause != null) {
      throw streamDeathCause
    }
  }

  override def processAllAvailable(): Unit = {
    assertAwaitThread()
    if (streamDeathCause != null) {
      throw streamDeathCause
    }
    awaitBatchLock.lock()
    try {
      noNewData = false
      while (true) {
        awaitBatchLockCondition.await(10000, TimeUnit.MILLISECONDS)
        if (streamDeathCause != null) {
          throw streamDeathCause
        }
        if (noNewData) {
          return
        }
      }
    } finally {
      awaitBatchLock.unlock()
    }
  }

  override def awaitTermination(): Unit = {
    assertAwaitThread()
    terminationLatch.await()
    if (streamDeathCause != null) {
      throw streamDeathCause
    }
  }

  override def awaitTermination(timeoutMs: Long): Boolean = {
    assertAwaitThread()
    require(timeoutMs > 0, "Timeout has to be positive")
    terminationLatch.await(timeoutMs, TimeUnit.MILLISECONDS)
    if (streamDeathCause != null) {
      throw streamDeathCause
    } else {
      !isActive
    }
  }

  /** Expose for tests */
  def explainInternal(extended: Boolean): String = {
    if (lastExecution == null) {
      "No physical plan. Waiting for data."
    } else {
      val explain = StreamingExplainCommand(lastExecution, extended = extended)
      sparkSession.sessionState.executePlan(explain).executedPlan.executeCollect()
        .map(_.getString(0)).mkString("\n")
    }
  }

  override def explain(extended: Boolean): Unit = {
    // scalastyle:off println
    println(explainInternal(extended))
    // scalastyle:on println
  }

  override def explain(): Unit = explain(extended = false)

  override def toString: String = {
    s"Streaming Query $prettyIdString [state = $state]"
  }

  private def toDebugString(includeLogicalPlan: Boolean): String = {
    val debugString =
      s"""|=== Streaming Query ===
          |Identifier: $prettyIdString
          |Current Committed Offsets: $committedOffsets
          |Current Available Offsets: $availableOffsets
          |
          |Current State: $state
          |Thread State: ${microBatchThread.getState}""".stripMargin
    if (includeLogicalPlan) {
      debugString + s"\n\nLogical Plan:\n$logicalPlan"
    } else {
      debugString
    }
  }

<<<<<<< HEAD
  trait State
  case object INITIALIZING extends State
  case object ACTIVE extends State
  case object TERMINATED extends State
=======
  private def getBatchDescriptionString: String = {
    val batchDescription = if (currentBatchId < 0) "init" else currentBatchId.toString
    Option(name).map(_ + "<br/>").getOrElse("") +
      s"id = $id<br/>runId = $runId<br/>batch = $batchDescription"
  }
>>>>>>> 86cd3c08
}


/**
 * A special thread to run the stream query. Some codes require to run in the StreamExecutionThread
 * and will use `classOf[StreamExecutionThread]` to check.
 */
abstract class StreamExecutionThread(name: String) extends UninterruptibleThread(name)<|MERGE_RESOLUTION|>--- conflicted
+++ resolved
@@ -17,10 +17,7 @@
 
 package org.apache.spark.sql.execution.streaming
 
-<<<<<<< HEAD
-=======
 import java.io.{InterruptedIOException, IOException}
->>>>>>> 86cd3c08
 import java.util.UUID
 import java.util.concurrent.{CountDownLatch, TimeUnit}
 import java.util.concurrent.atomic.AtomicReference
@@ -39,10 +36,7 @@
 import org.apache.spark.sql.catalyst.plans.logical.{LocalRelation, LogicalPlan}
 import org.apache.spark.sql.execution.QueryExecution
 import org.apache.spark.sql.execution.command.StreamingExplainCommand
-<<<<<<< HEAD
-=======
 import org.apache.spark.sql.internal.SQLConf
->>>>>>> 86cd3c08
 import org.apache.spark.sql.streaming._
 import org.apache.spark.util.{Clock, UninterruptibleThread, Utils}
 
@@ -125,21 +119,6 @@
   }
 
   /** Metadata associated with the offset seq of a batch in the query. */
-<<<<<<< HEAD
-  protected var offsetSeqMetadata = OffsetSeqMetadata()
-
-  override val id: UUID = UUID.fromString(streamMetadata.id)
-
-  override val runId: UUID = UUID.randomUUID
-
-  /**
-   * Pretty identified string of printing in logs. Format is
-   * If name is set "queryName [id = xyz, runId = abc]" else "[id = xyz, runId = abc]"
-   */
-  private val prettyIdString =
-    Option(name).map(_ + " ").getOrElse("") + s"[id = $id, runId = $runId]"
-
-=======
   protected var offsetSeqMetadata = OffsetSeqMetadata(batchWatermarkMs = 0, batchTimestampMs = 0,
     conf = Map(SQLConf.SHUFFLE_PARTITIONS.key ->
       sparkSession.conf.get(SQLConf.SHUFFLE_PARTITIONS).toString))
@@ -155,7 +134,6 @@
   private val prettyIdString =
     Option(name).map(_ + " ").getOrElse("") + s"[id = $id, runId = $runId]"
 
->>>>>>> 86cd3c08
   /**
    * All stream sources present in the query plan. This will be set when generating logical plan.
    */
@@ -171,17 +149,6 @@
       "logicalPlan must be initialized in StreamExecutionThread " +
         s"but the current thread was ${Thread.currentThread}")
     var nextSourceId = 0L
-<<<<<<< HEAD
-    val _logicalPlan = analyzedPlan.transform {
-      case StreamingRelation(dataSource, _, output) =>
-        // Materialize source to avoid creating it in every batch
-        val metadataPath = s"$checkpointRoot/sources/$nextSourceId"
-        val source = dataSource.createSource(metadataPath)
-        nextSourceId += 1
-        // We still need to use the previous `output` instead of `source.schema` as attributes in
-        // "df.logicalPlan" has already used attributes of the previous `output`.
-        StreamingExecutionRelation(source, output)
-=======
     val toExecutionRelationMap = MutableMap[StreamingRelation, StreamingExecutionRelation]()
     val _logicalPlan = analyzedPlan.transform {
       case streamingRelation@StreamingRelation(dataSource, _, output) =>
@@ -194,7 +161,6 @@
           // "df.logicalPlan" has already used attributes of the previous `output`.
           StreamingExecutionRelation(source, output)
         })
->>>>>>> 86cd3c08
     }
     sources = _logicalPlan.collect { case s: StreamingExecutionRelation => s.source }
     uniqueSources = sources.distinct
@@ -229,12 +195,7 @@
   /**
    * The thread that runs the micro-batches of this stream. Note that this thread must be
    * [[org.apache.spark.util.UninterruptibleThread]] to workaround KAFKA-1894: interrupting a
-<<<<<<< HEAD
-   * running `KafkaConsumer` may cause endless loop, and HADOOP-10622: interrupting
-   * `Shell.runCommand` causes deadlock. (SPARK-14131)
-=======
    * running `KafkaConsumer` may cause endless loop.
->>>>>>> 86cd3c08
    */
   val microBatchThread =
     new StreamExecutionThread(s"stream execution thread for $prettyIdString") {
@@ -254,11 +215,6 @@
    */
   val offsetLog = new OffsetSeqLog(sparkSession, checkpointFile("offsets"))
 
-<<<<<<< HEAD
-  /** Whether all fields of the query have been initialized */
-  private def isInitialized: Boolean = state.get != INITIALIZING
-
-=======
   /**
    * A log that records the batch ids that have completed. This is used to check if a batch was
    * fully processed, and its output was committed to the sink, hence no need to process it again.
@@ -269,7 +225,6 @@
   /** Whether all fields of the query have been initialized */
   private def isInitialized: Boolean = state.get != INITIALIZING
 
->>>>>>> 86cd3c08
   /** Whether the query is currently active or not */
   override def isActive: Boolean = state.get != TERMINATED
 
@@ -301,11 +256,8 @@
    */
   private def runBatches(): Unit = {
     try {
-<<<<<<< HEAD
-=======
       sparkSession.sparkContext.setJobGroup(runId.toString, getBatchDescriptionString,
         interruptOnCancel = true)
->>>>>>> 86cd3c08
       if (sparkSession.sessionState.conf.streamingMetricsEnabled) {
         sparkSession.sparkContext.env.metricsSystem.registerSource(streamMetrics)
       }
@@ -322,8 +274,6 @@
       updateStatusMessage("Initializing sources")
       // force initialization of the logical plan so that the sources can be created
       logicalPlan
-<<<<<<< HEAD
-=======
 
       // Isolated spark session to run the batches with.
       val sparkSessionToRunBatches = sparkSession.cloneSession()
@@ -333,7 +283,6 @@
         conf = Map(SQLConf.SHUFFLE_PARTITIONS.key ->
           sparkSessionToRunBatches.conf.get(SQLConf.SHUFFLE_PARTITIONS.key)))
 
->>>>>>> 86cd3c08
       if (state.compareAndSet(INITIALIZING, ACTIVE)) {
         // Unblock `awaitInitialization`
         initializationLatch.countDown()
@@ -341,44 +290,6 @@
         triggerExecutor.execute(() => {
           startTrigger()
 
-<<<<<<< HEAD
-          val continueToRun =
-            if (isActive) {
-              reportTimeTaken("triggerExecution") {
-                if (currentBatchId < 0) {
-                  // We'll do this initialization only once
-                  populateStartOffsets()
-                  logDebug(s"Stream running from $committedOffsets to $availableOffsets")
-                } else {
-                  constructNextBatch()
-                }
-                if (dataAvailable) {
-                  currentStatus = currentStatus.copy(isDataAvailable = true)
-                  updateStatusMessage("Processing new data")
-                  runBatch()
-                }
-              }
-
-              // Report trigger as finished and construct progress object.
-              finishTrigger(dataAvailable)
-              if (dataAvailable) {
-                // We'll increase currentBatchId after we complete processing current batch's data
-                currentBatchId += 1
-              } else {
-                currentStatus = currentStatus.copy(isDataAvailable = false)
-                updateStatusMessage("Waiting for data to arrive")
-                Thread.sleep(pollingDelayMs)
-              }
-              true
-            } else {
-              false
-            }
-
-          // Update committed offsets.
-          committedOffsets ++= availableOffsets
-          updateStatusMessage("Waiting for next trigger")
-          continueToRun
-=======
           if (isActive) {
             reportTimeTaken("triggerExecution") {
               if (currentBatchId < 0) {
@@ -413,16 +324,12 @@
           }
           updateStatusMessage("Waiting for next trigger")
           isActive
->>>>>>> 86cd3c08
         })
         updateStatusMessage("Stopped")
       } else {
         // `stop()` is already called. Let `finally` finish the cleanup.
       }
     } catch {
-<<<<<<< HEAD
-      case _: InterruptedException if state.get == TERMINATED => // interrupted by stop()
-=======
       case _: InterruptedException | _: InterruptedIOException if state.get == TERMINATED =>
         // interrupted by stop()
         updateStatusMessage("Stopped")
@@ -431,7 +338,6 @@
         && state.get == TERMINATED =>
         // This is a workaround for HADOOP-12074: `Shell.runCommand` converts `InterruptedException`
         // to `new IOException(ie.toString())` before Hadoop 2.8.
->>>>>>> 86cd3c08
         updateStatusMessage("Stopped")
       case e: Throwable =>
         streamDeathCause = new StreamingQueryException(
@@ -521,11 +427,6 @@
          * in the offset log */
         currentBatchId = latestBatchId
         availableOffsets = nextOffsets.toStreamProgress(sources)
-<<<<<<< HEAD
-        offsetSeqMetadata = nextOffsets.metadata.getOrElse(OffsetSeqMetadata())
-        logDebug(s"Found possibly unprocessed offsets $availableOffsets " +
-          s"at batch timestamp ${offsetSeqMetadata.batchTimestampMs}")
-=======
         /* Initialize committed offsets to a committed batch, which at this
          * is the second latest batch id in the offset log. */
         offsetLog.get(latestBatchId - 1).foreach { secondLatestBatchId =>
@@ -550,7 +451,6 @@
           sparkSessionToRunBatches.conf.set(
             SQLConf.SHUFFLE_PARTITIONS.key, shufflePartitionsToUse.toString)
         }
->>>>>>> 86cd3c08
 
         /* identify the current batch id: if commit log indicates we successfully processed the
          * latest batch id in the offset log, then we can safely move to the next batch
@@ -631,12 +531,7 @@
       }
     }
     if (hasNewData) {
-<<<<<<< HEAD
-      // Current batch timestamp in milliseconds
-      offsetSeqMetadata.batchTimestampMs = triggerClock.getTimeMillis()
-=======
       var batchWatermarkMs = offsetSeqMetadata.batchWatermarkMs
->>>>>>> 86cd3c08
       // Update the eventTime watermark if we find one in the plan.
       if (lastExecution != null) {
         lastExecution.executedPlan.collect {
@@ -644,18 +539,6 @@
             logDebug(s"Observed event time stats: ${e.eventTimeStats.value}")
             e.eventTimeStats.value.max - e.delayMs
         }.headOption.foreach { newWatermarkMs =>
-<<<<<<< HEAD
-          if (newWatermarkMs > offsetSeqMetadata.batchWatermarkMs) {
-            logInfo(s"Updating eventTime watermark to: $newWatermarkMs ms")
-            offsetSeqMetadata.batchWatermarkMs = newWatermarkMs
-          } else {
-            logDebug(
-              s"Event time didn't move: $newWatermarkMs < " +
-                s"${offsetSeqMetadata.batchWatermarkMs}")
-          }
-        }
-      }
-=======
           if (newWatermarkMs > batchWatermarkMs) {
             logInfo(s"Updating eventTime watermark to: $newWatermarkMs ms")
             batchWatermarkMs = newWatermarkMs
@@ -669,7 +552,6 @@
       offsetSeqMetadata = offsetSeqMetadata.copy(
         batchWatermarkMs = batchWatermarkMs,
         batchTimestampMs = triggerClock.getTimeMillis()) // Current batch timestamp in milliseconds
->>>>>>> 86cd3c08
 
       updateStatusMessage("Writing offsets to log")
       reportTimeTaken("walCommit") {
@@ -697,10 +579,7 @@
         // Note that purge is exclusive, i.e. it purges everything before the target ID.
         if (minBatchesToRetain < currentBatchId) {
           offsetLog.purge(currentBatchId - minBatchesToRetain)
-<<<<<<< HEAD
-=======
           batchCommitLog.purge(currentBatchId - minBatchesToRetain)
->>>>>>> 86cd3c08
         }
       }
     } else {
@@ -718,11 +597,7 @@
    * Processes any data available between `availableOffsets` and `committedOffsets`.
    * @param sparkSessionToRunBatch Isolated [[SparkSession]] to run this batch with.
    */
-<<<<<<< HEAD
-  private def runBatch(): Unit = {
-=======
   private def runBatch(sparkSessionToRunBatch: SparkSession): Unit = {
->>>>>>> 86cd3c08
     // Request unprocessed data from all sources.
     newData = reportTimeTaken("getBatch") {
       availableOffsets.flatMap {
@@ -762,11 +637,7 @@
           ct.dataType)
       case cd: CurrentDate =>
         CurrentBatchTimestamp(offsetSeqMetadata.batchTimestampMs,
-<<<<<<< HEAD
-          cd.dataType)
-=======
           cd.dataType, cd.timeZoneId)
->>>>>>> 86cd3c08
     }
 
     reportTimeTaken("queryPlanning") {
@@ -776,20 +647,12 @@
         outputMode,
         checkpointFile("state"),
         currentBatchId,
-<<<<<<< HEAD
-        offsetSeqMetadata.batchWatermarkMs)
-=======
         offsetSeqMetadata)
->>>>>>> 86cd3c08
       lastExecution.executedPlan // Force the lazy generation of execution plan
     }
 
     val nextBatch =
-<<<<<<< HEAD
-      new Dataset(sparkSession, lastExecution, RowEncoder(lastExecution.analyzed.schema))
-=======
       new Dataset(sparkSessionToRunBatch, lastExecution, RowEncoder(lastExecution.analyzed.schema))
->>>>>>> 86cd3c08
 
     reportTimeTaken("addBatch") {
       sink.addBatch(currentBatchId, nextBatch)
@@ -973,18 +836,11 @@
     }
   }
 
-<<<<<<< HEAD
-  trait State
-  case object INITIALIZING extends State
-  case object ACTIVE extends State
-  case object TERMINATED extends State
-=======
   private def getBatchDescriptionString: String = {
     val batchDescription = if (currentBatchId < 0) "init" else currentBatchId.toString
     Option(name).map(_ + "<br/>").getOrElse("") +
       s"id = $id<br/>runId = $runId<br/>batch = $batchDescription"
   }
->>>>>>> 86cd3c08
 }
 
 
