--- conflicted
+++ resolved
@@ -81,14 +81,6 @@
     ClusteredDistribution(leftKeys) :: ClusteredDistribution(rightKeys) :: Nil
 
   override def outputOrdering: Seq[SortOrder] = joinType match {
-<<<<<<< HEAD
-    // For left and right outer joins, the output is ordered by the streamed input's join keys.
-    case LeftOuter => requiredOrders(leftKeys)
-    case RightOuter => requiredOrders(rightKeys)
-    // There are null rows in both streams, so there is no order.
-    case FullOuter => Nil
-    case _: InnerLike | LeftExistence(_) => requiredOrders(leftKeys)
-=======
     // For inner join, orders of both sides keys should be kept.
     case Inner =>
       val leftKeyOrdering = getKeyOrdering(leftKeys, left.outputOrdering)
@@ -104,13 +96,10 @@
     // There are null rows in both streams, so there is no order.
     case FullOuter => Nil
     case LeftExistence(_) => getKeyOrdering(leftKeys, left.outputOrdering)
->>>>>>> 86cd3c08
     case x =>
       throw new IllegalArgumentException(
         s"${getClass.getSimpleName} should not take $x as the JoinType")
   }
-<<<<<<< HEAD
-=======
 
   /**
    * For SMJ, child's output must have been sorted on key or expressions with the same order as
@@ -122,7 +111,6 @@
       SortOrder(key, Ascending, childOrder.sameOrderExpressions + childOrder.child - key)
     }
   }
->>>>>>> 86cd3c08
 
   override def requiredChildOrdering: Seq[Seq[SortOrder]] =
     requiredOrders(leftKeys) :: requiredOrders(rightKeys) :: Nil
