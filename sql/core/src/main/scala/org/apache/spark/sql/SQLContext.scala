/*
 * Licensed to the Apache Software Foundation (ASF) under one or more
 * contributor license agreements.  See the NOTICE file distributed with
 * this work for additional information regarding copyright ownership.
 * The ASF licenses this file to You under the Apache License, Version 2.0
 * (the "License"); you may not use this file except in compliance with
 * the License.  You may obtain a copy of the License at
 *
 *    http://www.apache.org/licenses/LICENSE-2.0
 *
 * Unless required by applicable law or agreed to in writing, software
 * distributed under the License is distributed on an "AS IS" BASIS,
 * WITHOUT WARRANTIES OR CONDITIONS OF ANY KIND, either express or implied.
 * See the License for the specific language governing permissions and
 * limitations under the License.
 */

package org.apache.spark.sql

import java.util.Properties

import scala.collection.immutable
import scala.reflect.runtime.universe.TypeTag

import org.apache.spark.{SparkConf, SparkContext}
import org.apache.spark.annotation.{DeveloperApi, Experimental, InterfaceStability}
import org.apache.spark.api.java.{JavaRDD, JavaSparkContext}
import org.apache.spark.internal.Logging
import org.apache.spark.internal.config.ConfigEntry
import org.apache.spark.rdd.RDD
import org.apache.spark.sql.catalyst._
import org.apache.spark.sql.catalyst.expressions._
import org.apache.spark.sql.execution.command.ShowTablesCommand
import org.apache.spark.sql.internal.{SessionState, SharedState, SQLConf}
import org.apache.spark.sql.sources.BaseRelation
import org.apache.spark.sql.streaming.{DataStreamReader, StreamingQueryManager}
import org.apache.spark.sql.types._
import org.apache.spark.sql.util.ExecutionListenerManager

/**
 * The entry point for working with structured data (rows and columns) in Spark 1.x.
 *
 * As of Spark 2.0, this is replaced by [[SparkSession]]. However, we are keeping the class
 * here for backward compatibility.
 *
 * @groupname basic Basic Operations
 * @groupname ddl_ops Persistent Catalog DDL
 * @groupname cachemgmt Cached Table Management
 * @groupname genericdata Generic Data Sources
 * @groupname specificdata Specific Data Sources
 * @groupname config Configuration
 * @groupname dataframes Custom DataFrame Creation
 * @groupname dataset Custom Dataset Creation
 * @groupname Ungrouped Support functions for language integrated queries
 * @since 1.0.0
 */
@InterfaceStability.Stable
class SQLContext private[sql](val sparkSession: SparkSession)
  extends Logging with Serializable {

  self =>

  sparkSession.sparkContext.assertNotStopped()

  // Note: Since Spark 2.0 this class has become a wrapper of SparkSession, where the
  // real functionality resides. This class remains mainly for backward compatibility.

  @deprecated("Use SparkSession.builder instead", "2.0.0")
  def this(sc: SparkContext) = {
    this(SparkSession.builder().sparkContext(sc).getOrCreate())
  }

  @deprecated("Use SparkSession.builder instead", "2.0.0")
  def this(sparkContext: JavaSparkContext) = this(sparkContext.sc)

  // TODO: move this logic into SparkSession

  private[sql] def sessionState: SessionState = sparkSession.sessionState
  private[sql] def sharedState: SharedState = sparkSession.sharedState
  private[sql] def conf: SQLConf = sessionState.conf

  def sparkContext: SparkContext = sparkSession.sparkContext

  /**
   * Returns a [[SQLContext]] as new session, with separated SQL configurations, temporary
   * tables, registered functions, but sharing the same `SparkContext`, cached data and
   * other things.
   *
   * @since 1.6.0
   */
  def newSession(): SQLContext = sparkSession.newSession().sqlContext

  /**
   * An interface to register custom [[org.apache.spark.sql.util.QueryExecutionListener]]s
   * that listen for execution metrics.
   */
  @Experimental
  @InterfaceStability.Evolving
  def listenerManager: ExecutionListenerManager = sparkSession.listenerManager

  /**
   * Set Spark SQL configuration properties.
   *
   * @group config
   * @since 1.0.0
   */
  def setConf(props: Properties): Unit = {
    sessionState.conf.setConf(props)
  }

  /**
   * Set the given Spark SQL configuration property.
   */
  private[sql] def setConf[T](entry: ConfigEntry[T], value: T): Unit = {
    sessionState.conf.setConf(entry, value)
  }

  /**
   * Set the given Spark SQL configuration property.
   *
   * @group config
   * @since 1.0.0
   */
  def setConf(key: String, value: String): Unit = {
    sparkSession.conf.set(key, value)
  }

  /**
   * Return the value of Spark SQL configuration property for the given key.
   *
   * @group config
   * @since 1.0.0
   */
  def getConf(key: String): String = {
    sparkSession.conf.get(key)
  }

  /**
   * Return the value of Spark SQL configuration property for the given key. If the key is not set
   * yet, return `defaultValue`.
   *
   * @group config
   * @since 1.0.0
   */
  def getConf(key: String, defaultValue: String): String = {
    sparkSession.conf.get(key, defaultValue)
  }

  /**
   * Return all the configuration properties that have been set (i.e. not the default).
   * This creates a new copy of the config properties in the form of a Map.
   *
   * @group config
   * @since 1.0.0
   */
  def getAllConfs: immutable.Map[String, String] = {
    sparkSession.conf.getAll
  }

  /**
   * :: Experimental ::
   * A collection of methods that are considered experimental, but can be used to hook into
   * the query planner for advanced functionality.
   *
   * @group basic
   * @since 1.3.0
   */
  @Experimental
  @transient
  @InterfaceStability.Unstable
  def experimental: ExperimentalMethods = sparkSession.experimental

  /**
   * Returns a `DataFrame` with no rows or columns.
   *
   * @group basic
   * @since 1.3.0
   */
  def emptyDataFrame: DataFrame = sparkSession.emptyDataFrame

  /**
   * A collection of methods for registering user-defined functions (UDF).
   *
   * The following example registers a Scala closure as UDF:
   * {{{
   *   sqlContext.udf.register("myUDF", (arg1: Int, arg2: String) => arg2 + arg1)
   * }}}
   *
   * The following example registers a UDF in Java:
   * {{{
   *   sqlContext.udf().register("myUDF",
   *       (Integer arg1, String arg2) -> arg2 + arg1,
   *       DataTypes.StringType);
   * }}}
   *
   * @note The user-defined functions must be deterministic. Due to optimization,
   * duplicate invocations may be eliminated or the function may even be invoked more times than
   * it is present in the query.
   *
   * @group basic
   * @since 1.3.0
   */
  def udf: UDFRegistration = sparkSession.udf

  /**
   * Returns true if the table is currently cached in-memory.
   * @group cachemgmt
   * @since 1.3.0
   */
  def isCached(tableName: String): Boolean = {
    sparkSession.catalog.isCached(tableName)
  }

  /**
   * Caches the specified table in-memory.
   * @group cachemgmt
   * @since 1.3.0
   */
  def cacheTable(tableName: String): Unit = {
    sparkSession.catalog.cacheTable(tableName)
  }

  /**
   * Removes the specified table from the in-memory cache.
   * @group cachemgmt
   * @since 1.3.0
   */
  def uncacheTable(tableName: String): Unit = {
    sparkSession.catalog.uncacheTable(tableName)
  }

  /**
   * Removes all cached tables from the in-memory cache.
   * @since 1.3.0
   */
  def clearCache(): Unit = {
    sparkSession.catalog.clearCache()
  }

  // scalastyle:off
  // Disable style checker so "implicits" object can start with lowercase i
  /**
   * :: Experimental ::
   * (Scala-specific) Implicit methods available in Scala for converting
   * common Scala objects into `DataFrame`s.
   *
   * {{{
   *   val sqlContext = new SQLContext(sc)
   *   import sqlContext.implicits._
   * }}}
   *
   * @group basic
   * @since 1.3.0
   */
  @Experimental
  @InterfaceStability.Evolving
  object implicits extends SQLImplicits with Serializable {
    protected override def _sqlContext: SQLContext = self
  }
  // scalastyle:on

  /**
   * :: Experimental ::
   * Creates a DataFrame from an RDD of Product (e.g. case classes, tuples).
   *
   * @group dataframes
   * @since 1.3.0
   */
  @Experimental
  @InterfaceStability.Evolving
  def createDataFrame[A <: Product : TypeTag](rdd: RDD[A]): DataFrame = {
    sparkSession.createDataFrame(rdd)
  }

  /**
   * :: Experimental ::
   * Creates a DataFrame from a local Seq of Product.
   *
   * @group dataframes
   * @since 1.3.0
   */
  @Experimental
  @InterfaceStability.Evolving
  def createDataFrame[A <: Product : TypeTag](data: Seq[A]): DataFrame = {
    sparkSession.createDataFrame(data)
  }

  /**
<<<<<<< HEAD
   * Convert a [[BaseRelation]] created for external data sources into a `DataFrame`.
=======
   * Convert a `BaseRelation` created for external data sources into a `DataFrame`.
>>>>>>> 86cd3c08
   *
   * @group dataframes
   * @since 1.3.0
   */
  def baseRelationToDataFrame(baseRelation: BaseRelation): DataFrame = {
    sparkSession.baseRelationToDataFrame(baseRelation)
  }

  /**
   * :: DeveloperApi ::
<<<<<<< HEAD
   * Creates a `DataFrame` from an [[RDD]] containing [[Row]]s using the given schema.
=======
   * Creates a `DataFrame` from an `RDD` containing [[Row]]s using the given schema.
>>>>>>> 86cd3c08
   * It is important to make sure that the structure of every [[Row]] of the provided RDD matches
   * the provided schema. Otherwise, there will be runtime exception.
   * Example:
   * {{{
   *  import org.apache.spark.sql._
   *  import org.apache.spark.sql.types._
   *  val sqlContext = new org.apache.spark.sql.SQLContext(sc)
   *
   *  val schema =
   *    StructType(
   *      StructField("name", StringType, false) ::
   *      StructField("age", IntegerType, true) :: Nil)
   *
   *  val people =
   *    sc.textFile("examples/src/main/resources/people.txt").map(
   *      _.split(",")).map(p => Row(p(0), p(1).trim.toInt))
   *  val dataFrame = sqlContext.createDataFrame(people, schema)
   *  dataFrame.printSchema
   *  // root
   *  // |-- name: string (nullable = false)
   *  // |-- age: integer (nullable = true)
   *
   *  dataFrame.createOrReplaceTempView("people")
   *  sqlContext.sql("select name from people").collect.foreach(println)
   * }}}
   *
   * @group dataframes
   * @since 1.3.0
   */
  @DeveloperApi
  @InterfaceStability.Evolving
  def createDataFrame(rowRDD: RDD[Row], schema: StructType): DataFrame = {
    sparkSession.createDataFrame(rowRDD, schema)
  }

  /**
   * Creates a DataFrame from an RDD[Row]. User can specify whether the input rows should be
   * converted to Catalyst rows.
   */
  private[sql]
  def createDataFrame(rowRDD: RDD[Row], schema: StructType, needsConversion: Boolean) = {
    sparkSession.createDataFrame(rowRDD, schema, needsConversion)
  }

  /**
   * :: Experimental ::
   * Creates a [[Dataset]] from a local Seq of data of a given type. This method requires an
   * encoder (to convert a JVM object of type `T` to and from the internal Spark SQL representation)
   * that is generally created automatically through implicits from a `SparkSession`, or can be
   * created explicitly by calling static methods on [[Encoders]].
   *
   * == Example ==
   *
   * {{{
   *
   *   import spark.implicits._
   *   case class Person(name: String, age: Long)
   *   val data = Seq(Person("Michael", 29), Person("Andy", 30), Person("Justin", 19))
   *   val ds = spark.createDataset(data)
   *
   *   ds.show()
   *   // +-------+---+
   *   // |   name|age|
   *   // +-------+---+
   *   // |Michael| 29|
   *   // |   Andy| 30|
   *   // | Justin| 19|
   *   // +-------+---+
   * }}}
   *
   * @since 2.0.0
   * @group dataset
   */
  @Experimental
  @InterfaceStability.Evolving
  def createDataset[T : Encoder](data: Seq[T]): Dataset[T] = {
    sparkSession.createDataset(data)
  }

  /**
   * :: Experimental ::
   * Creates a [[Dataset]] from an RDD of a given type. This method requires an
   * encoder (to convert a JVM object of type `T` to and from the internal Spark SQL representation)
   * that is generally created automatically through implicits from a `SparkSession`, or can be
   * created explicitly by calling static methods on [[Encoders]].
   *
   * @since 2.0.0
   * @group dataset
   */
  @Experimental
  def createDataset[T : Encoder](data: RDD[T]): Dataset[T] = {
    sparkSession.createDataset(data)
  }

  /**
   * :: Experimental ::
   * Creates a [[Dataset]] from a `java.util.List` of a given type. This method requires an
   * encoder (to convert a JVM object of type `T` to and from the internal Spark SQL representation)
   * that is generally created automatically through implicits from a `SparkSession`, or can be
   * created explicitly by calling static methods on [[Encoders]].
   *
   * == Java Example ==
   *
   * {{{
   *     List<String> data = Arrays.asList("hello", "world");
   *     Dataset<String> ds = spark.createDataset(data, Encoders.STRING());
   * }}}
   *
   * @since 2.0.0
   * @group dataset
   */
  @Experimental
  @InterfaceStability.Evolving
  def createDataset[T : Encoder](data: java.util.List[T]): Dataset[T] = {
    sparkSession.createDataset(data)
  }

  /**
   * Creates a DataFrame from an RDD[Row]. User can specify whether the input rows should be
   * converted to Catalyst rows.
   */
  private[sql]
  def internalCreateDataFrame(catalystRows: RDD[InternalRow], schema: StructType) = {
    sparkSession.internalCreateDataFrame(catalystRows, schema)
  }

  /**
   * :: DeveloperApi ::
<<<<<<< HEAD
   * Creates a `DataFrame` from a [[JavaRDD]] containing [[Row]]s using the given schema.
=======
   * Creates a `DataFrame` from a `JavaRDD` containing [[Row]]s using the given schema.
>>>>>>> 86cd3c08
   * It is important to make sure that the structure of every [[Row]] of the provided RDD matches
   * the provided schema. Otherwise, there will be runtime exception.
   *
   * @group dataframes
   * @since 1.3.0
   */
  @DeveloperApi
  @InterfaceStability.Evolving
  def createDataFrame(rowRDD: JavaRDD[Row], schema: StructType): DataFrame = {
    sparkSession.createDataFrame(rowRDD, schema)
  }

  /**
   * :: DeveloperApi ::
<<<<<<< HEAD
   * Creates a `DataFrame` from a [[java.util.List]] containing [[Row]]s using the given schema.
=======
   * Creates a `DataFrame` from a `java.util.List` containing [[Row]]s using the given schema.
>>>>>>> 86cd3c08
   * It is important to make sure that the structure of every [[Row]] of the provided List matches
   * the provided schema. Otherwise, there will be runtime exception.
   *
   * @group dataframes
   * @since 1.6.0
   */
  @DeveloperApi
  @InterfaceStability.Evolving
  def createDataFrame(rows: java.util.List[Row], schema: StructType): DataFrame = {
    sparkSession.createDataFrame(rows, schema)
  }

  /**
   * Applies a schema to an RDD of Java Beans.
   *
   * WARNING: Since there is no guaranteed ordering for fields in a Java Bean,
   *          SELECT * queries will return the columns in an undefined order.
   * @group dataframes
   * @since 1.3.0
   */
  def createDataFrame(rdd: RDD[_], beanClass: Class[_]): DataFrame = {
    sparkSession.createDataFrame(rdd, beanClass)
  }

  /**
   * Applies a schema to an RDD of Java Beans.
   *
   * WARNING: Since there is no guaranteed ordering for fields in a Java Bean,
   *          SELECT * queries will return the columns in an undefined order.
   * @group dataframes
   * @since 1.3.0
   */
  def createDataFrame(rdd: JavaRDD[_], beanClass: Class[_]): DataFrame = {
    sparkSession.createDataFrame(rdd, beanClass)
  }

  /**
   * Applies a schema to a List of Java Beans.
   *
   * WARNING: Since there is no guaranteed ordering for fields in a Java Bean,
   *          SELECT * queries will return the columns in an undefined order.
   * @group dataframes
   * @since 1.6.0
   */
  def createDataFrame(data: java.util.List[_], beanClass: Class[_]): DataFrame = {
    sparkSession.createDataFrame(data, beanClass)
  }

  /**
   * Returns a [[DataFrameReader]] that can be used to read non-streaming data in as a
   * `DataFrame`.
   * {{{
   *   sqlContext.read.parquet("/path/to/file.parquet")
   *   sqlContext.read.schema(schema).json("/path/to/file.json")
   * }}}
   *
   * @group genericdata
   * @since 1.4.0
   */
  def read: DataFrameReader = sparkSession.read


  /**
<<<<<<< HEAD
   * :: Experimental ::
   * Returns a [[DataStreamReader]] that can be used to read streaming data in as a `DataFrame`.
=======
   * Returns a `DataStreamReader` that can be used to read streaming data in as a `DataFrame`.
>>>>>>> 86cd3c08
   * {{{
   *   sparkSession.readStream.parquet("/path/to/directory/of/parquet/files")
   *   sparkSession.readStream.schema(schema).json("/path/to/directory/of/json/files")
   * }}}
   *
   * @since 2.0.0
   */
  @InterfaceStability.Evolving
  def readStream: DataStreamReader = sparkSession.readStream


  /**
   * Creates an external table from the given path and returns the corresponding DataFrame.
   * It will use the default data source configured by spark.sql.sources.default.
   *
   * @group ddl_ops
   * @since 1.3.0
   */
  @deprecated("use sparkSession.catalog.createTable instead.", "2.2.0")
  def createExternalTable(tableName: String, path: String): DataFrame = {
    sparkSession.catalog.createTable(tableName, path)
  }

  /**
   * Creates an external table from the given path based on a data source
   * and returns the corresponding DataFrame.
   *
   * @group ddl_ops
   * @since 1.3.0
   */
  @deprecated("use sparkSession.catalog.createTable instead.", "2.2.0")
  def createExternalTable(
      tableName: String,
      path: String,
      source: String): DataFrame = {
    sparkSession.catalog.createTable(tableName, path, source)
  }

  /**
   * Creates an external table from the given path based on a data source and a set of options.
   * Then, returns the corresponding DataFrame.
   *
   * @group ddl_ops
   * @since 1.3.0
   */
  @deprecated("use sparkSession.catalog.createTable instead.", "2.2.0")
  def createExternalTable(
      tableName: String,
      source: String,
      options: java.util.Map[String, String]): DataFrame = {
    sparkSession.catalog.createTable(tableName, source, options)
  }

  /**
   * (Scala-specific)
   * Creates an external table from the given path based on a data source and a set of options.
   * Then, returns the corresponding DataFrame.
   *
   * @group ddl_ops
   * @since 1.3.0
   */
  @deprecated("use sparkSession.catalog.createTable instead.", "2.2.0")
  def createExternalTable(
      tableName: String,
      source: String,
      options: Map[String, String]): DataFrame = {
    sparkSession.catalog.createTable(tableName, source, options)
  }

  /**
   * Create an external table from the given path based on a data source, a schema and
   * a set of options. Then, returns the corresponding DataFrame.
   *
   * @group ddl_ops
   * @since 1.3.0
   */
  @deprecated("use sparkSession.catalog.createTable instead.", "2.2.0")
  def createExternalTable(
      tableName: String,
      source: String,
      schema: StructType,
      options: java.util.Map[String, String]): DataFrame = {
    sparkSession.catalog.createTable(tableName, source, schema, options)
  }

  /**
   * (Scala-specific)
   * Create an external table from the given path based on a data source, a schema and
   * a set of options. Then, returns the corresponding DataFrame.
   *
   * @group ddl_ops
   * @since 1.3.0
   */
  @deprecated("use sparkSession.catalog.createTable instead.", "2.2.0")
  def createExternalTable(
      tableName: String,
      source: String,
      schema: StructType,
      options: Map[String, String]): DataFrame = {
    sparkSession.catalog.createTable(tableName, source, schema, options)
  }

  /**
   * Registers the given `DataFrame` as a temporary table in the catalog. Temporary tables exist
   * only during the lifetime of this instance of SQLContext.
   */
  private[sql] def registerDataFrameAsTable(df: DataFrame, tableName: String): Unit = {
    df.createOrReplaceTempView(tableName)
  }

  /**
   * Drops the temporary table with the given table name in the catalog. If the table has been
   * cached/persisted before, it's also unpersisted.
   *
   * @param tableName the name of the table to be unregistered.
   * @group basic
   * @since 1.3.0
   */
  def dropTempTable(tableName: String): Unit = {
    sparkSession.catalog.dropTempView(tableName)
  }

  /**
   * :: Experimental ::
<<<<<<< HEAD
   * Creates a `DataFrame` with a single [[LongType]] column named `id`, containing elements
=======
   * Creates a `DataFrame` with a single `LongType` column named `id`, containing elements
>>>>>>> 86cd3c08
   * in a range from 0 to `end` (exclusive) with step value 1.
   *
   * @since 1.4.1
   * @group dataframe
   */
  @Experimental
  @InterfaceStability.Evolving
  def range(end: Long): DataFrame = sparkSession.range(end).toDF()

  /**
   * :: Experimental ::
<<<<<<< HEAD
   * Creates a `DataFrame` with a single [[LongType]] column named `id`, containing elements
=======
   * Creates a `DataFrame` with a single `LongType` column named `id`, containing elements
>>>>>>> 86cd3c08
   * in a range from `start` to `end` (exclusive) with step value 1.
   *
   * @since 1.4.0
   * @group dataframe
   */
  @Experimental
  @InterfaceStability.Evolving
  def range(start: Long, end: Long): DataFrame = sparkSession.range(start, end).toDF()

  /**
   * :: Experimental ::
<<<<<<< HEAD
   * Creates a `DataFrame` with a single [[LongType]] column named `id`, containing elements
=======
   * Creates a `DataFrame` with a single `LongType` column named `id`, containing elements
>>>>>>> 86cd3c08
   * in a range from `start` to `end` (exclusive) with a step value.
   *
   * @since 2.0.0
   * @group dataframe
   */
  @Experimental
  @InterfaceStability.Evolving
  def range(start: Long, end: Long, step: Long): DataFrame = {
    sparkSession.range(start, end, step).toDF()
  }

  /**
   * :: Experimental ::
<<<<<<< HEAD
   * Creates a `DataFrame` with a single [[LongType]] column named `id`, containing elements
=======
   * Creates a `DataFrame` with a single `LongType` column named `id`, containing elements
>>>>>>> 86cd3c08
   * in an range from `start` to `end` (exclusive) with an step value, with partition number
   * specified.
   *
   * @since 1.4.0
   * @group dataframe
   */
  @Experimental
  @InterfaceStability.Evolving
  def range(start: Long, end: Long, step: Long, numPartitions: Int): DataFrame = {
    sparkSession.range(start, end, step, numPartitions).toDF()
  }

  /**
   * Executes a SQL query using Spark, returning the result as a `DataFrame`. The dialect that is
   * used for SQL parsing can be configured with 'spark.sql.dialect'.
   *
   * @group basic
   * @since 1.3.0
   */
  def sql(sqlText: String): DataFrame = sparkSession.sql(sqlText)

  /**
   * Returns the specified table as a `DataFrame`.
   *
   * @group ddl_ops
   * @since 1.3.0
   */
  def table(tableName: String): DataFrame = {
    sparkSession.table(tableName)
  }

  /**
   * Returns a `DataFrame` containing names of existing tables in the current database.
   * The returned DataFrame has two columns, tableName and isTemporary (a Boolean
   * indicating if a table is a temporary one or not).
   *
   * @group ddl_ops
   * @since 1.3.0
   */
  def tables(): DataFrame = {
    Dataset.ofRows(sparkSession, ShowTablesCommand(None, None))
  }

  /**
   * Returns a `DataFrame` containing names of existing tables in the given database.
   * The returned DataFrame has two columns, tableName and isTemporary (a Boolean
   * indicating if a table is a temporary one or not).
   *
   * @group ddl_ops
   * @since 1.3.0
   */
  def tables(databaseName: String): DataFrame = {
    Dataset.ofRows(sparkSession, ShowTablesCommand(Some(databaseName), None))
  }

  /**
   * Returns a `StreamingQueryManager` that allows managing all the
   * [[org.apache.spark.sql.streaming.StreamingQuery StreamingQueries]] active on `this` context.
   *
   * @since 2.0.0
   */
  def streams: StreamingQueryManager = sparkSession.streams

  /**
   * Returns the names of tables in the current database as an array.
   *
   * @group ddl_ops
   * @since 1.3.0
   */
  def tableNames(): Array[String] = {
    tableNames(sparkSession.catalog.currentDatabase)
  }

  /**
   * Returns the names of tables in the given database as an array.
   *
   * @group ddl_ops
   * @since 1.3.0
   */
  def tableNames(databaseName: String): Array[String] = {
    sessionState.catalog.listTables(databaseName).map(_.table).toArray
  }

  ////////////////////////////////////////////////////////////////////////////
  ////////////////////////////////////////////////////////////////////////////
  // Deprecated methods
  ////////////////////////////////////////////////////////////////////////////
  ////////////////////////////////////////////////////////////////////////////

  /**
   * @deprecated As of 1.3.0, replaced by `createDataFrame()`.
   */
  @deprecated("Use createDataFrame instead.", "1.3.0")
  def applySchema(rowRDD: RDD[Row], schema: StructType): DataFrame = {
    createDataFrame(rowRDD, schema)
  }

  /**
   * @deprecated As of 1.3.0, replaced by `createDataFrame()`.
   */
  @deprecated("Use createDataFrame instead.", "1.3.0")
  def applySchema(rowRDD: JavaRDD[Row], schema: StructType): DataFrame = {
    createDataFrame(rowRDD, schema)
  }

  /**
   * @deprecated As of 1.3.0, replaced by `createDataFrame()`.
   */
  @deprecated("Use createDataFrame instead.", "1.3.0")
  def applySchema(rdd: RDD[_], beanClass: Class[_]): DataFrame = {
    createDataFrame(rdd, beanClass)
  }

  /**
   * @deprecated As of 1.3.0, replaced by `createDataFrame()`.
   */
  @deprecated("Use createDataFrame instead.", "1.3.0")
  def applySchema(rdd: JavaRDD[_], beanClass: Class[_]): DataFrame = {
    createDataFrame(rdd, beanClass)
  }

  /**
   * Loads a Parquet file, returning the result as a `DataFrame`. This function returns an empty
   * `DataFrame` if no paths are passed in.
   *
   * @group specificdata
   * @deprecated As of 1.4.0, replaced by `read().parquet()`.
   */
  @deprecated("Use read.parquet() instead.", "1.4.0")
  @scala.annotation.varargs
  def parquetFile(paths: String*): DataFrame = {
    if (paths.isEmpty) {
      emptyDataFrame
    } else {
      read.parquet(paths : _*)
    }
  }

  /**
   * Loads a JSON file (one object per line), returning the result as a `DataFrame`.
   * It goes through the entire dataset once to determine the schema.
   *
   * @group specificdata
   * @deprecated As of 1.4.0, replaced by `read().json()`.
   */
  @deprecated("Use read.json() instead.", "1.4.0")
  def jsonFile(path: String): DataFrame = {
    read.json(path)
  }

  /**
   * Loads a JSON file (one object per line) and applies the given schema,
   * returning the result as a `DataFrame`.
   *
   * @group specificdata
   * @deprecated As of 1.4.0, replaced by `read().json()`.
   */
  @deprecated("Use read.json() instead.", "1.4.0")
  def jsonFile(path: String, schema: StructType): DataFrame = {
    read.schema(schema).json(path)
  }

  /**
   * @group specificdata
   * @deprecated As of 1.4.0, replaced by `read().json()`.
   */
  @deprecated("Use read.json() instead.", "1.4.0")
  def jsonFile(path: String, samplingRatio: Double): DataFrame = {
    read.option("samplingRatio", samplingRatio.toString).json(path)
  }

  /**
   * Loads an RDD[String] storing JSON objects (one object per record), returning the result as a
   * `DataFrame`.
   * It goes through the entire dataset once to determine the schema.
   *
   * @group specificdata
   * @deprecated As of 1.4.0, replaced by `read().json()`.
   */
  @deprecated("Use read.json() instead.", "1.4.0")
  def jsonRDD(json: RDD[String]): DataFrame = read.json(json)

  /**
   * Loads an RDD[String] storing JSON objects (one object per record), returning the result as a
   * `DataFrame`.
   * It goes through the entire dataset once to determine the schema.
   *
   * @group specificdata
   * @deprecated As of 1.4.0, replaced by `read().json()`.
   */
  @deprecated("Use read.json() instead.", "1.4.0")
  def jsonRDD(json: JavaRDD[String]): DataFrame = read.json(json)

  /**
   * Loads an RDD[String] storing JSON objects (one object per record) and applies the given schema,
   * returning the result as a `DataFrame`.
   *
   * @group specificdata
   * @deprecated As of 1.4.0, replaced by `read().json()`.
   */
  @deprecated("Use read.json() instead.", "1.4.0")
  def jsonRDD(json: RDD[String], schema: StructType): DataFrame = {
    read.schema(schema).json(json)
  }

  /**
   * Loads an JavaRDD[String] storing JSON objects (one object per record) and applies the given
   * schema, returning the result as a `DataFrame`.
   *
   * @group specificdata
   * @deprecated As of 1.4.0, replaced by `read().json()`.
   */
  @deprecated("Use read.json() instead.", "1.4.0")
  def jsonRDD(json: JavaRDD[String], schema: StructType): DataFrame = {
    read.schema(schema).json(json)
  }

  /**
   * Loads an RDD[String] storing JSON objects (one object per record) inferring the
   * schema, returning the result as a `DataFrame`.
   *
   * @group specificdata
   * @deprecated As of 1.4.0, replaced by `read().json()`.
   */
  @deprecated("Use read.json() instead.", "1.4.0")
  def jsonRDD(json: RDD[String], samplingRatio: Double): DataFrame = {
    read.option("samplingRatio", samplingRatio.toString).json(json)
  }

  /**
   * Loads a JavaRDD[String] storing JSON objects (one object per record) inferring the
   * schema, returning the result as a `DataFrame`.
   *
   * @group specificdata
   * @deprecated As of 1.4.0, replaced by `read().json()`.
   */
  @deprecated("Use read.json() instead.", "1.4.0")
  def jsonRDD(json: JavaRDD[String], samplingRatio: Double): DataFrame = {
    read.option("samplingRatio", samplingRatio.toString).json(json)
  }

  /**
   * Returns the dataset stored at path as a DataFrame,
   * using the default data source configured by spark.sql.sources.default.
   *
   * @group genericdata
   * @deprecated As of 1.4.0, replaced by `read().load(path)`.
   */
  @deprecated("Use read.load(path) instead.", "1.4.0")
  def load(path: String): DataFrame = {
    read.load(path)
  }

  /**
   * Returns the dataset stored at path as a DataFrame, using the given data source.
   *
   * @group genericdata
   * @deprecated As of 1.4.0, replaced by `read().format(source).load(path)`.
   */
  @deprecated("Use read.format(source).load(path) instead.", "1.4.0")
  def load(path: String, source: String): DataFrame = {
    read.format(source).load(path)
  }

  /**
   * (Java-specific) Returns the dataset specified by the given data source and
   * a set of options as a DataFrame.
   *
   * @group genericdata
   * @deprecated As of 1.4.0, replaced by `read().format(source).options(options).load()`.
   */
  @deprecated("Use read.format(source).options(options).load() instead.", "1.4.0")
  def load(source: String, options: java.util.Map[String, String]): DataFrame = {
    read.options(options).format(source).load()
  }

  /**
   * (Scala-specific) Returns the dataset specified by the given data source and
   * a set of options as a DataFrame.
   *
   * @group genericdata
   * @deprecated As of 1.4.0, replaced by `read().format(source).options(options).load()`.
   */
  @deprecated("Use read.format(source).options(options).load() instead.", "1.4.0")
  def load(source: String, options: Map[String, String]): DataFrame = {
    read.options(options).format(source).load()
  }

  /**
   * (Java-specific) Returns the dataset specified by the given data source and
   * a set of options as a DataFrame, using the given schema as the schema of the DataFrame.
   *
   * @group genericdata
   * @deprecated As of 1.4.0, replaced by
   *            `read().format(source).schema(schema).options(options).load()`.
   */
  @deprecated("Use read.format(source).schema(schema).options(options).load() instead.", "1.4.0")
  def load(
      source: String,
      schema: StructType,
      options: java.util.Map[String, String]): DataFrame = {
    read.format(source).schema(schema).options(options).load()
  }

  /**
   * (Scala-specific) Returns the dataset specified by the given data source and
   * a set of options as a DataFrame, using the given schema as the schema of the DataFrame.
   *
   * @group genericdata
   * @deprecated As of 1.4.0, replaced by
   *            `read().format(source).schema(schema).options(options).load()`.
   */
  @deprecated("Use read.format(source).schema(schema).options(options).load() instead.", "1.4.0")
  def load(source: String, schema: StructType, options: Map[String, String]): DataFrame = {
    read.format(source).schema(schema).options(options).load()
  }

  /**
   * Construct a `DataFrame` representing the database table accessible via JDBC URL
   * url named table.
   *
   * @group specificdata
   * @deprecated As of 1.4.0, replaced by `read().jdbc()`.
   */
  @deprecated("Use read.jdbc() instead.", "1.4.0")
  def jdbc(url: String, table: String): DataFrame = {
    read.jdbc(url, table, new Properties)
  }

  /**
   * Construct a `DataFrame` representing the database table accessible via JDBC URL
   * url named table.  Partitions of the table will be retrieved in parallel based on the parameters
   * passed to this function.
   *
   * @param columnName the name of a column of integral type that will be used for partitioning.
   * @param lowerBound the minimum value of `columnName` used to decide partition stride
   * @param upperBound the maximum value of `columnName` used to decide partition stride
   * @param numPartitions the number of partitions.  the range `minValue`-`maxValue` will be split
   *                      evenly into this many partitions
   * @group specificdata
   * @deprecated As of 1.4.0, replaced by `read().jdbc()`.
   */
  @deprecated("Use read.jdbc() instead.", "1.4.0")
  def jdbc(
      url: String,
      table: String,
      columnName: String,
      lowerBound: Long,
      upperBound: Long,
      numPartitions: Int): DataFrame = {
    read.jdbc(url, table, columnName, lowerBound, upperBound, numPartitions, new Properties)
  }

  /**
   * Construct a `DataFrame` representing the database table accessible via JDBC URL
   * url named table. The theParts parameter gives a list expressions
   * suitable for inclusion in WHERE clauses; each one defines one partition
   * of the `DataFrame`.
   *
   * @group specificdata
   * @deprecated As of 1.4.0, replaced by `read().jdbc()`.
   */
  @deprecated("Use read.jdbc() instead.", "1.4.0")
  def jdbc(url: String, table: String, theParts: Array[String]): DataFrame = {
    read.jdbc(url, table, theParts, new Properties)
  }
}

/**
 * This SQLContext object contains utility functions to create a singleton SQLContext instance,
 * or to get the created SQLContext instance.
 *
 * It also provides utility functions to support preference for threads in multiple sessions
 * scenario, setActive could set a SQLContext for current thread, which will be returned by
 * getOrCreate instead of the global one.
 */
object SQLContext {

  /**
   * Get the singleton SQLContext if it exists or create a new one using the given SparkContext.
   *
   * This function can be used to create a singleton SQLContext object that can be shared across
   * the JVM.
   *
   * If there is an active SQLContext for current thread, it will be returned instead of the global
   * one.
   *
   * @since 1.5.0
   */
  @deprecated("Use SparkSession.builder instead", "2.0.0")
  def getOrCreate(sparkContext: SparkContext): SQLContext = {
    SparkSession.builder().sparkContext(sparkContext).getOrCreate().sqlContext
  }

  /**
   * Changes the SQLContext that will be returned in this thread and its children when
   * SQLContext.getOrCreate() is called. This can be used to ensure that a given thread receives
   * a SQLContext with an isolated session, instead of the global (first created) context.
   *
   * @since 1.6.0
   */
  @deprecated("Use SparkSession.setActiveSession instead", "2.0.0")
  def setActive(sqlContext: SQLContext): Unit = {
    SparkSession.setActiveSession(sqlContext.sparkSession)
  }

  /**
   * Clears the active SQLContext for current thread. Subsequent calls to getOrCreate will
   * return the first created context instead of a thread-local override.
   *
   * @since 1.6.0
   */
  @deprecated("Use SparkSession.clearActiveSession instead", "2.0.0")
  def clearActive(): Unit = {
    SparkSession.clearActiveSession()
  }

  /**
   * Converts an iterator of Java Beans to InternalRow using the provided
   * bean info & schema. This is not related to the singleton, but is a static
   * method for internal use.
   */
  private[sql] def beansToRows(
      data: Iterator[_],
      beanClass: Class[_],
      attrs: Seq[AttributeReference]): Iterator[InternalRow] = {
    val extractors =
      JavaTypeInference.getJavaBeanReadableProperties(beanClass).map(_.getReadMethod)
    val methodsToConverts = extractors.zip(attrs).map { case (e, attr) =>
      (e, CatalystTypeConverters.createToCatalystConverter(attr.dataType))
    }
    data.map { element =>
      new GenericInternalRow(
        methodsToConverts.map { case (e, convert) => convert(e.invoke(element)) }
      ): InternalRow
    }
  }

  /**
   * Extract `spark.sql.*` properties from the conf and return them as a [[Properties]].
   */
  private[sql] def getSQLProperties(sparkConf: SparkConf): Properties = {
    val properties = new Properties
    sparkConf.getAll.foreach { case (key, value) =>
      if (key.startsWith("spark.sql")) {
        properties.setProperty(key, value)
      }
    }
    properties
  }

}<|MERGE_RESOLUTION|>--- conflicted
+++ resolved
@@ -286,11 +286,7 @@
   }
 
   /**
-<<<<<<< HEAD
-   * Convert a [[BaseRelation]] created for external data sources into a `DataFrame`.
-=======
    * Convert a `BaseRelation` created for external data sources into a `DataFrame`.
->>>>>>> 86cd3c08
    *
    * @group dataframes
    * @since 1.3.0
@@ -301,11 +297,7 @@
 
   /**
    * :: DeveloperApi ::
-<<<<<<< HEAD
-   * Creates a `DataFrame` from an [[RDD]] containing [[Row]]s using the given schema.
-=======
    * Creates a `DataFrame` from an `RDD` containing [[Row]]s using the given schema.
->>>>>>> 86cd3c08
    * It is important to make sure that the structure of every [[Row]] of the provided RDD matches
    * the provided schema. Otherwise, there will be runtime exception.
    * Example:
@@ -434,11 +426,7 @@
 
   /**
    * :: DeveloperApi ::
-<<<<<<< HEAD
-   * Creates a `DataFrame` from a [[JavaRDD]] containing [[Row]]s using the given schema.
-=======
    * Creates a `DataFrame` from a `JavaRDD` containing [[Row]]s using the given schema.
->>>>>>> 86cd3c08
    * It is important to make sure that the structure of every [[Row]] of the provided RDD matches
    * the provided schema. Otherwise, there will be runtime exception.
    *
@@ -453,11 +441,7 @@
 
   /**
    * :: DeveloperApi ::
-<<<<<<< HEAD
-   * Creates a `DataFrame` from a [[java.util.List]] containing [[Row]]s using the given schema.
-=======
    * Creates a `DataFrame` from a `java.util.List` containing [[Row]]s using the given schema.
->>>>>>> 86cd3c08
    * It is important to make sure that the structure of every [[Row]] of the provided List matches
    * the provided schema. Otherwise, there will be runtime exception.
    *
@@ -521,12 +505,7 @@
 
 
   /**
-<<<<<<< HEAD
-   * :: Experimental ::
-   * Returns a [[DataStreamReader]] that can be used to read streaming data in as a `DataFrame`.
-=======
    * Returns a `DataStreamReader` that can be used to read streaming data in as a `DataFrame`.
->>>>>>> 86cd3c08
    * {{{
    *   sparkSession.readStream.parquet("/path/to/directory/of/parquet/files")
    *   sparkSession.readStream.schema(schema).json("/path/to/directory/of/json/files")
@@ -651,11 +630,7 @@
 
   /**
    * :: Experimental ::
-<<<<<<< HEAD
-   * Creates a `DataFrame` with a single [[LongType]] column named `id`, containing elements
-=======
    * Creates a `DataFrame` with a single `LongType` column named `id`, containing elements
->>>>>>> 86cd3c08
    * in a range from 0 to `end` (exclusive) with step value 1.
    *
    * @since 1.4.1
@@ -667,11 +642,7 @@
 
   /**
    * :: Experimental ::
-<<<<<<< HEAD
-   * Creates a `DataFrame` with a single [[LongType]] column named `id`, containing elements
-=======
    * Creates a `DataFrame` with a single `LongType` column named `id`, containing elements
->>>>>>> 86cd3c08
    * in a range from `start` to `end` (exclusive) with step value 1.
    *
    * @since 1.4.0
@@ -683,11 +654,7 @@
 
   /**
    * :: Experimental ::
-<<<<<<< HEAD
-   * Creates a `DataFrame` with a single [[LongType]] column named `id`, containing elements
-=======
    * Creates a `DataFrame` with a single `LongType` column named `id`, containing elements
->>>>>>> 86cd3c08
    * in a range from `start` to `end` (exclusive) with a step value.
    *
    * @since 2.0.0
@@ -701,11 +668,7 @@
 
   /**
    * :: Experimental ::
-<<<<<<< HEAD
-   * Creates a `DataFrame` with a single [[LongType]] column named `id`, containing elements
-=======
    * Creates a `DataFrame` with a single `LongType` column named `id`, containing elements
->>>>>>> 86cd3c08
    * in an range from `start` to `end` (exclusive) with an step value, with partition number
    * specified.
    *
