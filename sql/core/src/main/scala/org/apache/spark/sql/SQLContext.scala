--- conflicted
+++ resolved
@@ -36,11 +36,7 @@
 import org.apache.spark.sql.execution.{SparkStrategies, _}
 import org.apache.spark.sql.json._
 import org.apache.spark.sql.parquet.ParquetRelation
-<<<<<<< HEAD
-import org.apache.spark.{Logging, SparkContext}
-=======
 import org.apache.spark.sql.sources.{DataSourceStrategy, BaseRelation, DDLParser, LogicalRelation}
->>>>>>> 1056e9ec
 
 /**
  * :: AlphaComponent ::
@@ -70,13 +66,10 @@
   @transient
   protected[sql] lazy val analyzer: Analyzer =
     new Analyzer(catalog, functionRegistry, caseSensitive = true)
-<<<<<<< HEAD
-=======
 
   @transient
   protected[sql] lazy val optimizer: Optimizer = DefaultOptimizer
 
->>>>>>> 1056e9ec
   @transient
   protected[sql] val ddlParser = new DDLParser
 
@@ -115,9 +108,6 @@
    */
   implicit def createSchemaRDD[A <: Product: TypeTag](rdd: RDD[A]) = {
     SparkPlan.currentContext.set(self)
-<<<<<<< HEAD
-    new SchemaRDD(this, SparkLogicalPlan(ExistingRdd.fromProductRdd(rdd))(self))
-=======
     val attributeSeq = ScalaReflection.attributesFor[A]
     val schema = StructType.fromAttributes(attributeSeq)
     val rowRDD = RDDConversions.productToRowRdd(rdd, schema)
@@ -126,7 +116,6 @@
 
   implicit def baseRelationToSchemaRDD(baseRelation: BaseRelation): SchemaRDD = {
     logicalPlanToSparkQuery(LogicalRelation(baseRelation))
->>>>>>> 1056e9ec
   }
 
   /**
@@ -291,7 +280,19 @@
   }
 
   /**
-<<<<<<< HEAD
+   * Drops the temporary table with the given table name in the catalog. If the table has been
+   * cached/persisted before, it's also unpersisted.
+   *
+   * @param tableName the name of the table to be unregistered.
+   *
+   * @group userf
+   */
+  def dropTempTable(tableName: String): Unit = {
+    tryUncacheQuery(table(tableName))
+    catalog.unregisterTable(None, tableName)
+  }
+
+  /**
    * Executes a SQL query using Spark, returning the result as a SchemaRDD.  The dialect that is
    * used for SQL parsing can be configured with 'spark.sql.dialect'.
    *
@@ -302,65 +303,6 @@
       new SchemaRDD(this, parseSql(sqlText))
     } else {
       sys.error(s"Unsupported SQL dialect: $dialect")
-    }
-  }
-
-  /** Returns the specified table as a SchemaRDD */
-  def table(tableName: String): SchemaRDD =
-    new SchemaRDD(this, catalog.lookupRelation(None, tableName))
-
-  /** Caches the specified table in-memory. */
-  def cacheTable(tableName: String): Unit = {
-    val currentTable = table(tableName).queryExecution.analyzed
-    val asInMemoryRelation = currentTable match {
-      case _: InMemoryRelation =>
-        currentTable.logicalPlan
-
-      case _ =>
-        InMemoryRelation(useCompression, columnBatchSize, executePlan(currentTable).executedPlan)
-    }
-
-    catalog.registerTable(None, tableName, asInMemoryRelation)
-  }
-
-  /** Removes the specified table from the in-memory cache. */
-  def uncacheTable(tableName: String): Unit = {
-    table(tableName).queryExecution.analyzed match {
-      // This is kind of a hack to make sure that if this was just an RDD registered as a table,
-      // we reregister the RDD as a table.
-      case inMem @ InMemoryRelation(_, _, _, e: ExistingRdd) =>
-        inMem.cachedColumnBuffers.unpersist()
-        catalog.unregisterTable(None, tableName)
-        catalog.registerTable(None, tableName, SparkLogicalPlan(e)(self))
-      case inMem: InMemoryRelation =>
-        inMem.cachedColumnBuffers.unpersist()
-        catalog.unregisterTable(None, tableName)
-      case plan => throw new IllegalArgumentException(s"Table $tableName is not cached: $plan")
-=======
-   * Drops the temporary table with the given table name in the catalog. If the table has been
-   * cached/persisted before, it's also unpersisted.
-   *
-   * @param tableName the name of the table to be unregistered.
-   *
-   * @group userf
-   */
-  def dropTempTable(tableName: String): Unit = {
-    tryUncacheQuery(table(tableName))
-    catalog.unregisterTable(None, tableName)
-  }
-
-  /**
-   * Executes a SQL query using Spark, returning the result as a SchemaRDD.  The dialect that is
-   * used for SQL parsing can be configured with 'spark.sql.dialect'.
-   *
-   * @group userf
-   */
-  def sql(sqlText: String): SchemaRDD = {
-    if (dialect == "sql") {
-      new SchemaRDD(this, parseSql(sqlText))
-    } else {
-      sys.error(s"Unsupported SQL dialect: $dialect")
->>>>>>> 1056e9ec
     }
   }
 
@@ -467,13 +409,9 @@
     def logical: LogicalPlan
 
     lazy val analyzed = ExtractPythonUdfs(analyzer(logical))
-<<<<<<< HEAD
-    lazy val optimizedPlan = optimizer(analyzed)
-=======
     lazy val withCachedData = useCachedData(analyzed)
     lazy val optimizedPlan = optimizer(withCachedData)
 
->>>>>>> 1056e9ec
     // TODO: Don't just pick the first one...
     lazy val sparkPlan = {
       SparkPlan.currentContext.set(self)
@@ -489,17 +427,10 @@
     protected def stringOrError[A](f: => A): String =
       try f.toString catch { case e: Throwable => e.toString }
 
-<<<<<<< HEAD
-    def simpleString: String = 
-      s"""== Physical Plan ==
-         |${stringOrError(executedPlan)}
-      """
-=======
     def simpleString: String =
       s"""== Physical Plan ==
          |${stringOrError(executedPlan)}
       """.stripMargin.trim
->>>>>>> 1056e9ec
 
     override def toString: String =
       // TODO previously will output RDD details by run (${stringOrError(toRdd.toDebugString)})
@@ -557,47 +488,6 @@
       case other => false
     }
 
-<<<<<<< HEAD
-    // Converts value to the type specified by the data type.
-    // Because Python does not have data types for TimestampType, FloatType, ShortType, and
-    // ByteType, we need to explicitly convert values in columns of these data types to the desired
-    // JVM data types.
-    def convert(obj: Any, dataType: DataType): Any = (obj, dataType) match {
-      // TODO: We should check nullable
-      case (null, _) => null
-
-      case (c: java.util.List[_], ArrayType(elementType, _)) =>
-        val converted = c.map { e => convert(e, elementType)}
-        JListWrapper(converted)
-
-      case (c, ArrayType(elementType, _)) if c.getClass.isArray =>
-        c.asInstanceOf[Array[_]].map(e => convert(e, elementType)): Seq[Any]
-
-      case (c: java.util.Map[_, _], MapType(keyType, valueType, _)) => c.map {
-          case (key, value) => (convert(key, keyType), convert(value, valueType))
-        }.toMap
-
-      case (c, StructType(fields)) if c.getClass.isArray =>
-        new GenericRow(c.asInstanceOf[Array[_]].zip(fields).map {
-          case (e, f) => convert(e, f.dataType)
-        }): Row
-
-      case (c: java.util.Calendar, TimestampType) =>
-        new java.sql.Timestamp(c.getTime().getTime())
-
-      case (c: Int, ByteType) => c.toByte
-      case (c: Long, ByteType) => c.toByte
-      case (c: Int, ShortType) => c.toShort
-      case (c: Long, ShortType) => c.toShort
-      case (c: Long, IntegerType) => c.toInt
-      case (c: Double, FloatType) => c.toFloat
-      case (c, StringType) if !c.isInstanceOf[String] => c.toString
-
-      case (c, _) => c
-    }
-
-=======
->>>>>>> 1056e9ec
     val convertedRdd = if (schema.fields.exists(f => needsConversion(f.dataType))) {
       rdd.map(m => m.zip(schema.fields).map {
         case (value, field) => EvaluatePython.fromJava(value, field.dataType)
