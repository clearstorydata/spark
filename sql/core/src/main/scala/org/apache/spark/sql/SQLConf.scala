--- conflicted
+++ resolved
@@ -19,32 +19,19 @@
 
 import scala.collection.immutable
 import scala.collection.JavaConversions._
-<<<<<<< HEAD
 
 import java.util.Properties
 
-=======
-
-import java.util.Properties
->>>>>>> 1056e9ec
 
 private[spark] object SQLConf {
   val COMPRESS_CACHED = "spark.sql.inMemoryColumnarStorage.compressed"
   val COLUMN_BATCH_SIZE = "spark.sql.inMemoryColumnarStorage.batchSize"
-<<<<<<< HEAD
-=======
   val IN_MEMORY_PARTITION_PRUNING = "spark.sql.inMemoryColumnarStorage.partitionPruning"
->>>>>>> 1056e9ec
   val AUTO_BROADCASTJOIN_THRESHOLD = "spark.sql.autoBroadcastJoinThreshold"
   val DEFAULT_SIZE_IN_BYTES = "spark.sql.defaultSizeInBytes"
   val SHUFFLE_PARTITIONS = "spark.sql.shuffle.partitions"
   val CODEGEN_ENABLED = "spark.sql.codegen"
   val DIALECT = "spark.sql.dialect"
-<<<<<<< HEAD
-  val PARQUET_BINARY_AS_STRING = "spark.sql.parquet.binaryAsString"
-  val PARQUET_CACHE_METADATA = "spark.sql.parquet.cacheMetadata"
-  val PARQUET_COMPRESSION = "spark.sql.parquet.compression.codec"
-=======
 
   val PARQUET_BINARY_AS_STRING = "spark.sql.parquet.binaryAsString"
   val PARQUET_CACHE_METADATA = "spark.sql.parquet.cacheMetadata"
@@ -56,7 +43,6 @@
   // Options that control which operators can be chosen by the query planner.  These should be
   // considered hints and may be ignored by future versions of Spark SQL.
   val EXTERNAL_SORT = "spark.sql.planner.externalSort"
->>>>>>> 1056e9ec
 
   // This is only used for the thriftserver
   val THRIFTSERVER_POOL = "spark.sql.thriftserver.scheduler.pool"
@@ -100,18 +86,6 @@
   private[spark] def dialect: String = getConf(DIALECT, "sql")
 
   /** When true tables cached using the in-memory columnar caching will be compressed. */
-<<<<<<< HEAD
-  private[spark] def useCompression: Boolean = getConf(COMPRESS_CACHED, "false").toBoolean
-
-  /** The compression codec for writing to a Parquetfile */
-  private[spark] def parquetCompressionCodec: String = getConf(PARQUET_COMPRESSION, "snappy")
-
-  /** The number of rows that will be  */
-  private[spark] def columnBatchSize: Int = getConf(COLUMN_BATCH_SIZE, "1000").toInt
-
-  /** Number of partitions to use for shuffle operators. */
-  private[spark] def numShufflePartitions: Int = getConf(SHUFFLE_PARTITIONS, "200").toInt
-=======
   private[spark] def useCompression: Boolean = getConf(COMPRESS_CACHED, "true").toBoolean
 
   /** The compression codec for writing to a Parquetfile */
@@ -129,7 +103,6 @@
 
   /** When true the planner will use the external sort, which may spill to disk. */
   private[spark] def externalSortEnabled: Boolean = getConf(EXTERNAL_SORT, "false").toBoolean
->>>>>>> 1056e9ec
 
   /**
    * When set to true, Spark SQL will use the Scala compiler at runtime to generate custom bytecode
@@ -150,11 +123,7 @@
    * Hive setting: hive.auto.convert.join.noconditionaltask.size, whose default value is 10000.
    */
   private[spark] def autoBroadcastJoinThreshold: Int =
-<<<<<<< HEAD
-    getConf(AUTO_BROADCASTJOIN_THRESHOLD, "10000").toInt
-=======
     getConf(AUTO_BROADCASTJOIN_THRESHOLD, (10 * 1024 * 1024).toString).toInt
->>>>>>> 1056e9ec
 
   /**
    * The default size in bytes to assign to a logical operator's estimation statistics.  By default,
@@ -170,8 +139,6 @@
    */
   private[spark] def isParquetBinaryAsString: Boolean =
     getConf(PARQUET_BINARY_AS_STRING, "false").toBoolean
-<<<<<<< HEAD
-=======
 
   /**
    * When set to true, partition pruning for in-memory columnar tables is enabled.
@@ -181,7 +148,6 @@
 
   private[spark] def columnNameOfCorruptRecord: String =
     getConf(COLUMN_NAME_OF_CORRUPT_RECORD, "_corrupt_record")
->>>>>>> 1056e9ec
 
   /** ********************** SQLConf functionality methods ************ */
 
