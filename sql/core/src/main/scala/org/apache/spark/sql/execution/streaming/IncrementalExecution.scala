--- conflicted
+++ resolved
@@ -17,17 +17,11 @@
 
 package org.apache.spark.sql.execution.streaming
 
-<<<<<<< HEAD
-import org.apache.spark.internal.Logging
-import org.apache.spark.sql.catalyst.expressions.{CurrentBatchTimestamp, Literal}
-import org.apache.spark.sql.SparkSession
-=======
 import java.util.concurrent.atomic.AtomicInteger
 
 import org.apache.spark.internal.Logging
 import org.apache.spark.sql.{SparkSession, Strategy}
 import org.apache.spark.sql.catalyst.expressions.CurrentBatchTimestamp
->>>>>>> 86cd3c08
 import org.apache.spark.sql.catalyst.plans.logical._
 import org.apache.spark.sql.catalyst.rules.Rule
 import org.apache.spark.sql.execution.{QueryExecution, SparkPlan, SparkPlanner, UnaryExecNode}
@@ -43,19 +37,8 @@
     val outputMode: OutputMode,
     val checkpointLocation: String,
     val currentBatchId: Long,
-<<<<<<< HEAD
-    val currentEventTimeWatermark: Long)
-  extends QueryExecution(sparkSession, logicalPlan) with Logging {
-
-  // TODO: make this always part of planning.
-  val stateStrategy =
-    sparkSession.sessionState.planner.StatefulAggregationStrategy +:
-    sparkSession.sessionState.planner.StreamingRelationStrategy +:
-    sparkSession.sessionState.experimentalMethods.extraStrategies
-=======
     offsetSeqMetadata: OffsetSeqMetadata)
   extends QueryExecution(sparkSession, logicalPlan) with Logging {
->>>>>>> 86cd3c08
 
   // Modified planner with stateful operations.
   override val planner: SparkPlanner = new SparkPlanner(
@@ -83,19 +66,6 @@
   }
 
   /**
-   * See [SPARK-18339]
-   * Walk the optimized logical plan and replace CurrentBatchTimestamp
-   * with the desired literal
-   */
-  override lazy val optimizedPlan: LogicalPlan = {
-    sparkSession.sessionState.optimizer.execute(withCachedData) transformAllExpressions {
-      case ts @ CurrentBatchTimestamp(timestamp, _) =>
-        logInfo(s"Current batch timestamp = $timestamp")
-        ts.toLiteral
-    }
-  }
-
-  /**
    * Records the current id for a given stateful operator in the query plan as the `state`
    * preparation walks the query plan.
    */
@@ -108,23 +78,14 @@
       case StateStoreSaveExec(keys, None, None, None,
              UnaryExecNode(agg,
                StateStoreRestoreExec(keys2, None, child))) =>
-<<<<<<< HEAD
-        val stateId = OperatorStateId(checkpointLocation, operatorId, currentBatchId)
-        operatorId += 1
-=======
         val stateId =
           OperatorStateId(checkpointLocation, operatorId.getAndIncrement(), currentBatchId)
->>>>>>> 86cd3c08
 
         StateStoreSaveExec(
           keys,
           Some(stateId),
           Some(outputMode),
-<<<<<<< HEAD
-          Some(currentEventTimeWatermark),
-=======
           Some(offsetSeqMetadata.batchWatermarkMs),
->>>>>>> 86cd3c08
           agg.withNewChildren(
             StateStoreRestoreExec(
               keys,
