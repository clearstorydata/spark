/*
 * Licensed to the Apache Software Foundation (ASF) under one or more
 * contributor license agreements.  See the NOTICE file distributed with
 * this work for additional information regarding copyright ownership.
 * The ASF licenses this file to You under the Apache License, Version 2.0
 * (the "License"); you may not use this file except in compliance with
 * the License.  You may obtain a copy of the License at
 *
 *    http://www.apache.org/licenses/LICENSE-2.0
 *
 * Unless required by applicable law or agreed to in writing, software
 * distributed under the License is distributed on an "AS IS" BASIS,
 * WITHOUT WARRANTIES OR CONDITIONS OF ANY KIND, either express or implied.
 * See the License for the specific language governing permissions and
 * limitations under the License.
 */

package org.apache.spark.sql.execution.command

import java.net.URI

import scala.util.control.NonFatal

import org.apache.hadoop.fs.{FileSystem, Path}

import org.apache.spark.internal.Logging
import org.apache.spark.sql.{AnalysisException, Row, SparkSession}
import org.apache.spark.sql.catalyst.TableIdentifier
import org.apache.spark.sql.catalyst.catalog.{CatalogStatistics, CatalogTable, CatalogTableType}
import org.apache.spark.sql.internal.SessionState


/**
 * Analyzes the given table to generate statistics, which will be used in query optimizations.
 */
case class AnalyzeTableCommand(
    tableIdent: TableIdentifier,
    noscan: Boolean = true) extends RunnableCommand {

  override def run(sparkSession: SparkSession): Seq[Row] = {
    val sessionState = sparkSession.sessionState
    val db = tableIdent.database.getOrElse(sessionState.catalog.getCurrentDatabase)
    val tableIdentWithDB = TableIdentifier(tableIdent.table, Some(db))
    val tableMeta = sessionState.catalog.getTableMetadata(tableIdentWithDB)
    if (tableMeta.tableType == CatalogTableType.VIEW) {
      throw new AnalysisException("ANALYZE TABLE is not supported on views.")
    }
    val newTotalSize = AnalyzeTableCommand.calculateTotalSize(sessionState, tableMeta)

<<<<<<< HEAD
    def updateTableStats(catalogTable: CatalogTable, newTotalSize: Long): Unit = {
      val oldTotalSize = catalogTable.stats.map(_.sizeInBytes.toLong).getOrElse(-1L)
      val oldRowCount = catalogTable.stats.flatMap(_.rowCount.map(_.toLong)).getOrElse(-1L)
      var newStats: Option[Statistics] = None
      if (newTotalSize >= 0 && newTotalSize != oldTotalSize) {
        newStats = Some(Statistics(sizeInBytes = newTotalSize))
      }
      // We only set rowCount when noscan is false, because otherwise:
      // 1. when total size is not changed, we don't need to alter the table;
      // 2. when total size is changed, `oldRowCount` becomes invalid.
      // This is to make sure that we only record the right statistics.
      if (!noscan) {
        val newRowCount = Dataset.ofRows(sparkSession, relation).count()
        if (newRowCount >= 0 && newRowCount != oldRowCount) {
          newStats = if (newStats.isDefined) {
            newStats.map(_.copy(rowCount = Some(BigInt(newRowCount))))
          } else {
            Some(Statistics(sizeInBytes = oldTotalSize, rowCount = Some(BigInt(newRowCount))))
          }
=======
    val oldTotalSize = tableMeta.stats.map(_.sizeInBytes.toLong).getOrElse(-1L)
    val oldRowCount = tableMeta.stats.flatMap(_.rowCount.map(_.toLong)).getOrElse(-1L)
    var newStats: Option[CatalogStatistics] = None
    if (newTotalSize >= 0 && newTotalSize != oldTotalSize) {
      newStats = Some(CatalogStatistics(sizeInBytes = newTotalSize))
    }
    // We only set rowCount when noscan is false, because otherwise:
    // 1. when total size is not changed, we don't need to alter the table;
    // 2. when total size is changed, `oldRowCount` becomes invalid.
    // This is to make sure that we only record the right statistics.
    if (!noscan) {
      val newRowCount = sparkSession.table(tableIdentWithDB).count()
      if (newRowCount >= 0 && newRowCount != oldRowCount) {
        newStats = if (newStats.isDefined) {
          newStats.map(_.copy(rowCount = Some(BigInt(newRowCount))))
        } else {
          Some(CatalogStatistics(
            sizeInBytes = oldTotalSize, rowCount = Some(BigInt(newRowCount))))
>>>>>>> 86cd3c08
        }
      }
    }
    // Update the metastore if the above statistics of the table are different from those
    // recorded in the metastore.
    if (newStats.isDefined) {
      sessionState.catalog.alterTable(tableMeta.copy(stats = newStats))
      // Refresh the cached data source table in the catalog.
      sessionState.catalog.refreshTable(tableIdentWithDB)
    }

    Seq.empty[Row]
  }
}

object AnalyzeTableCommand extends Logging {

  def calculateTotalSize(sessionState: SessionState, catalogTable: CatalogTable): Long = {
    if (catalogTable.partitionColumnNames.isEmpty) {
      calculateLocationSize(sessionState, catalogTable.identifier, catalogTable.storage.locationUri)
    } else {
      // Calculate table size as a sum of the visible partitions. See SPARK-21079
      val partitions = sessionState.catalog.listPartitions(catalogTable.identifier)
      partitions.map(p =>
        calculateLocationSize(sessionState, catalogTable.identifier, p.storage.locationUri)
      ).sum
    }
  }

  private def calculateLocationSize(
      sessionState: SessionState,
      tableId: TableIdentifier,
      locationUri: Option[URI]): Long = {
    // This method is mainly based on
    // org.apache.hadoop.hive.ql.stats.StatsUtils.getFileSizeForTable(HiveConf, Table)
    // in Hive 0.13 (except that we do not use fs.getContentSummary).
    // TODO: Generalize statistics collection.
    // TODO: Why fs.getContentSummary returns wrong size on Jenkins?
    // Can we use fs.getContentSummary in future?
    // Seems fs.getContentSummary returns wrong table size on Jenkins. So we use
    // countFileSize to count the table size.
    val stagingDir = sessionState.conf.getConfString("hive.exec.stagingdir", ".hive-staging")

    def calculateLocationSize(fs: FileSystem, path: Path): Long = {
      val fileStatus = fs.getFileStatus(path)
      val size = if (fileStatus.isDirectory) {
        fs.listStatus(path)
          .map { status =>
            if (!status.getPath.getName.startsWith(stagingDir)) {
              calculateLocationSize(fs, status.getPath)
            } else {
              0L
            }
          }.sum
      } else {
        fileStatus.getLen
      }

      size
    }

    locationUri.map { p =>
      val path = new Path(p)
      try {
        val fs = path.getFileSystem(sessionState.newHadoopConf())
        calculateLocationSize(fs, path)
      } catch {
        case NonFatal(e) =>
          logWarning(
            s"Failed to get the size of table ${tableId.table} in the " +
              s"database ${tableId.database} because of ${e.toString}", e)
          0L
      }
    }.getOrElse(0L)
  }
}<|MERGE_RESOLUTION|>--- conflicted
+++ resolved
@@ -47,27 +47,6 @@
     }
     val newTotalSize = AnalyzeTableCommand.calculateTotalSize(sessionState, tableMeta)
 
-<<<<<<< HEAD
-    def updateTableStats(catalogTable: CatalogTable, newTotalSize: Long): Unit = {
-      val oldTotalSize = catalogTable.stats.map(_.sizeInBytes.toLong).getOrElse(-1L)
-      val oldRowCount = catalogTable.stats.flatMap(_.rowCount.map(_.toLong)).getOrElse(-1L)
-      var newStats: Option[Statistics] = None
-      if (newTotalSize >= 0 && newTotalSize != oldTotalSize) {
-        newStats = Some(Statistics(sizeInBytes = newTotalSize))
-      }
-      // We only set rowCount when noscan is false, because otherwise:
-      // 1. when total size is not changed, we don't need to alter the table;
-      // 2. when total size is changed, `oldRowCount` becomes invalid.
-      // This is to make sure that we only record the right statistics.
-      if (!noscan) {
-        val newRowCount = Dataset.ofRows(sparkSession, relation).count()
-        if (newRowCount >= 0 && newRowCount != oldRowCount) {
-          newStats = if (newStats.isDefined) {
-            newStats.map(_.copy(rowCount = Some(BigInt(newRowCount))))
-          } else {
-            Some(Statistics(sizeInBytes = oldTotalSize, rowCount = Some(BigInt(newRowCount))))
-          }
-=======
     val oldTotalSize = tableMeta.stats.map(_.sizeInBytes.toLong).getOrElse(-1L)
     val oldRowCount = tableMeta.stats.flatMap(_.rowCount.map(_.toLong)).getOrElse(-1L)
     var newStats: Option[CatalogStatistics] = None
@@ -86,7 +65,6 @@
         } else {
           Some(CatalogStatistics(
             sizeInBytes = oldTotalSize, rowCount = Some(BigInt(newRowCount))))
->>>>>>> 86cd3c08
         }
       }
     }
