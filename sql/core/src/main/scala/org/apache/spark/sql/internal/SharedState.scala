/*
 * Licensed to the Apache Software Foundation (ASF) under one or more
 * contributor license agreements.  See the NOTICE file distributed with
 * this work for additional information regarding copyright ownership.
 * The ASF licenses this file to You under the Apache License, Version 2.0
 * (the "License"); you may not use this file except in compliance with
 * the License.  You may obtain a copy of the License at
 *
 *    http://www.apache.org/licenses/LICENSE-2.0
 *
 * Unless required by applicable law or agreed to in writing, software
 * distributed under the License is distributed on an "AS IS" BASIS,
 * WITHOUT WARRANTIES OR CONDITIONS OF ANY KIND, either express or implied.
 * See the License for the specific language governing permissions and
 * limitations under the License.
 */

package org.apache.spark.sql.internal

import java.net.URL
import java.util.Locale

import scala.reflect.ClassTag
import scala.util.control.NonFatal

import org.apache.hadoop.conf.Configuration
import org.apache.hadoop.fs.FsUrlStreamHandlerFactory

import org.apache.spark.{SparkConf, SparkContext, SparkException}
import org.apache.spark.internal.Logging
import org.apache.spark.sql.{SparkSession, SQLContext}
import org.apache.spark.sql.catalyst.catalog._
import org.apache.spark.sql.execution.CacheManager
import org.apache.spark.sql.execution.ui.{SQLListener, SQLTab}
import org.apache.spark.sql.internal.StaticSQLConf._
import org.apache.spark.util.{MutableURLClassLoader, Utils}


/**
 * A class that holds all state shared across sessions in a given [[SQLContext]].
 */
private[sql] class SharedState(val sparkContext: SparkContext) extends Logging {

  // Load hive-site.xml into hadoopConf and determine the warehouse path we want to use, based on
  // the config from both hive and Spark SQL. Finally set the warehouse config value to sparkConf.
<<<<<<< HEAD
  val warehousePath = {
=======
  val warehousePath: String = {
>>>>>>> 86cd3c08
    val configFile = Utils.getContextOrSparkClassLoader.getResource("hive-site.xml")
    if (configFile != null) {
      logInfo(s"loading hive config file: $configFile")
      sparkContext.hadoopConfiguration.addResource(configFile)
    }

    // hive.metastore.warehouse.dir only stay in hadoopConf
    sparkContext.conf.remove("hive.metastore.warehouse.dir")
    // Set the Hive metastore warehouse path to the one we use
    val hiveWarehouseDir = sparkContext.hadoopConfiguration.get("hive.metastore.warehouse.dir")
    if (hiveWarehouseDir != null && !sparkContext.conf.contains(WAREHOUSE_PATH.key)) {
      // If hive.metastore.warehouse.dir is set and spark.sql.warehouse.dir is not set,
      // we will respect the value of hive.metastore.warehouse.dir.
      sparkContext.conf.set(WAREHOUSE_PATH.key, hiveWarehouseDir)
      logInfo(s"${WAREHOUSE_PATH.key} is not set, but hive.metastore.warehouse.dir " +
        s"is set. Setting ${WAREHOUSE_PATH.key} to the value of " +
        s"hive.metastore.warehouse.dir ('$hiveWarehouseDir').")
      hiveWarehouseDir
    } else {
      // If spark.sql.warehouse.dir is set, we will override hive.metastore.warehouse.dir using
      // the value of spark.sql.warehouse.dir.
      // When neither spark.sql.warehouse.dir nor hive.metastore.warehouse.dir is set,
      // we will set hive.metastore.warehouse.dir to the default value of spark.sql.warehouse.dir.
      val sparkWarehouseDir = sparkContext.conf.get(WAREHOUSE_PATH)
<<<<<<< HEAD
      sparkContext.conf.set("hive.metastore.warehouse.dir", sparkWarehouseDir)
      sparkWarehouseDir
    }

=======
      logInfo(s"Setting hive.metastore.warehouse.dir ('$hiveWarehouseDir') to the value of " +
        s"${WAREHOUSE_PATH.key} ('$sparkWarehouseDir').")
      sparkContext.hadoopConfiguration.set("hive.metastore.warehouse.dir", sparkWarehouseDir)
      sparkWarehouseDir
    }
>>>>>>> 86cd3c08
  }
  logInfo(s"Warehouse path is '$warehousePath'.")


  /**
   * Class for caching query results reused in future executions.
   */
  val cacheManager: CacheManager = new CacheManager

  /**
   * A listener for SQL-specific [[org.apache.spark.scheduler.SparkListenerEvent]]s.
   */
  val listener: SQLListener = createListenerAndUI(sparkContext)

  /**
   * A catalog that interacts with external systems.
   */
  lazy val externalCatalog: ExternalCatalog = {
    val externalCatalog = SharedState.reflect[ExternalCatalog, SparkConf, Configuration](
      SharedState.externalCatalogClassName(sparkContext.conf),
      sparkContext.conf,
      sparkContext.hadoopConfiguration)

<<<<<<< HEAD
  // Create the default database if it doesn't exist.
  {
    val defaultDbDefinition = CatalogDatabase(
      SessionCatalog.DEFAULT_DATABASE, "default database", warehousePath, Map())
    // Initialize default database if it doesn't exist
=======
    val defaultDbDefinition = CatalogDatabase(
      SessionCatalog.DEFAULT_DATABASE,
      "default database",
      CatalogUtils.stringToURI(warehousePath),
      Map())
    // Create default database if it doesn't exist
>>>>>>> 86cd3c08
    if (!externalCatalog.databaseExists(SessionCatalog.DEFAULT_DATABASE)) {
      // There may be another Spark application creating default database at the same time, here we
      // set `ignoreIfExists = true` to avoid `DatabaseAlreadyExists` exception.
      externalCatalog.createDatabase(defaultDbDefinition, ignoreIfExists = true)
    }
<<<<<<< HEAD
=======

    // Make sure we propagate external catalog events to the spark listener bus
    externalCatalog.addListener(new ExternalCatalogEventListener {
      override def onEvent(event: ExternalCatalogEvent): Unit = {
        sparkContext.listenerBus.post(event)
      }
    })

    externalCatalog
>>>>>>> 86cd3c08
  }

  /**
   * A manager for global temporary views.
   */
  lazy val globalTempViewManager: GlobalTempViewManager = {
    // System preserved database should not exists in metastore. However it's hard to guarantee it
    // for every session, because case-sensitivity differs. Here we always lowercase it to make our
    // life easier.
    val globalTempDB = sparkContext.conf.get(GLOBAL_TEMP_DATABASE).toLowerCase(Locale.ROOT)
    if (externalCatalog.databaseExists(globalTempDB)) {
      throw new SparkException(
        s"$globalTempDB is a system preserved database, please rename your existing database " +
          "to resolve the name conflict, or set a different value for " +
          s"${GLOBAL_TEMP_DATABASE.key}, and launch your Spark application again.")
    }
    new GlobalTempViewManager(globalTempDB)
  }

  /**
   * A classloader used to load all user-added jar.
   */
  val jarClassLoader = new NonClosableMutableURLClassLoader(
    org.apache.spark.util.Utils.getContextOrSparkClassLoader)

  /**
   * Create a SQLListener then add it into SparkContext, and create a SQLTab if there is SparkUI.
   */
  private def createListenerAndUI(sc: SparkContext): SQLListener = {
    if (SparkSession.sqlListener.get() == null) {
      val listener = new SQLListener(sc.conf)
      if (SparkSession.sqlListener.compareAndSet(null, listener)) {
        sc.addSparkListener(listener)
        sc.ui.foreach(new SQLTab(listener, _))
      }
    }
    SparkSession.sqlListener.get()
  }
}

object SharedState extends Logging {
  try {
    URL.setURLStreamHandlerFactory(new FsUrlStreamHandlerFactory())
  } catch {
    case e: Error =>
      logWarning("URL.setURLStreamHandlerFactory failed to set FsUrlStreamHandlerFactory")
  }

  private val HIVE_EXTERNAL_CATALOG_CLASS_NAME = "org.apache.spark.sql.hive.HiveExternalCatalog"

  private def externalCatalogClassName(conf: SparkConf): String = {
    conf.get(CATALOG_IMPLEMENTATION) match {
      case "hive" => HIVE_EXTERNAL_CATALOG_CLASS_NAME
      case "in-memory" => classOf[InMemoryCatalog].getCanonicalName
    }
  }

  /**
   * Helper method to create an instance of [[T]] using a single-arg constructor that
   * accepts an [[Arg1]] and an [[Arg2]].
   */
  private def reflect[T, Arg1 <: AnyRef, Arg2 <: AnyRef](
      className: String,
      ctorArg1: Arg1,
      ctorArg2: Arg2)(
      implicit ctorArgTag1: ClassTag[Arg1],
      ctorArgTag2: ClassTag[Arg2]): T = {
    try {
      val clazz = Utils.classForName(className)
      val ctor = clazz.getDeclaredConstructor(ctorArgTag1.runtimeClass, ctorArgTag2.runtimeClass)
      val args = Array[AnyRef](ctorArg1, ctorArg2)
      ctor.newInstance(args: _*).asInstanceOf[T]
    } catch {
      case NonFatal(e) =>
        throw new IllegalArgumentException(s"Error while instantiating '$className':", e)
    }
  }
}


/**
 * URL class loader that exposes the `addURL` and `getURLs` methods in URLClassLoader.
 * This class loader cannot be closed (its `close` method is a no-op).
 */
private[sql] class NonClosableMutableURLClassLoader(parent: ClassLoader)
  extends MutableURLClassLoader(Array.empty, parent) {

  override def close(): Unit = {}
}<|MERGE_RESOLUTION|>--- conflicted
+++ resolved
@@ -43,11 +43,7 @@
 
   // Load hive-site.xml into hadoopConf and determine the warehouse path we want to use, based on
   // the config from both hive and Spark SQL. Finally set the warehouse config value to sparkConf.
-<<<<<<< HEAD
-  val warehousePath = {
-=======
   val warehousePath: String = {
->>>>>>> 86cd3c08
     val configFile = Utils.getContextOrSparkClassLoader.getResource("hive-site.xml")
     if (configFile != null) {
       logInfo(s"loading hive config file: $configFile")
@@ -72,18 +68,11 @@
       // When neither spark.sql.warehouse.dir nor hive.metastore.warehouse.dir is set,
       // we will set hive.metastore.warehouse.dir to the default value of spark.sql.warehouse.dir.
       val sparkWarehouseDir = sparkContext.conf.get(WAREHOUSE_PATH)
-<<<<<<< HEAD
-      sparkContext.conf.set("hive.metastore.warehouse.dir", sparkWarehouseDir)
-      sparkWarehouseDir
-    }
-
-=======
       logInfo(s"Setting hive.metastore.warehouse.dir ('$hiveWarehouseDir') to the value of " +
         s"${WAREHOUSE_PATH.key} ('$sparkWarehouseDir').")
       sparkContext.hadoopConfiguration.set("hive.metastore.warehouse.dir", sparkWarehouseDir)
       sparkWarehouseDir
     }
->>>>>>> 86cd3c08
   }
   logInfo(s"Warehouse path is '$warehousePath'.")
 
@@ -107,27 +96,17 @@
       sparkContext.conf,
       sparkContext.hadoopConfiguration)
 
-<<<<<<< HEAD
-  // Create the default database if it doesn't exist.
-  {
-    val defaultDbDefinition = CatalogDatabase(
-      SessionCatalog.DEFAULT_DATABASE, "default database", warehousePath, Map())
-    // Initialize default database if it doesn't exist
-=======
     val defaultDbDefinition = CatalogDatabase(
       SessionCatalog.DEFAULT_DATABASE,
       "default database",
       CatalogUtils.stringToURI(warehousePath),
       Map())
     // Create default database if it doesn't exist
->>>>>>> 86cd3c08
     if (!externalCatalog.databaseExists(SessionCatalog.DEFAULT_DATABASE)) {
       // There may be another Spark application creating default database at the same time, here we
       // set `ignoreIfExists = true` to avoid `DatabaseAlreadyExists` exception.
       externalCatalog.createDatabase(defaultDbDefinition, ignoreIfExists = true)
     }
-<<<<<<< HEAD
-=======
 
     // Make sure we propagate external catalog events to the spark listener bus
     externalCatalog.addListener(new ExternalCatalogEventListener {
@@ -137,7 +116,6 @@
     })
 
     externalCatalog
->>>>>>> 86cd3c08
   }
 
   /**
