/*
 * Licensed to the Apache Software Foundation (ASF) under one or more
 * contributor license agreements.  See the NOTICE file distributed with
 * this work for additional information regarding copyright ownership.
 * The ASF licenses this file to You under the Apache License, Version 2.0
 * (the "License"); you may not use this file except in compliance with
 * the License.  You may obtain a copy of the License at
 *
 *    http://www.apache.org/licenses/LICENSE-2.0
 *
 * Unless required by applicable law or agreed to in writing, software
 * distributed under the License is distributed on an "AS IS" BASIS,
 * WITHOUT WARRANTIES OR CONDITIONS OF ANY KIND, either express or implied.
 * See the License for the specific language governing permissions and
 * limitations under the License.
 */

package org.apache.spark.sql.streaming

import java.util.UUID
import javax.annotation.concurrent.GuardedBy

import scala.collection.mutable

import org.apache.hadoop.fs.Path

<<<<<<< HEAD
import org.apache.spark.annotation.{Experimental, InterfaceStability}
=======
import org.apache.spark.annotation.InterfaceStability
import org.apache.spark.internal.Logging
>>>>>>> 86cd3c08
import org.apache.spark.sql.{AnalysisException, DataFrame, SparkSession}
import org.apache.spark.sql.catalyst.analysis.UnsupportedOperationChecker
import org.apache.spark.sql.execution.streaming._
import org.apache.spark.sql.execution.streaming.state.StateStoreCoordinatorRef
import org.apache.spark.sql.internal.SQLConf
import org.apache.spark.util.{Clock, SystemClock, Utils}

/**
<<<<<<< HEAD
 * :: Experimental ::
 * A class to manage all the [[StreamingQuery]] active on a `SparkSession`.
 *
 * @since 2.0.0
 */
@Experimental
@InterfaceStability.Evolving
class StreamingQueryManager private[sql] (sparkSession: SparkSession) {
=======
 * A class to manage all the [[StreamingQuery]] active in a `SparkSession`.
 *
 * @since 2.0.0
 */
@InterfaceStability.Evolving
class StreamingQueryManager private[sql] (sparkSession: SparkSession) extends Logging {
>>>>>>> 86cd3c08

  private[sql] val stateStoreCoordinator =
    StateStoreCoordinatorRef.forDriver(sparkSession.sparkContext.env)
  private val listenerBus = new StreamingQueryListenerBus(sparkSession.sparkContext.listenerBus)

  @GuardedBy("activeQueriesLock")
  private val activeQueries = new mutable.HashMap[UUID, StreamingQuery]
  private val activeQueriesLock = new Object
  private val awaitTerminationLock = new Object

  @GuardedBy("awaitTerminationLock")
  private var lastTerminatedQuery: StreamingQuery = null

  /**
   * Returns a list of active queries associated with this SQLContext
   *
   * @since 2.0.0
   */
  def active: Array[StreamingQuery] = activeQueriesLock.synchronized {
    activeQueries.values.toArray
  }

  /**
   * Returns the query if there is an active query with the given id, or null.
   *
   * @since 2.1.0
   */
  def get(id: UUID): StreamingQuery = activeQueriesLock.synchronized {
    activeQueries.get(id).orNull
  }

  /**
   * Returns the query if there is an active query with the given id, or null.
   *
   * @since 2.1.0
   */
  def get(id: String): StreamingQuery = get(UUID.fromString(id))

  /**
   * Wait until any of the queries on the associated SQLContext has terminated since the
   * creation of the context, or since `resetTerminated()` was called. If any query was terminated
   * with an exception, then the exception will be thrown.
   *
   * If a query has terminated, then subsequent calls to `awaitAnyTermination()` will either
   * return immediately (if the query was terminated by `query.stop()`),
   * or throw the exception immediately (if the query was terminated with exception). Use
   * `resetTerminated()` to clear past terminations and wait for new terminations.
   *
   * In the case where multiple queries have terminated since `resetTermination()` was called,
   * if any query has terminated with exception, then `awaitAnyTermination()` will
   * throw any of the exception. For correctly documenting exceptions across multiple queries,
   * users need to stop all of them after any of them terminates with exception, and then check the
   * `query.exception()` for each query.
   *
   * @throws StreamingQueryException if any query has terminated with an exception
   *
   * @since 2.0.0
   */
  @throws[StreamingQueryException]
  def awaitAnyTermination(): Unit = {
    awaitTerminationLock.synchronized {
      while (lastTerminatedQuery == null) {
        awaitTerminationLock.wait(10)
      }
      if (lastTerminatedQuery != null && lastTerminatedQuery.exception.nonEmpty) {
        throw lastTerminatedQuery.exception.get
      }
    }
  }

  /**
   * Wait until any of the queries on the associated SQLContext has terminated since the
   * creation of the context, or since `resetTerminated()` was called. Returns whether any query
   * has terminated or not (multiple may have terminated). If any query has terminated with an
   * exception, then the exception will be thrown.
   *
   * If a query has terminated, then subsequent calls to `awaitAnyTermination()` will either
   * return `true` immediately (if the query was terminated by `query.stop()`),
   * or throw the exception immediately (if the query was terminated with exception). Use
   * `resetTerminated()` to clear past terminations and wait for new terminations.
   *
   * In the case where multiple queries have terminated since `resetTermination()` was called,
   * if any query has terminated with exception, then `awaitAnyTermination()` will
   * throw any of the exception. For correctly documenting exceptions across multiple queries,
   * users need to stop all of them after any of them terminates with exception, and then check the
   * `query.exception()` for each query.
   *
   * @throws StreamingQueryException if any query has terminated with an exception
   *
   * @since 2.0.0
   */
  @throws[StreamingQueryException]
  def awaitAnyTermination(timeoutMs: Long): Boolean = {

    val startTime = System.currentTimeMillis
    def isTimedout = System.currentTimeMillis - startTime >= timeoutMs

    awaitTerminationLock.synchronized {
      while (!isTimedout && lastTerminatedQuery == null) {
        awaitTerminationLock.wait(10)
      }
      if (lastTerminatedQuery != null && lastTerminatedQuery.exception.nonEmpty) {
        throw lastTerminatedQuery.exception.get
      }
      lastTerminatedQuery != null
    }
  }

  /**
   * Forget about past terminated queries so that `awaitAnyTermination()` can be used again to
   * wait for new terminations.
   *
   * @since 2.0.0
   */
  def resetTerminated(): Unit = {
    awaitTerminationLock.synchronized {
      lastTerminatedQuery = null
    }
  }

  /**
   * Register a [[StreamingQueryListener]] to receive up-calls for life cycle events of
   * [[StreamingQuery]].
   *
   * @since 2.0.0
   */
  def addListener(listener: StreamingQueryListener): Unit = {
    listenerBus.addListener(listener)
  }

  /**
   * Deregister a [[StreamingQueryListener]].
   *
   * @since 2.0.0
   */
  def removeListener(listener: StreamingQueryListener): Unit = {
    listenerBus.removeListener(listener)
  }

  /** Post a listener event */
  private[sql] def postListenerEvent(event: StreamingQueryListener.Event): Unit = {
    listenerBus.post(event)
  }

  private def createQuery(
      userSpecifiedName: Option[String],
      userSpecifiedCheckpointLocation: Option[String],
      df: DataFrame,
      sink: Sink,
      outputMode: OutputMode,
      useTempCheckpointLocation: Boolean,
      recoverFromCheckpointLocation: Boolean,
      trigger: Trigger,
      triggerClock: Clock): StreamingQueryWrapper = {
    var deleteCheckpointOnStop = false
    val checkpointLocation = userSpecifiedCheckpointLocation.map { userSpecified =>
      new Path(userSpecified).toUri.toString
    }.orElse {
      df.sparkSession.sessionState.conf.checkpointLocation.map { location =>
        new Path(location, userSpecifiedName.getOrElse(UUID.randomUUID().toString)).toUri.toString
      }
    }.getOrElse {
      if (useTempCheckpointLocation) {
        // Delete the temp checkpoint when a query is being stopped without errors.
        deleteCheckpointOnStop = true
        Utils.createTempDir(namePrefix = s"temporary").getCanonicalPath
      } else {
        throw new AnalysisException(
          "checkpointLocation must be specified either " +
            """through option("checkpointLocation", ...) or """ +
            s"""SparkSession.conf.set("${SQLConf.CHECKPOINT_LOCATION.key}", ...)""")
      }
    }

    // If offsets have already been created, we trying to resume a query.
    if (!recoverFromCheckpointLocation) {
      val checkpointPath = new Path(checkpointLocation, "offsets")
      val fs = checkpointPath.getFileSystem(df.sparkSession.sessionState.newHadoopConf())
      if (fs.exists(checkpointPath)) {
        throw new AnalysisException(
          s"This query does not support recovering from checkpoint location. " +
            s"Delete $checkpointPath to start over.")
      }
    }

    val analyzedPlan = df.queryExecution.analyzed
    df.queryExecution.assertAnalyzed()

    if (sparkSession.sessionState.conf.isUnsupportedOperationCheckEnabled) {
      UnsupportedOperationChecker.checkForStreaming(analyzedPlan, outputMode)
    }

    if (sparkSession.sessionState.conf.adaptiveExecutionEnabled) {
<<<<<<< HEAD
      throw new AnalysisException(
        s"${SQLConf.ADAPTIVE_EXECUTION_ENABLED.key} " +
          "is not supported in streaming DataFrames/Datasets")
=======
      logWarning(s"${SQLConf.ADAPTIVE_EXECUTION_ENABLED.key} " +
          "is not supported in streaming DataFrames/Datasets and will be disabled.")
>>>>>>> 86cd3c08
    }

    new StreamingQueryWrapper(new StreamExecution(
      sparkSession,
      userSpecifiedName.orNull,
      checkpointLocation,
      analyzedPlan,
      sink,
      trigger,
      triggerClock,
      outputMode,
      deleteCheckpointOnStop))
  }

  /**
   * Start a [[StreamingQuery]].
   *
   * @param userSpecifiedName Query name optionally specified by the user.
   * @param userSpecifiedCheckpointLocation  Checkpoint location optionally specified by the user.
   * @param df Streaming DataFrame.
   * @param sink  Sink to write the streaming outputs.
   * @param outputMode  Output mode for the sink.
   * @param useTempCheckpointLocation  Whether to use a temporary checkpoint location when the user
   *                                   has not specified one. If false, then error will be thrown.
   * @param recoverFromCheckpointLocation  Whether to recover query from the checkpoint location.
   *                                       If false and the checkpoint location exists, then error
   *                                       will be thrown.
   * @param trigger [[Trigger]] for the query.
   * @param triggerClock [[Clock]] to use for the triggering.
   */
  private[sql] def startQuery(
      userSpecifiedName: Option[String],
      userSpecifiedCheckpointLocation: Option[String],
      df: DataFrame,
      sink: Sink,
      outputMode: OutputMode,
      useTempCheckpointLocation: Boolean = false,
      recoverFromCheckpointLocation: Boolean = true,
      trigger: Trigger = ProcessingTime(0),
      triggerClock: Clock = new SystemClock()): StreamingQuery = {
    val query = createQuery(
      userSpecifiedName,
      userSpecifiedCheckpointLocation,
      df,
      sink,
      outputMode,
      useTempCheckpointLocation,
      recoverFromCheckpointLocation,
      trigger,
      triggerClock)

    activeQueriesLock.synchronized {
      // Make sure no other query with same name is active
      userSpecifiedName.foreach { name =>
        if (activeQueries.values.exists(_.name == name)) {
          throw new IllegalArgumentException(
            s"Cannot start query with name $name as a query with that name is already active")
        }
      }

      // Make sure no other query with same id is active
      if (activeQueries.values.exists(_.id == query.id)) {
        throw new IllegalStateException(
          s"Cannot start query with id ${query.id} as another query with same id is " +
            s"already active. Perhaps you are attempting to restart a query from checkpoint " +
            s"that is already active.")
      }

      activeQueries.put(query.id, query)
    }
    try {
      // When starting a query, it will call `StreamingQueryListener.onQueryStarted` synchronously.
      // As it's provided by the user and can run arbitrary codes, we must not hold any lock here.
      // Otherwise, it's easy to cause dead-lock, or block too long if the user codes take a long
      // time to finish.
      query.streamingQuery.start()
    } catch {
      case e: Throwable =>
        activeQueriesLock.synchronized {
          activeQueries -= query.id
        }
        throw e
    }
    query
  }

  /** Notify (by the StreamingQuery) that the query has been terminated */
  private[sql] def notifyQueryTermination(terminatedQuery: StreamingQuery): Unit = {
    activeQueriesLock.synchronized {
      activeQueries -= terminatedQuery.id
    }
    awaitTerminationLock.synchronized {
      if (lastTerminatedQuery == null || terminatedQuery.exception.nonEmpty) {
        lastTerminatedQuery = terminatedQuery
      }
      awaitTerminationLock.notifyAll()
    }
  }
}<|MERGE_RESOLUTION|>--- conflicted
+++ resolved
@@ -24,12 +24,8 @@
 
 import org.apache.hadoop.fs.Path
 
-<<<<<<< HEAD
-import org.apache.spark.annotation.{Experimental, InterfaceStability}
-=======
 import org.apache.spark.annotation.InterfaceStability
 import org.apache.spark.internal.Logging
->>>>>>> 86cd3c08
 import org.apache.spark.sql.{AnalysisException, DataFrame, SparkSession}
 import org.apache.spark.sql.catalyst.analysis.UnsupportedOperationChecker
 import org.apache.spark.sql.execution.streaming._
@@ -38,23 +34,12 @@
 import org.apache.spark.util.{Clock, SystemClock, Utils}
 
 /**
-<<<<<<< HEAD
- * :: Experimental ::
- * A class to manage all the [[StreamingQuery]] active on a `SparkSession`.
- *
- * @since 2.0.0
- */
-@Experimental
-@InterfaceStability.Evolving
-class StreamingQueryManager private[sql] (sparkSession: SparkSession) {
-=======
  * A class to manage all the [[StreamingQuery]] active in a `SparkSession`.
  *
  * @since 2.0.0
  */
 @InterfaceStability.Evolving
 class StreamingQueryManager private[sql] (sparkSession: SparkSession) extends Logging {
->>>>>>> 86cd3c08
 
   private[sql] val stateStoreCoordinator =
     StateStoreCoordinatorRef.forDriver(sparkSession.sparkContext.env)
@@ -248,14 +233,8 @@
     }
 
     if (sparkSession.sessionState.conf.adaptiveExecutionEnabled) {
-<<<<<<< HEAD
-      throw new AnalysisException(
-        s"${SQLConf.ADAPTIVE_EXECUTION_ENABLED.key} " +
-          "is not supported in streaming DataFrames/Datasets")
-=======
       logWarning(s"${SQLConf.ADAPTIVE_EXECUTION_ENABLED.key} " +
           "is not supported in streaming DataFrames/Datasets and will be disabled.")
->>>>>>> 86cd3c08
     }
 
     new StreamingQueryWrapper(new StreamExecution(
