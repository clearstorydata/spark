--- conflicted
+++ resolved
@@ -106,11 +106,7 @@
         if (watermarkAttributes.isEmpty) {
           throwError(
             s"$outputMode output mode not supported when there are streaming aggregations on " +
-<<<<<<< HEAD
-                s"streaming DataFrames/DataSets")(plan)
-=======
                 s"streaming DataFrames/DataSets without watermark")(plan)
->>>>>>> 86cd3c08
         }
 
       case InternalOutputModes.Complete if aggregates.isEmpty =>
