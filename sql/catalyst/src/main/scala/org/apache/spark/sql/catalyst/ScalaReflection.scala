/*
 * Licensed to the Apache Software Foundation (ASF) under one or more
 * contributor license agreements.  See the NOTICE file distributed with
 * this work for additional information regarding copyright ownership.
 * The ASF licenses this file to You under the Apache License, Version 2.0
 * (the "License"); you may not use this file except in compliance with
 * the License.  You may obtain a copy of the License at
 *
 *    http://www.apache.org/licenses/LICENSE-2.0
 *
 * Unless required by applicable law or agreed to in writing, software
 * distributed under the License is distributed on an "AS IS" BASIS,
 * WITHOUT WARRANTIES OR CONDITIONS OF ANY KIND, either express or implied.
 * See the License for the specific language governing permissions and
 * limitations under the License.
 */

package org.apache.spark.sql.catalyst

import java.sql.{Date, Timestamp}

<<<<<<< HEAD
import org.apache.spark.sql.catalyst.expressions.{GenericRow, Attribute, AttributeReference}
=======
import org.apache.spark.util.Utils
import org.apache.spark.sql.catalyst.annotation.SQLUserDefinedType
import org.apache.spark.sql.catalyst.expressions.{GenericRow, Attribute, AttributeReference, Row}
>>>>>>> 1056e9ec
import org.apache.spark.sql.catalyst.plans.logical.LocalRelation
import org.apache.spark.sql.catalyst.types._
import org.apache.spark.sql.catalyst.types.decimal.Decimal


/**
 * A default version of ScalaReflection that uses the runtime universe.
 */
object ScalaReflection extends ScalaReflection {
  val universe: scala.reflect.runtime.universe.type = scala.reflect.runtime.universe
}

/**
 * Support for generating catalyst schemas for scala objects.
 */
trait ScalaReflection {
  /** The universe we work in (runtime or macro) */
  val universe: scala.reflect.api.Universe

  import universe._

  // The Predef.Map is scala.collection.immutable.Map.
  // Since the map values can be mutable, we explicitly import scala.collection.Map at here.
  import scala.collection.Map

  case class Schema(dataType: DataType, nullable: Boolean)

<<<<<<< HEAD
  /** Converts Scala objects to catalyst rows / types */
  def convertToCatalyst(a: Any): Any = a match {
    case o: Option[_] => o.orNull
    case s: Seq[_] => s.map(convertToCatalyst)
    case m: Map[_, _] => m.map { case (k, v) => convertToCatalyst(k) -> convertToCatalyst(v) }
    case p: Product => new GenericRow(p.productIterator.map(convertToCatalyst).toArray)
    case other => other
=======
  /**
   * Converts Scala objects to catalyst rows / types.
   * Note: This is always called after schemaFor has been called.
   *       This ordering is important for UDT registration.
   */
  def convertToCatalyst(a: Any, dataType: DataType): Any = (a, dataType) match {
    // Check UDT first since UDTs can override other types
    case (obj, udt: UserDefinedType[_]) => udt.serialize(obj)
    case (o: Option[_], _) => o.map(convertToCatalyst(_, dataType)).orNull
    case (s: Seq[_], arrayType: ArrayType) => s.map(convertToCatalyst(_, arrayType.elementType))
    case (m: Map[_, _], mapType: MapType) => m.map { case (k, v) =>
      convertToCatalyst(k, mapType.keyType) -> convertToCatalyst(v, mapType.valueType)
    }
    case (p: Product, structType: StructType) =>
      new GenericRow(
        p.productIterator.toSeq.zip(structType.fields).map { case (elem, field) =>
          convertToCatalyst(elem, field.dataType)
        }.toArray)
    case (d: BigDecimal, _) => Decimal(d)
    case (other, _) => other
  }

  /** Converts Catalyst types used internally in rows to standard Scala types */
  def convertToScala(a: Any, dataType: DataType): Any = (a, dataType) match {
    // Check UDT first since UDTs can override other types
    case (d, udt: UserDefinedType[_]) => udt.deserialize(d)
    case (s: Seq[_], arrayType: ArrayType) => s.map(convertToScala(_, arrayType.elementType))
    case (m: Map[_, _], mapType: MapType) => m.map { case (k, v) =>
      convertToScala(k, mapType.keyType) -> convertToScala(v, mapType.valueType)
    }
    case (r: Row, s: StructType) => convertRowToScala(r, s)
    case (d: Decimal, _: DecimalType) => d.toBigDecimal
    case (other, _) => other
  }

  def convertRowToScala(r: Row, schema: StructType): Row = {
    new GenericRow(
      r.zip(schema.fields.map(_.dataType))
        .map(r_dt => convertToScala(r_dt._1, r_dt._2)).toArray)
>>>>>>> 1056e9ec
  }

  /** Returns a Sequence of attributes for the given case class type. */
  def attributesFor[T: TypeTag]: Seq[Attribute] = schemaFor[T] match {
    case Schema(s: StructType, _) =>
      s.fields.map(f => AttributeReference(f.name, f.dataType, f.nullable, f.metadata)())
  }

  /** Returns a catalyst DataType and its nullability for the given Scala Type using reflection. */
  def schemaFor[T: TypeTag]: Schema = schemaFor(typeOf[T])

  /** Returns a catalyst DataType and its nullability for the given Scala Type using reflection. */
<<<<<<< HEAD
  def schemaFor(tpe: `Type`): Schema = tpe match {
    case t if t <:< typeOf[Option[_]] =>
      val TypeRef(_, _, Seq(optType)) = t
      Schema(schemaFor(optType).dataType, nullable = true)
    case t if t <:< typeOf[Product] =>
      val formalTypeArgs = t.typeSymbol.asClass.typeParams
      val TypeRef(_, _, actualTypeArgs) = t
      val params = t.member(nme.CONSTRUCTOR).asMethod.paramss
      Schema(StructType(
        params.head.map { p =>
          val Schema(dataType, nullable) =
            schemaFor(p.typeSignature.substituteTypes(formalTypeArgs, actualTypeArgs))
          StructField(p.name.toString, dataType, nullable)
        }), nullable = true)
    // Need to decide if we actually need a special type here.
    case t if t <:< typeOf[Array[Byte]] => Schema(BinaryType, nullable = true)
    case t if t <:< typeOf[Array[_]] =>
      sys.error(s"Only Array[Byte] supported now, use Seq instead of $t")
    case t if t <:< typeOf[Seq[_]] =>
      val TypeRef(_, _, Seq(elementType)) = t
      val Schema(dataType, nullable) = schemaFor(elementType)
      Schema(ArrayType(dataType, containsNull = nullable), nullable = true)
    case t if t <:< typeOf[Map[_,_]] =>
      val TypeRef(_, _, Seq(keyType, valueType)) = t
      val Schema(valueDataType, valueNullable) = schemaFor(valueType)
      Schema(MapType(schemaFor(keyType).dataType,
        valueDataType, valueContainsNull = valueNullable), nullable = true)
    case t if t <:< typeOf[String]            => Schema(StringType, nullable = true)
    case t if t <:< typeOf[Timestamp] => Schema(TimestampType, nullable = true)
    case t if t <:< typeOf[BigDecimal] => Schema(DecimalType, nullable = true)
    case t if t <:< typeOf[java.lang.Integer] => Schema(IntegerType, nullable = true)
    case t if t <:< typeOf[java.lang.Long] => Schema(LongType, nullable = true)
    case t if t <:< typeOf[java.lang.Double] => Schema(DoubleType, nullable = true)
    case t if t <:< typeOf[java.lang.Float] => Schema(FloatType, nullable = true)
    case t if t <:< typeOf[java.lang.Short] => Schema(ShortType, nullable = true)
    case t if t <:< typeOf[java.lang.Byte] => Schema(ByteType, nullable = true)
    case t if t <:< typeOf[java.lang.Boolean] => Schema(BooleanType, nullable = true)
    case t if t <:< definitions.IntTpe => Schema(IntegerType, nullable = false)
    case t if t <:< definitions.LongTpe => Schema(LongType, nullable = false)
    case t if t <:< definitions.DoubleTpe => Schema(DoubleType, nullable = false)
    case t if t <:< definitions.FloatTpe => Schema(FloatType, nullable = false)
    case t if t <:< definitions.ShortTpe => Schema(ShortType, nullable = false)
    case t if t <:< definitions.ByteTpe => Schema(ByteType, nullable = false)
    case t if t <:< definitions.BooleanTpe => Schema(BooleanType, nullable = false)
=======
  def schemaFor(tpe: `Type`): Schema = {
    val className: String = tpe.erasure.typeSymbol.asClass.fullName
    tpe match {
      case t if Utils.classIsLoadable(className) &&
        Utils.classForName(className).isAnnotationPresent(classOf[SQLUserDefinedType]) =>
        // Note: We check for classIsLoadable above since Utils.classForName uses Java reflection,
        //       whereas className is from Scala reflection.  This can make it hard to find classes
        //       in some cases, such as when a class is enclosed in an object (in which case
        //       Java appends a '$' to the object name but Scala does not).
        val udt = Utils.classForName(className)
          .getAnnotation(classOf[SQLUserDefinedType]).udt().newInstance()
        Schema(udt, nullable = true)
      case t if t <:< typeOf[Option[_]] =>
        val TypeRef(_, _, Seq(optType)) = t
        Schema(schemaFor(optType).dataType, nullable = true)
      case t if t <:< typeOf[Product] =>
        val formalTypeArgs = t.typeSymbol.asClass.typeParams
        val TypeRef(_, _, actualTypeArgs) = t
        val params = t.member(nme.CONSTRUCTOR).asMethod.paramss
        Schema(StructType(
          params.head.map { p =>
            val Schema(dataType, nullable) =
              schemaFor(p.typeSignature.substituteTypes(formalTypeArgs, actualTypeArgs))
            StructField(p.name.toString, dataType, nullable)
          }), nullable = true)
      // Need to decide if we actually need a special type here.
      case t if t <:< typeOf[Array[Byte]] => Schema(BinaryType, nullable = true)
      case t if t <:< typeOf[Array[_]] =>
        sys.error(s"Only Array[Byte] supported now, use Seq instead of $t")
      case t if t <:< typeOf[Seq[_]] =>
        val TypeRef(_, _, Seq(elementType)) = t
        val Schema(dataType, nullable) = schemaFor(elementType)
        Schema(ArrayType(dataType, containsNull = nullable), nullable = true)
      case t if t <:< typeOf[Map[_, _]] =>
        val TypeRef(_, _, Seq(keyType, valueType)) = t
        val Schema(valueDataType, valueNullable) = schemaFor(valueType)
        Schema(MapType(schemaFor(keyType).dataType,
          valueDataType, valueContainsNull = valueNullable), nullable = true)
      case t if t <:< typeOf[String] => Schema(StringType, nullable = true)
      case t if t <:< typeOf[Timestamp] => Schema(TimestampType, nullable = true)
      case t if t <:< typeOf[Date] => Schema(DateType, nullable = true)
      case t if t <:< typeOf[BigDecimal] => Schema(DecimalType.Unlimited, nullable = true)
      case t if t <:< typeOf[Decimal] => Schema(DecimalType.Unlimited, nullable = true)
      case t if t <:< typeOf[java.lang.Integer] => Schema(IntegerType, nullable = true)
      case t if t <:< typeOf[java.lang.Long] => Schema(LongType, nullable = true)
      case t if t <:< typeOf[java.lang.Double] => Schema(DoubleType, nullable = true)
      case t if t <:< typeOf[java.lang.Float] => Schema(FloatType, nullable = true)
      case t if t <:< typeOf[java.lang.Short] => Schema(ShortType, nullable = true)
      case t if t <:< typeOf[java.lang.Byte] => Schema(ByteType, nullable = true)
      case t if t <:< typeOf[java.lang.Boolean] => Schema(BooleanType, nullable = true)
      case t if t <:< definitions.IntTpe => Schema(IntegerType, nullable = false)
      case t if t <:< definitions.LongTpe => Schema(LongType, nullable = false)
      case t if t <:< definitions.DoubleTpe => Schema(DoubleType, nullable = false)
      case t if t <:< definitions.FloatTpe => Schema(FloatType, nullable = false)
      case t if t <:< definitions.ShortTpe => Schema(ShortType, nullable = false)
      case t if t <:< definitions.ByteTpe => Schema(ByteType, nullable = false)
      case t if t <:< definitions.BooleanTpe => Schema(BooleanType, nullable = false)
    }
>>>>>>> 1056e9ec
  }

  def typeOfObject: PartialFunction[Any, DataType] = {
    // The data type can be determined without ambiguity.
    case obj: BooleanType.JvmType => BooleanType
    case obj: BinaryType.JvmType => BinaryType
    case obj: StringType.JvmType => StringType
    case obj: ByteType.JvmType => ByteType
    case obj: ShortType.JvmType => ShortType
    case obj: IntegerType.JvmType => IntegerType
    case obj: LongType.JvmType => LongType
    case obj: FloatType.JvmType => FloatType
    case obj: DoubleType.JvmType => DoubleType
    case obj: DateType.JvmType => DateType
    case obj: BigDecimal => DecimalType.Unlimited
    case obj: Decimal => DecimalType.Unlimited
    case obj: TimestampType.JvmType => TimestampType
    case null => NullType
    // For other cases, there is no obvious mapping from the type of the given object to a
    // Catalyst data type. A user should provide his/her specific rules
    // (in a user-defined PartialFunction) to infer the Catalyst data type for other types of
    // objects and then compose the user-defined PartialFunction with this one.
  }

  implicit class CaseClassRelation[A <: Product : TypeTag](data: Seq[A]) {

    /**
     * Implicitly added to Sequences of case class objects.  Returns a catalyst logical relation
     * for the the data in the sequence.
     */
    def asRelation: LocalRelation = {
      val output = attributesFor[A]
      LocalRelation(output, data)
    }
  }
}<|MERGE_RESOLUTION|>--- conflicted
+++ resolved
@@ -19,13 +19,9 @@
 
 import java.sql.{Date, Timestamp}
 
-<<<<<<< HEAD
-import org.apache.spark.sql.catalyst.expressions.{GenericRow, Attribute, AttributeReference}
-=======
 import org.apache.spark.util.Utils
 import org.apache.spark.sql.catalyst.annotation.SQLUserDefinedType
 import org.apache.spark.sql.catalyst.expressions.{GenericRow, Attribute, AttributeReference, Row}
->>>>>>> 1056e9ec
 import org.apache.spark.sql.catalyst.plans.logical.LocalRelation
 import org.apache.spark.sql.catalyst.types._
 import org.apache.spark.sql.catalyst.types.decimal.Decimal
@@ -53,15 +49,6 @@
 
   case class Schema(dataType: DataType, nullable: Boolean)
 
-<<<<<<< HEAD
-  /** Converts Scala objects to catalyst rows / types */
-  def convertToCatalyst(a: Any): Any = a match {
-    case o: Option[_] => o.orNull
-    case s: Seq[_] => s.map(convertToCatalyst)
-    case m: Map[_, _] => m.map { case (k, v) => convertToCatalyst(k) -> convertToCatalyst(v) }
-    case p: Product => new GenericRow(p.productIterator.map(convertToCatalyst).toArray)
-    case other => other
-=======
   /**
    * Converts Scala objects to catalyst rows / types.
    * Note: This is always called after schemaFor has been called.
@@ -101,7 +88,6 @@
     new GenericRow(
       r.zip(schema.fields.map(_.dataType))
         .map(r_dt => convertToScala(r_dt._1, r_dt._2)).toArray)
->>>>>>> 1056e9ec
   }
 
   /** Returns a Sequence of attributes for the given case class type. */
@@ -114,52 +100,6 @@
   def schemaFor[T: TypeTag]: Schema = schemaFor(typeOf[T])
 
   /** Returns a catalyst DataType and its nullability for the given Scala Type using reflection. */
-<<<<<<< HEAD
-  def schemaFor(tpe: `Type`): Schema = tpe match {
-    case t if t <:< typeOf[Option[_]] =>
-      val TypeRef(_, _, Seq(optType)) = t
-      Schema(schemaFor(optType).dataType, nullable = true)
-    case t if t <:< typeOf[Product] =>
-      val formalTypeArgs = t.typeSymbol.asClass.typeParams
-      val TypeRef(_, _, actualTypeArgs) = t
-      val params = t.member(nme.CONSTRUCTOR).asMethod.paramss
-      Schema(StructType(
-        params.head.map { p =>
-          val Schema(dataType, nullable) =
-            schemaFor(p.typeSignature.substituteTypes(formalTypeArgs, actualTypeArgs))
-          StructField(p.name.toString, dataType, nullable)
-        }), nullable = true)
-    // Need to decide if we actually need a special type here.
-    case t if t <:< typeOf[Array[Byte]] => Schema(BinaryType, nullable = true)
-    case t if t <:< typeOf[Array[_]] =>
-      sys.error(s"Only Array[Byte] supported now, use Seq instead of $t")
-    case t if t <:< typeOf[Seq[_]] =>
-      val TypeRef(_, _, Seq(elementType)) = t
-      val Schema(dataType, nullable) = schemaFor(elementType)
-      Schema(ArrayType(dataType, containsNull = nullable), nullable = true)
-    case t if t <:< typeOf[Map[_,_]] =>
-      val TypeRef(_, _, Seq(keyType, valueType)) = t
-      val Schema(valueDataType, valueNullable) = schemaFor(valueType)
-      Schema(MapType(schemaFor(keyType).dataType,
-        valueDataType, valueContainsNull = valueNullable), nullable = true)
-    case t if t <:< typeOf[String]            => Schema(StringType, nullable = true)
-    case t if t <:< typeOf[Timestamp] => Schema(TimestampType, nullable = true)
-    case t if t <:< typeOf[BigDecimal] => Schema(DecimalType, nullable = true)
-    case t if t <:< typeOf[java.lang.Integer] => Schema(IntegerType, nullable = true)
-    case t if t <:< typeOf[java.lang.Long] => Schema(LongType, nullable = true)
-    case t if t <:< typeOf[java.lang.Double] => Schema(DoubleType, nullable = true)
-    case t if t <:< typeOf[java.lang.Float] => Schema(FloatType, nullable = true)
-    case t if t <:< typeOf[java.lang.Short] => Schema(ShortType, nullable = true)
-    case t if t <:< typeOf[java.lang.Byte] => Schema(ByteType, nullable = true)
-    case t if t <:< typeOf[java.lang.Boolean] => Schema(BooleanType, nullable = true)
-    case t if t <:< definitions.IntTpe => Schema(IntegerType, nullable = false)
-    case t if t <:< definitions.LongTpe => Schema(LongType, nullable = false)
-    case t if t <:< definitions.DoubleTpe => Schema(DoubleType, nullable = false)
-    case t if t <:< definitions.FloatTpe => Schema(FloatType, nullable = false)
-    case t if t <:< definitions.ShortTpe => Schema(ShortType, nullable = false)
-    case t if t <:< definitions.ByteTpe => Schema(ByteType, nullable = false)
-    case t if t <:< definitions.BooleanTpe => Schema(BooleanType, nullable = false)
-=======
   def schemaFor(tpe: `Type`): Schema = {
     val className: String = tpe.erasure.typeSymbol.asClass.fullName
     tpe match {
@@ -218,7 +158,6 @@
       case t if t <:< definitions.ByteTpe => Schema(ByteType, nullable = false)
       case t if t <:< definitions.BooleanTpe => Schema(BooleanType, nullable = false)
     }
->>>>>>> 1056e9ec
   }
 
   def typeOfObject: PartialFunction[Any, DataType] = {
