--- conflicted
+++ resolved
@@ -108,15 +108,11 @@
       RewriteCorrelatedScalarSubquery,
       EliminateSerialization,
       RemoveRedundantAliases,
-<<<<<<< HEAD
-      RemoveRedundantProject) ::
-=======
       RemoveRedundantProject,
       SimplifyCreateStructOps,
       SimplifyCreateArrayOps,
       SimplifyCreateMapOps) ++
       extendedOperatorOptimizationRules: _*) ::
->>>>>>> 86cd3c08
     Batch("Check Cartesian Products", Once,
       CheckCartesianProducts(conf)) ::
     Batch("Join Reorder", Once,
@@ -912,11 +908,7 @@
   private def canPushThroughCondition(plan: LogicalPlan, condition: Expression): Boolean = {
     val attributes = plan.outputSet
     val matched = condition.find {
-<<<<<<< HEAD
-      case PredicateSubquery(p, _, _, _) => p.outputSet.intersect(attributes).nonEmpty
-=======
       case s: SubqueryExpression => s.plan.outputSet.intersect(attributes).nonEmpty
->>>>>>> 86cd3c08
       case _ => false
     }
     matched.isEmpty
