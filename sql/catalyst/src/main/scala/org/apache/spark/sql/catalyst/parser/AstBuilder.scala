--- conflicted
+++ resolved
@@ -187,15 +187,12 @@
       throw new ParseException(s"Dynamic partitions do not support IF NOT EXISTS. Specified " +
         "partitions with value: " + dynamicPartitionKeys.keys.mkString("[", ",", "]"), ctx)
     }
-    val overwrite = ctx.OVERWRITE != null
-    val staticPartitionKeys: Map[String, String] =
-      partitionKeys.filter(_._2.nonEmpty).map(t => (t._1, t._2.get))
 
     InsertIntoTable(
       UnresolvedRelation(tableIdent),
       partitionKeys,
       query,
-      OverwriteOptions(overwrite, if (overwrite) staticPartitionKeys else Map.empty),
+      ctx.OVERWRITE != null,
       ctx.EXISTS != null)
   }
 
@@ -1034,8 +1031,6 @@
    */
   override def visitCast(ctx: CastContext): Expression = withOrigin(ctx) {
     Cast(expression(ctx.expression), visitSparkDataType(ctx.dataType))
-<<<<<<< HEAD
-=======
   }
 
   /**
@@ -1059,7 +1054,6 @@
   override def visitLast(ctx: LastContext): Expression = withOrigin(ctx) {
     val ignoreNullsExpr = ctx.IGNORE != null
     Last(expression(ctx.expression), Literal(ignoreNullsExpr)).toAggregateExpression()
->>>>>>> 86cd3c08
   }
 
   /**
