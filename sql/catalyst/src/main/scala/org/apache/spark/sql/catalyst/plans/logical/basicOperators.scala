--- conflicted
+++ resolved
@@ -105,13 +105,8 @@
     child: LogicalPlan,
     overwrite: Boolean)
   extends LogicalPlan {
-<<<<<<< HEAD
-  // The table being inserted into is a child for the purposes of transformations.
-  override def children = table :: child :: Nil
-=======
 
   override def children = child :: Nil
->>>>>>> 1056e9ec
   override def output = child.output
 
   override lazy val resolved = childrenResolved && child.output.zip(table.output).forall {
@@ -122,16 +117,11 @@
 case class CreateTableAsSelect[T](
     databaseName: Option[String],
     tableName: String,
-<<<<<<< HEAD
-    child: LogicalPlan) extends UnaryNode {
-  override def output = child.output
-=======
     child: LogicalPlan,
     allowExisting: Boolean,
     desc: Option[T] = None) extends UnaryNode {
   override def output = Seq.empty[Attribute]
   override lazy val resolved = (databaseName != None && childrenResolved)
->>>>>>> 1056e9ec
 }
 
 case class WriteToFile(
@@ -160,8 +150,6 @@
 
 case class Limit(limitExpr: Expression, child: LogicalPlan) extends UnaryNode {
   override def output = child.output
-<<<<<<< HEAD
-=======
 
   override lazy val statistics: Statistics =
     if (output.forall(_.dataType.isInstanceOf[NativeType])) {
@@ -173,40 +161,10 @@
     } else {
       Statistics(sizeInBytes = children.map(_.statistics).map(_.sizeInBytes).product)
     }
->>>>>>> 1056e9ec
 }
 
 case class Subquery(alias: String, child: LogicalPlan) extends UnaryNode {
   override def output = child.output.map(_.withQualifiers(alias :: Nil))
-<<<<<<< HEAD
-}
-
-/**
- * Converts the schema of `child` to all lowercase, together with LowercaseAttributeReferences
- * this allows for optional case insensitive attribute resolution.  This node can be elided after
- * analysis.
- */
-case class LowerCaseSchema(child: LogicalPlan) extends UnaryNode {
-  protected def lowerCaseSchema(dataType: DataType): DataType = dataType match {
-    case StructType(fields) =>
-      StructType(fields.map(f =>
-        StructField(f.name.toLowerCase(), lowerCaseSchema(f.dataType), f.nullable)))
-    case ArrayType(elemType, containsNull) => ArrayType(lowerCaseSchema(elemType), containsNull)
-    case otherType => otherType
-  }
-
-  override val output = child.output.map {
-    case a: AttributeReference =>
-      AttributeReference(
-        a.name.toLowerCase,
-        lowerCaseSchema(a.dataType),
-        a.nullable)(
-        a.exprId,
-        a.qualifiers)
-    case other => other
-  }
-=======
->>>>>>> 1056e9ec
 }
 
 case class Sample(fraction: Double, withReplacement: Boolean, seed: Long, child: LogicalPlan)
