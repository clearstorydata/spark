--- conflicted
+++ resolved
@@ -17,26 +17,17 @@
 
 package org.apache.spark.sql.catalyst.plans.logical
 
-<<<<<<< HEAD
+import java.math.{MathContext, RoundingMode}
+
 import scala.util.control.NonFatal
 
-=======
-import java.math.{MathContext, RoundingMode}
-
-import scala.util.control.NonFatal
-
->>>>>>> 86cd3c08
 import org.apache.spark.internal.Logging
 import org.apache.spark.sql.{AnalysisException, Row}
 import org.apache.spark.sql.catalyst.expressions._
 import org.apache.spark.sql.catalyst.expressions.aggregate._
-<<<<<<< HEAD
-=======
 import org.apache.spark.sql.catalyst.util.DateTimeUtils
->>>>>>> 86cd3c08
 import org.apache.spark.sql.types._
 import org.apache.spark.util.Utils
-
 
 
 /**
@@ -84,18 +75,10 @@
  * Statistics collected for a column.
  *
  * 1. Supported data types are defined in `ColumnStat.supportsType`.
-<<<<<<< HEAD
- * 2. The JVM data type stored in min/max is the external data type (used in Row) for the
- * corresponding Catalyst data type. For example, for DateType we store java.sql.Date, and for
- * TimestampType we store java.sql.Timestamp.
- * 3. For integral types, they are all upcasted to longs, i.e. shorts are stored as longs.
- * 4. There is no guarantee that the statistics collected are accurate. Approximation algorithms
-=======
  * 2. The JVM data type stored in min/max is the internal data type for the corresponding
  *    Catalyst data type. For example, the internal type of DateType is Int, and that the internal
  *    type of TimestampType is Long.
  * 3. There is no guarantee that the statistics collected are accurate. Approximation algorithms
->>>>>>> 86cd3c08
  *    (sketches) might have been used, and the data collected can also be stale.
  *
  * @param distinctCount number of distinct values
@@ -112,32 +95,6 @@
     nullCount: BigInt,
     avgLen: Long,
     maxLen: Long) {
-<<<<<<< HEAD
-
-  // We currently don't store min/max for binary/string type. This can change in the future and
-  // then we need to remove this require.
-  require(min.isEmpty || (!min.get.isInstanceOf[Array[Byte]] && !min.get.isInstanceOf[String]))
-  require(max.isEmpty || (!max.get.isInstanceOf[Array[Byte]] && !max.get.isInstanceOf[String]))
-
-  /**
-   * Returns a map from string to string that can be used to serialize the column stats.
-   * The key is the name of the field (e.g. "distinctCount" or "min"), and the value is the string
-   * representation for the value. The deserialization side is defined in [[ColumnStat.fromMap]].
-   *
-   * As part of the protocol, the returned map always contains a key called "version".
-   * In the case min/max values are null (None), they won't appear in the map.
-   */
-  def toMap: Map[String, String] = {
-    val map = new scala.collection.mutable.HashMap[String, String]
-    map.put(ColumnStat.KEY_VERSION, "1")
-    map.put(ColumnStat.KEY_DISTINCT_COUNT, distinctCount.toString)
-    map.put(ColumnStat.KEY_NULL_COUNT, nullCount.toString)
-    map.put(ColumnStat.KEY_AVG_LEN, avgLen.toString)
-    map.put(ColumnStat.KEY_MAX_LEN, maxLen.toString)
-    min.foreach { v => map.put(ColumnStat.KEY_MIN_VALUE, v.toString) }
-    max.foreach { v => map.put(ColumnStat.KEY_MAX_VALUE, v.toString) }
-    map.toMap
-=======
 
   // We currently don't store min/max for binary/string type. This can change in the future and
   // then we need to remove this require.
@@ -182,7 +139,6 @@
           s"column $colName of data type: $dataType.")
     }
     externalValue.toString
->>>>>>> 86cd3c08
   }
 
 }
@@ -215,38 +171,6 @@
    * Creates a [[ColumnStat]] object from the given map. This is used to deserialize column stats
    * from some external storage. The serialization side is defined in [[ColumnStat.toMap]].
    */
-<<<<<<< HEAD
-  def fromMap(table: String, field: StructField, map: Map[String, String])
-    : Option[ColumnStat] = {
-    val str2val: (String => Any) = field.dataType match {
-      case _: IntegralType => _.toLong
-      case _: DecimalType => new java.math.BigDecimal(_)
-      case DoubleType | FloatType => _.toDouble
-      case BooleanType => _.toBoolean
-      case DateType => java.sql.Date.valueOf
-      case TimestampType => java.sql.Timestamp.valueOf
-      // This version of Spark does not use min/max for binary/string types so we ignore it.
-      case BinaryType | StringType => _ => null
-      case _ =>
-        throw new AnalysisException("Column statistics deserialization is not supported for " +
-          s"column ${field.name} of data type: ${field.dataType}.")
-    }
-
-    try {
-      Some(ColumnStat(
-        distinctCount = BigInt(map(KEY_DISTINCT_COUNT).toLong),
-        // Note that flatMap(Option.apply) turns Option(null) into None.
-        min = map.get(KEY_MIN_VALUE).map(str2val).flatMap(Option.apply),
-        max = map.get(KEY_MAX_VALUE).map(str2val).flatMap(Option.apply),
-        nullCount = BigInt(map(KEY_NULL_COUNT).toLong),
-        avgLen = map.getOrElse(KEY_AVG_LEN, field.dataType.defaultSize.toString).toLong,
-        maxLen = map.getOrElse(KEY_MAX_LEN, field.dataType.defaultSize.toString).toLong
-      ))
-    } catch {
-      case NonFatal(e) =>
-        logWarning(s"Failed to parse column statistics for column ${field.name} in table $table", e)
-        None
-=======
   def fromMap(table: String, field: StructField, map: Map[String, String]): Option[ColumnStat] = {
     try {
       Some(ColumnStat(
@@ -288,7 +212,6 @@
       case _ =>
         throw new AnalysisException("Column statistics deserialization is not supported for " +
           s"column $name of data type: $dataType.")
->>>>>>> 86cd3c08
     }
   }
 
@@ -341,13 +264,6 @@
   }
 
   /** Convert a struct for column stats (defined in statExprs) into [[ColumnStat]]. */
-<<<<<<< HEAD
-  def rowToColumnStat(row: Row): ColumnStat = {
-    ColumnStat(
-      distinctCount = BigInt(row.getLong(0)),
-      min = Option(row.get(1)),  // for string/binary min/max, get should return null
-      max = Option(row.get(2)),
-=======
   def rowToColumnStat(row: Row, attr: Attribute): ColumnStat = {
     ColumnStat(
       distinctCount = BigInt(row.getLong(0)),
@@ -356,7 +272,6 @@
         .map(v => fromExternalString(v.toString, attr.name, attr.dataType)).flatMap(Option.apply),
       max = Option(row.get(2))
         .map(v => fromExternalString(v.toString, attr.name, attr.dataType)).flatMap(Option.apply),
->>>>>>> 86cd3c08
       nullCount = BigInt(row.getLong(3)),
       avgLen = row.getLong(4),
       maxLen = row.getLong(5)
