/*
 * Licensed to the Apache Software Foundation (ASF) under one or more
 * contributor license agreements.  See the NOTICE file distributed with
 * this work for additional information regarding copyright ownership.
 * The ASF licenses this file to You under the Apache License, Version 2.0
 * (the "License"); you may not use this file except in compliance with
 * the License.  You may obtain a copy of the License at
 *
 *    http://www.apache.org/licenses/LICENSE-2.0
 *
 * Unless required by applicable law or agreed to in writing, software
 * distributed under the License is distributed on an "AS IS" BASIS,
 * WITHOUT WARRANTIES OR CONDITIONS OF ANY KIND, either express or implied.
 * See the License for the specific language governing permissions and
 * limitations under the License.
 */

package org.apache.spark.sql.catalyst.analysis

import org.apache.spark.sql.catalyst.expressions._
import org.apache.spark.sql.catalyst.plans.logical.{LogicalPlan, Project, Union}
import org.apache.spark.sql.catalyst.rules.Rule
import org.apache.spark.sql.catalyst.types._

object HiveTypeCoercion {
  // See https://cwiki.apache.org/confluence/display/Hive/LanguageManual+Types.
  // The conversion for integral and floating point types have a linear widening hierarchy:
  private val numericPrecedence =
    Seq(ByteType, ShortType, IntegerType, LongType, FloatType, DoubleType, DecimalType.Unlimited)

  /**
   * Find the tightest common type of two types that might be used in a binary expression.
   * This handles all numeric types except fixed-precision decimals interacting with each other or
   * with primitive types, because in that case the precision and scale of the result depends on
   * the operation. Those rules are implemented in [[HiveTypeCoercion.DecimalPrecision]].
   */
  def findTightestCommonType(t1: DataType, t2: DataType): Option[DataType] = {
    val valueTypes = Seq(t1, t2).filter(t => t != NullType)
    if (valueTypes.distinct.size > 1) {
      // Promote numeric types to the highest of the two and all numeric types to unlimited decimal
      if (numericPrecedence.contains(t1) && numericPrecedence.contains(t2)) {
        Some(numericPrecedence.filter(t => t == t1 || t == t2).last)
      } else if (t1.isInstanceOf[DecimalType] && t2.isInstanceOf[DecimalType]) {
        // Fixed-precision decimals can up-cast into unlimited
        if (t1 == DecimalType.Unlimited || t2 == DecimalType.Unlimited) {
          Some(DecimalType.Unlimited)
        } else {
          None
        }
      } else {
        None
      }
    } else {
      Some(if (valueTypes.size == 0) NullType else valueTypes.head)
    }
  }
}

/**
 * A collection of [[Rule Rules]] that can be used to coerce differing types that
 * participate in operations into compatible ones.  Most of these rules are based on Hive semantics,
 * but they do not introduce any dependencies on the hive codebase.  For this reason they remain in
 * Catalyst until we have a more standard set of coercions.
 */
trait HiveTypeCoercion {

  import HiveTypeCoercion._

  val typeCoercionRules =
    PropagateTypes ::
    ConvertNaNs ::
    WidenTypes ::
    PromoteStrings ::
    DecimalPrecision ::
    BooleanComparisons ::
    BooleanCasts ::
    StringToIntegralCasts ::
    FunctionArgumentConversion ::
    CaseWhenCoercion ::
    Division ::
    Nil

  trait TypeWidening {
    def findTightestCommonType(t1: DataType, t2: DataType): Option[DataType] = {
      // Try and find a promotion rule that contains both types in question.
      val applicableConversion =
        HiveTypeCoercion.allPromotions.find(p => p.contains(t1) && p.contains(t2))

      // If found return the widest common type, otherwise None
      applicableConversion.map(_.filter(t => t == t1 || t == t2).last)
    }
  }

  /**
   * Applies any changes to [[AttributeReference]] data types that are made by other rules to
   * instances higher in the query tree.
   */
  object PropagateTypes extends Rule[LogicalPlan] {
    def apply(plan: LogicalPlan): LogicalPlan = plan transform {
      // No propagation required for leaf nodes.
      case q: LogicalPlan if q.children.isEmpty => q

      // Don't propagate types from unresolved children.
      case q: LogicalPlan if !q.childrenResolved => q

      case q: LogicalPlan => q transformExpressions {
        case a: AttributeReference =>
          q.inputSet.find(_.exprId == a.exprId) match {
            // This can happen when a Attribute reference is born in a non-leaf node, for example
            // due to a call to an external script like in the Transform operator.
            // TODO: Perhaps those should actually be aliases?
            case None => a
            // Leave the same if the dataTypes match.
            case Some(newType) if a.dataType == newType.dataType => a
            case Some(newType) =>
              logDebug(s"Promoting $a to $newType in ${q.simpleString}}")
              newType
          }
      }
    }
  }

  /**
   * Converts string "NaN"s that are in binary operators with a NaN-able types (Float / Double) to
   * the appropriate numeric equivalent.
   */
  object ConvertNaNs extends Rule[LogicalPlan] {
    val stringNaN = Literal("NaN", StringType)

    def apply(plan: LogicalPlan): LogicalPlan = plan transform {
      case q: LogicalPlan => q transformExpressions {
        // Skip nodes who's children have not been resolved yet.
        case e if !e.childrenResolved => e

        /* Double Conversions */
        case b: BinaryExpression if b.left == stringNaN && b.right.dataType == DoubleType =>
          b.makeCopy(Array(b.right, Literal(Double.NaN)))
        case b: BinaryExpression if b.left.dataType == DoubleType && b.right == stringNaN =>
          b.makeCopy(Array(Literal(Double.NaN), b.left))
        case b: BinaryExpression if b.left == stringNaN && b.right == stringNaN =>
          b.makeCopy(Array(Literal(Double.NaN), b.left))

        /* Float Conversions */
        case b: BinaryExpression if b.left == stringNaN && b.right.dataType == FloatType =>
          b.makeCopy(Array(b.right, Literal(Float.NaN)))
        case b: BinaryExpression if b.left.dataType == FloatType && b.right == stringNaN =>
          b.makeCopy(Array(Literal(Float.NaN), b.left))
        case b: BinaryExpression if b.left == stringNaN && b.right == stringNaN =>
          b.makeCopy(Array(Literal(Float.NaN), b.left))
      }
    }
  }

  /**
   * Widens numeric types and converts strings to numbers when appropriate.
   *
   * Loosely based on rules from "Hadoop: The Definitive Guide" 2nd edition, by Tom White
   *
   * The implicit conversion rules can be summarized as follows:
   *   - Any integral numeric type can be implicitly converted to a wider type.
   *   - All the integral numeric types, FLOAT, and (perhaps surprisingly) STRING can be implicitly
   *     converted to DOUBLE.
   *   - TINYINT, SMALLINT, and INT can all be converted to FLOAT.
   *   - BOOLEAN types cannot be converted to any other type.
   *
   * Additionally, all types when UNION-ed with strings will be promoted to strings.
   * Other string conversions are handled by PromoteStrings.
   *
   * Widening types might result in loss of precision in the following cases:
   * - IntegerType to FloatType
   * - LongType to FloatType
   * - LongType to DoubleType
   */
<<<<<<< HEAD
  object WidenTypes extends Rule[LogicalPlan] with TypeWidening {
=======
  object WidenTypes extends Rule[LogicalPlan] {
    import HiveTypeCoercion._
>>>>>>> 1056e9ec

    def apply(plan: LogicalPlan): LogicalPlan = plan transform {
      // TODO: unions with fixed-precision decimals
      case u @ Union(left, right) if u.childrenResolved && !u.resolved =>
        val castedInput = left.output.zip(right.output).map {
          // When a string is found on one side, make the other side a string too.
          case (l, r) if l.dataType == StringType && r.dataType != StringType =>
            (l, Alias(Cast(r, StringType), r.name)())
          case (l, r) if l.dataType != StringType && r.dataType == StringType =>
            (Alias(Cast(l, StringType), l.name)(), r)

          case (l, r) if l.dataType != r.dataType =>
            logDebug(s"Resolving mismatched union input ${l.dataType}, ${r.dataType}")
            findTightestCommonType(l.dataType, r.dataType).map { widestType =>
              val newLeft =
                if (l.dataType == widestType) l else Alias(Cast(l, widestType), l.name)()
              val newRight =
                if (r.dataType == widestType) r else Alias(Cast(r, widestType), r.name)()

              (newLeft, newRight)
            }.getOrElse((l, r)) // If there is no applicable conversion, leave expression unchanged.
          case other => other
        }

        val (castedLeft, castedRight) = castedInput.unzip

        val newLeft =
          if (castedLeft.map(_.dataType) != left.output.map(_.dataType)) {
            logDebug(s"Widening numeric types in union $castedLeft ${left.output}")
            Project(castedLeft, left)
          } else {
            left
          }

        val newRight =
          if (castedRight.map(_.dataType) != right.output.map(_.dataType)) {
            logDebug(s"Widening numeric types in union $castedRight ${right.output}")
            Project(castedRight, right)
          } else {
            right
          }

        Union(newLeft, newRight)

      // Also widen types for BinaryExpressions.
      case q: LogicalPlan => q transformExpressions {
        // Skip nodes who's children have not been resolved yet.
        case e if !e.childrenResolved => e

        case b: BinaryExpression if b.left.dataType != b.right.dataType =>
          findTightestCommonType(b.left.dataType, b.right.dataType).map { widestType =>
            val newLeft =
              if (b.left.dataType == widestType) b.left else Cast(b.left, widestType)
            val newRight =
              if (b.right.dataType == widestType) b.right else Cast(b.right, widestType)
            b.makeCopy(Array(newLeft, newRight))
          }.getOrElse(b)  // If there is no applicable conversion, leave expression unchanged.
      }
    }
  }

  /**
   * Promotes strings that appear in arithmetic expressions.
   */
  object PromoteStrings extends Rule[LogicalPlan] {
    def apply(plan: LogicalPlan): LogicalPlan = plan transformAllExpressions {
      // Skip nodes who's children have not been resolved yet.
      case e if !e.childrenResolved => e

      case a: BinaryArithmetic if a.left.dataType == StringType =>
        a.makeCopy(Array(Cast(a.left, DoubleType), a.right))
      case a: BinaryArithmetic if a.right.dataType == StringType =>
        a.makeCopy(Array(a.left, Cast(a.right, DoubleType)))

      // we should cast all timestamp/date/string compare into string compare
      case p: BinaryPredicate if p.left.dataType == StringType
        && p.right.dataType == DateType =>
        p.makeCopy(Array(p.left, Cast(p.right, StringType)))
      case p: BinaryPredicate if p.left.dataType == DateType
        && p.right.dataType == StringType =>
        p.makeCopy(Array(Cast(p.left, StringType), p.right))
      case p: BinaryPredicate if p.left.dataType == StringType
        && p.right.dataType == TimestampType =>
        p.makeCopy(Array(p.left, Cast(p.right, StringType)))
      case p: BinaryPredicate if p.left.dataType == TimestampType
        && p.right.dataType == StringType =>
        p.makeCopy(Array(Cast(p.left, StringType), p.right))
      case p: BinaryPredicate if p.left.dataType == TimestampType
        && p.right.dataType == DateType =>
        p.makeCopy(Array(Cast(p.left, StringType), Cast(p.right, StringType)))
      case p: BinaryPredicate if p.left.dataType == DateType
        && p.right.dataType == TimestampType =>
        p.makeCopy(Array(Cast(p.left, StringType), Cast(p.right, StringType)))

      case p: BinaryPredicate if p.left.dataType == StringType && p.right.dataType != StringType =>
        p.makeCopy(Array(Cast(p.left, DoubleType), p.right))
      case p: BinaryPredicate if p.left.dataType != StringType && p.right.dataType == StringType =>
        p.makeCopy(Array(p.left, Cast(p.right, DoubleType)))

      case i @ In(a, b) if a.dataType == DateType && b.forall(_.dataType == StringType) =>
        i.makeCopy(Array(Cast(a, StringType), b))
      case i @ In(a, b) if a.dataType == TimestampType && b.forall(_.dataType == StringType) =>
        i.makeCopy(Array(Cast(a, StringType), b))
      case i @ In(a, b) if a.dataType == DateType && b.forall(_.dataType == TimestampType) =>
        i.makeCopy(Array(Cast(a, StringType), b.map(Cast(_, StringType))))
      case i @ In(a, b) if a.dataType == TimestampType && b.forall(_.dataType == DateType) =>
        i.makeCopy(Array(Cast(a, StringType), b.map(Cast(_, StringType))))

      case Sum(e) if e.dataType == StringType =>
        Sum(Cast(e, DoubleType))
      case Average(e) if e.dataType == StringType =>
        Average(Cast(e, DoubleType))
      case Sqrt(e) if e.dataType == StringType =>
        Sqrt(Cast(e, DoubleType))
    }
  }

  // scalastyle:off
  /**
   * Calculates and propagates precision for fixed-precision decimals. Hive has a number of
   * rules for this based on the SQL standard and MS SQL:
   * https://cwiki.apache.org/confluence/download/attachments/27362075/Hive_Decimal_Precision_Scale_Support.pdf
   *
   * In particular, if we have expressions e1 and e2 with precision/scale p1/s2 and p2/s2
   * respectively, then the following operations have the following precision / scale:
   *
   *   Operation    Result Precision                        Result Scale
   *   ------------------------------------------------------------------------
   *   e1 + e2      max(s1, s2) + max(p1-s1, p2-s2) + 1     max(s1, s2)
   *   e1 - e2      max(s1, s2) + max(p1-s1, p2-s2) + 1     max(s1, s2)
   *   e1 * e2      p1 + p2 + 1                             s1 + s2
   *   e1 / e2      p1 - s1 + s2 + max(6, s1 + p2 + 1)      max(6, s1 + p2 + 1)
   *   e1 % e2      min(p1-s1, p2-s2) + max(s1, s2)         max(s1, s2)
   *   sum(e1)      p1 + 10                                 s1
   *   avg(e1)      p1 + 4                                  s1 + 4
   *
   * Catalyst also has unlimited-precision decimals. For those, all ops return unlimited precision.
   *
   * To implement the rules for fixed-precision types, we introduce casts to turn them to unlimited
   * precision, do the math on unlimited-precision numbers, then introduce casts back to the
   * required fixed precision. This allows us to do all rounding and overflow handling in the
   * cast-to-fixed-precision operator.
   *
   * In addition, when mixing non-decimal types with decimals, we use the following rules:
   * - BYTE gets turned into DECIMAL(3, 0)
   * - SHORT gets turned into DECIMAL(5, 0)
   * - INT gets turned into DECIMAL(10, 0)
   * - LONG gets turned into DECIMAL(20, 0)
   * - FLOAT and DOUBLE cause fixed-length decimals to turn into DOUBLE (this is the same as Hive,
   *   but note that unlimited decimals are considered bigger than doubles in WidenTypes)
   */
  // scalastyle:on
  object DecimalPrecision extends Rule[LogicalPlan] {
    import scala.math.{max, min}

    // Conversion rules for integer types into fixed-precision decimals
    val intTypeToFixed: Map[DataType, DecimalType] = Map(
      ByteType -> DecimalType(3, 0),
      ShortType -> DecimalType(5, 0),
      IntegerType -> DecimalType(10, 0),
      LongType -> DecimalType(20, 0)
    )

    def isFloat(t: DataType): Boolean = t == FloatType || t == DoubleType

    def apply(plan: LogicalPlan): LogicalPlan = plan transformAllExpressions {
      // Skip nodes whose children have not been resolved yet
      case e if !e.childrenResolved => e

      case Add(e1 @ DecimalType.Expression(p1, s1), e2 @ DecimalType.Expression(p2, s2)) =>
        Cast(
          Add(Cast(e1, DecimalType.Unlimited), Cast(e2, DecimalType.Unlimited)),
          DecimalType(max(s1, s2) + max(p1 - s1, p2 - s2) + 1, max(s1, s2))
        )

      case Subtract(e1 @ DecimalType.Expression(p1, s1), e2 @ DecimalType.Expression(p2, s2)) =>
        Cast(
          Subtract(Cast(e1, DecimalType.Unlimited), Cast(e2, DecimalType.Unlimited)),
          DecimalType(max(s1, s2) + max(p1 - s1, p2 - s2) + 1, max(s1, s2))
        )

      case Multiply(e1 @ DecimalType.Expression(p1, s1), e2 @ DecimalType.Expression(p2, s2)) =>
        Cast(
          Multiply(Cast(e1, DecimalType.Unlimited), Cast(e2, DecimalType.Unlimited)),
          DecimalType(p1 + p2 + 1, s1 + s2)
        )

      case Divide(e1 @ DecimalType.Expression(p1, s1), e2 @ DecimalType.Expression(p2, s2)) =>
        Cast(
          Divide(Cast(e1, DecimalType.Unlimited), Cast(e2, DecimalType.Unlimited)),
          DecimalType(p1 - s1 + s2 + max(6, s1 + p2 + 1), max(6, s1 + p2 + 1))
        )

      case Remainder(e1 @ DecimalType.Expression(p1, s1), e2 @ DecimalType.Expression(p2, s2)) =>
        Cast(
          Remainder(Cast(e1, DecimalType.Unlimited), Cast(e2, DecimalType.Unlimited)),
          DecimalType(min(p1 - s1, p2 - s2) + max(s1, s2), max(s1, s2))
        )

      // Promote integers inside a binary expression with fixed-precision decimals to decimals,
      // and fixed-precision decimals in an expression with floats / doubles to doubles
      case b: BinaryExpression if b.left.dataType != b.right.dataType =>
        (b.left.dataType, b.right.dataType) match {
          case (t, DecimalType.Fixed(p, s)) if intTypeToFixed.contains(t) =>
            b.makeCopy(Array(Cast(b.left, intTypeToFixed(t)), b.right))
          case (DecimalType.Fixed(p, s), t) if intTypeToFixed.contains(t) =>
            b.makeCopy(Array(b.left, Cast(b.right, intTypeToFixed(t))))
          case (t, DecimalType.Fixed(p, s)) if isFloat(t) =>
            b.makeCopy(Array(b.left, Cast(b.right, DoubleType)))
          case (DecimalType.Fixed(p, s), t) if isFloat(t) =>
            b.makeCopy(Array(Cast(b.left, DoubleType), b.right))
          case _ =>
            b
        }

      // TODO: MaxOf, MinOf, etc might want other rules

      // SUM and AVERAGE are handled by the implementations of those expressions
    }
  }

  /**
   * Changes Boolean values to Bytes so that expressions like true < false can be Evaluated.
   */
  object BooleanComparisons extends Rule[LogicalPlan] {
    val trueValues = Seq(1, 1L, 1.toByte, 1.toShort, BigDecimal(1)).map(Literal(_))
    val falseValues = Seq(0, 0L, 0.toByte, 0.toShort, BigDecimal(0)).map(Literal(_))

    def apply(plan: LogicalPlan): LogicalPlan = plan transformAllExpressions {
      // Skip nodes who's children have not been resolved yet.
      case e if !e.childrenResolved => e

      // Hive treats (true = 1) as true and (false = 0) as true.
      case EqualTo(l @ BooleanType(), r) if trueValues.contains(r) => l
      case EqualTo(l, r @ BooleanType()) if trueValues.contains(l) => r
      case EqualTo(l @ BooleanType(), r) if falseValues.contains(r) => Not(l)
      case EqualTo(l, r @ BooleanType()) if falseValues.contains(l) => Not(r)

      // No need to change other EqualTo operators as that actually makes sense for boolean types.
      case e: EqualTo => e
      // No need to change the EqualNullSafe operators, too
      case e: EqualNullSafe => e
      // Otherwise turn them to Byte types so that there exists and ordering.
      case p: BinaryComparison
          if p.left.dataType == BooleanType && p.right.dataType == BooleanType =>
        p.makeCopy(Array(Cast(p.left, ByteType), Cast(p.right, ByteType)))
    }
  }

  /**
   * Casts to/from [[BooleanType]] are transformed into comparisons since
   * the JVM does not consider Booleans to be numeric types.
   */
  object BooleanCasts extends Rule[LogicalPlan] {
    def apply(plan: LogicalPlan): LogicalPlan = plan transformAllExpressions {
      // Skip nodes who's children have not been resolved yet.
      case e if !e.childrenResolved => e
      // Skip if the type is boolean type already. Note that this extra cast should be removed
      // by optimizer.SimplifyCasts.
      case Cast(e, BooleanType) if e.dataType == BooleanType => e
      // DateType should be null if be cast to boolean.
      case Cast(e, BooleanType) if e.dataType == DateType => Cast(e, BooleanType)
      // If the data type is not boolean and is being cast boolean, turn it into a comparison
      // with the numeric value, i.e. x != 0. This will coerce the type into numeric type.
      case Cast(e, BooleanType) if e.dataType != BooleanType => Not(EqualTo(e, Literal(0)))
      // Stringify boolean if casting to StringType.
      // TODO Ensure true/false string letter casing is consistent with Hive in all cases.
      case Cast(e, StringType) if e.dataType == BooleanType =>
        If(e, Literal("true"), Literal("false"))
      // Turn true into 1, and false into 0 if casting boolean into other types.
      case Cast(e, dataType) if e.dataType == BooleanType =>
        Cast(If(e, Literal(1), Literal(0)), dataType)
    }
  }

  /**
   * When encountering a cast from a string representing a valid fractional number to an integral
   * type the jvm will throw a `java.lang.NumberFormatException`.  Hive, in contrast, returns the
   * truncated version of this number.
   */
  object StringToIntegralCasts extends Rule[LogicalPlan] {
    def apply(plan: LogicalPlan): LogicalPlan = plan transformAllExpressions {
      // Skip nodes who's children have not been resolved yet.
      case e if !e.childrenResolved => e

      case Cast(e @ StringType(), t: IntegralType) =>
        Cast(Cast(e, DecimalType.Unlimited), t)
    }
  }

  /**
   * This ensure that the types for various functions are as expected.
   */
  object FunctionArgumentConversion extends Rule[LogicalPlan] {
    def apply(plan: LogicalPlan): LogicalPlan = plan transformAllExpressions {
      // Skip nodes who's children have not been resolved yet.
      case e if !e.childrenResolved => e

      case a @ CreateArray(children) if !a.resolved =>
        val commonType = a.childTypes.reduce(
          (a,b) =>
            findTightestCommonType(a,b).getOrElse(StringType))
        CreateArray(
          children.map(c => if (c.dataType == commonType) c else Cast(c, commonType)))

      // Promote SUM, SUM DISTINCT and AVERAGE to largest types to prevent overflows.
      case s @ Sum(e @ DecimalType()) => s // Decimal is already the biggest.
      case Sum(e @ IntegralType()) if e.dataType != LongType => Sum(Cast(e, LongType))
      case Sum(e @ FractionalType()) if e.dataType != DoubleType => Sum(Cast(e, DoubleType))

      case s @ SumDistinct(e @ DecimalType()) => s // Decimal is already the biggest.
      case SumDistinct(e @ IntegralType()) if e.dataType != LongType =>
        SumDistinct(Cast(e, LongType))
      case SumDistinct(e @ FractionalType()) if e.dataType != DoubleType =>
        SumDistinct(Cast(e, DoubleType))

      case s @ Average(e @ DecimalType()) => s // Decimal is already the biggest.
      case Average(e @ IntegralType()) if e.dataType != LongType =>
        Average(Cast(e, LongType))
      case Average(e @ FractionalType()) if e.dataType != DoubleType =>
        Average(Cast(e, DoubleType))

      // Hive lets you do aggregation of timestamps... for some reason
      case Sum(e @ TimestampType()) => Sum(Cast(e, DoubleType))
      case Average(e @ TimestampType()) => Average(Cast(e, DoubleType))
    }
  }

  /**
   * Hive only performs integral division with the DIV operator. The arguments to / are always
   * converted to fractional types.
   */
  object Division extends Rule[LogicalPlan] {
    def apply(plan: LogicalPlan): LogicalPlan = plan transformAllExpressions {
      // Skip nodes who's children have not been resolved yet.
      case e if !e.childrenResolved => e

      // Decimal and Double remain the same
      case d: Divide if d.resolved && d.dataType == DoubleType => d
      case d: Divide if d.resolved && d.dataType.isInstanceOf[DecimalType] => d

      case Divide(l, r) if l.dataType.isInstanceOf[DecimalType] =>
        Divide(l, Cast(r, DecimalType.Unlimited))
      case Divide(l, r) if r.dataType.isInstanceOf[DecimalType] =>
        Divide(Cast(l, DecimalType.Unlimited), r)

      case Divide(l, r) => Divide(Cast(l, DoubleType), Cast(r, DoubleType))
    }
  }

  /**
   * Coerces the type of different branches of a CASE WHEN statement to a common type.
   */
<<<<<<< HEAD
  object CaseWhenCoercion extends Rule[LogicalPlan] with TypeWidening {
=======
  object CaseWhenCoercion extends Rule[LogicalPlan] {
    import HiveTypeCoercion._

>>>>>>> 1056e9ec
    def apply(plan: LogicalPlan): LogicalPlan = plan transformAllExpressions {
      case cw @ CaseWhen(branches) if !cw.resolved && !branches.exists(!_.resolved)  =>
        val valueTypes = branches.sliding(2, 2).map {
          case Seq(_, value) => value.dataType
          case Seq(elseVal) => elseVal.dataType
        }.toSeq

        logDebug(s"Input values for null casting ${valueTypes.mkString(",")}")

        if (valueTypes.distinct.size > 1) {
          val commonType = valueTypes.reduce { (v1, v2) =>
            findTightestCommonType(v1, v2)
              .getOrElse(sys.error(
                s"Types in CASE WHEN must be the same or coercible to a common type: $v1 != $v2"))
          }
          val transformedBranches = branches.sliding(2, 2).map {
            case Seq(cond, value) if value.dataType != commonType =>
              Seq(cond, Cast(value, commonType))
            case Seq(elseVal) if elseVal.dataType != commonType =>
              Seq(Cast(elseVal, commonType))
            case s => s
          }.reduce(_ ++ _)
          CaseWhen(transformedBranches)
        } else {
          // Types match up.  Hopefully some other rule fixes whatever is wrong with resolution.
          cw
        }
    }
  }

}<|MERGE_RESOLUTION|>--- conflicted
+++ resolved
@@ -171,12 +171,8 @@
    * - LongType to FloatType
    * - LongType to DoubleType
    */
-<<<<<<< HEAD
-  object WidenTypes extends Rule[LogicalPlan] with TypeWidening {
-=======
   object WidenTypes extends Rule[LogicalPlan] {
     import HiveTypeCoercion._
->>>>>>> 1056e9ec
 
     def apply(plan: LogicalPlan): LogicalPlan = plan transform {
       // TODO: unions with fixed-precision decimals
@@ -530,13 +526,9 @@
   /**
    * Coerces the type of different branches of a CASE WHEN statement to a common type.
    */
-<<<<<<< HEAD
-  object CaseWhenCoercion extends Rule[LogicalPlan] with TypeWidening {
-=======
   object CaseWhenCoercion extends Rule[LogicalPlan] {
     import HiveTypeCoercion._
 
->>>>>>> 1056e9ec
     def apply(plan: LogicalPlan): LogicalPlan = plan transformAllExpressions {
       case cw @ CaseWhen(branches) if !cw.resolved && !branches.exists(!_.resolved)  =>
         val valueTypes = branches.sliding(2, 2).map {
