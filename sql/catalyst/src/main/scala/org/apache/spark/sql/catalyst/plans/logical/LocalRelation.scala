/*
 * Licensed to the Apache Software Foundation (ASF) under one or more
 * contributor license agreements.  See the NOTICE file distributed with
 * this work for additional information regarding copyright ownership.
 * The ASF licenses this file to You under the Apache License, Version 2.0
 * (the "License"); you may not use this file except in compliance with
 * the License.  You may obtain a copy of the License at
 *
 *    http://www.apache.org/licenses/LICENSE-2.0
 *
 * Unless required by applicable law or agreed to in writing, software
 * distributed under the License is distributed on an "AS IS" BASIS,
 * WITHOUT WARRANTIES OR CONDITIONS OF ANY KIND, either express or implied.
 * See the License for the specific language governing permissions and
 * limitations under the License.
 */

package org.apache.spark.sql.catalyst.plans.logical

import org.apache.spark.sql.Row
import org.apache.spark.sql.catalyst.{CatalystTypeConverters, InternalRow}
import org.apache.spark.sql.catalyst.analysis
import org.apache.spark.sql.catalyst.expressions.{Attribute, Literal}
import org.apache.spark.sql.internal.SQLConf
import org.apache.spark.sql.types.{StructField, StructType}

object LocalRelation {
  def apply(output: Attribute*): LocalRelation = new LocalRelation(output)

  def apply(output1: StructField, output: StructField*): LocalRelation = {
    new LocalRelation(StructType(output1 +: output).toAttributes)
  }

  def fromExternalRows(output: Seq[Attribute], data: Seq[Row]): LocalRelation = {
    val schema = StructType.fromAttributes(output)
    val converter = CatalystTypeConverters.createToCatalystConverter(schema)
    LocalRelation(output, data.map(converter(_).asInstanceOf[InternalRow]))
  }

  def fromProduct(output: Seq[Attribute], data: Seq[Product]): LocalRelation = {
    val schema = StructType.fromAttributes(output)
    val converter = CatalystTypeConverters.createToCatalystConverter(schema)
    LocalRelation(output, data.map(converter(_).asInstanceOf[InternalRow]))
  }
}

case class LocalRelation(output: Seq[Attribute], data: Seq[InternalRow] = Nil)
  extends LeafNode with analysis.MultiInstanceRelation {

  // A local relation must have resolved output.
  require(output.forall(_.resolved), "Unresolved attributes found when constructing LocalRelation.")

  /**
   * Returns an identical copy of this relation with new exprIds for all attributes.  Different
   * attributes are required when a relation is going to be included multiple times in the same
   * query.
   */
  override final def newInstance(): this.type = {
    LocalRelation(output.map(_.newInstance()), data).asInstanceOf[this.type]
  }

  override protected def stringArgs: Iterator[Any] = {
    if (data.isEmpty) {
      Iterator("<empty>", output)
    } else {
      Iterator(output)
    }
  }

<<<<<<< HEAD
  override def sameResult(plan: LogicalPlan): Boolean = {
    plan.canonicalized match {
      case LocalRelation(otherOutput, otherData) =>
        otherOutput.map(_.dataType) == output.map(_.dataType) && otherData == data
      case _ => false
    }
  }

  override lazy val statistics =
    Statistics(sizeInBytes =
      (output.map(n => BigInt(n.dataType.defaultSize))).sum * data.length)
=======
  override def computeStats(conf: SQLConf): Statistics =
    Statistics(sizeInBytes =
      output.map(n => BigInt(n.dataType.defaultSize)).sum * data.length)
>>>>>>> 86cd3c08

  def toSQL(inlineTableName: String): String = {
    require(data.nonEmpty)
    val types = output.map(_.dataType)
    val rows = data.map { row =>
      val cells = row.toSeq(types).zip(types).map { case (v, tpe) => Literal(v, tpe).sql }
      cells.mkString("(", ", ", ")")
    }
    "VALUES " + rows.mkString(", ") +
      " AS " + inlineTableName +
      output.map(_.name).mkString("(", ", ", ")")
  }
}<|MERGE_RESOLUTION|>--- conflicted
+++ resolved
@@ -67,23 +67,9 @@
     }
   }
 
-<<<<<<< HEAD
-  override def sameResult(plan: LogicalPlan): Boolean = {
-    plan.canonicalized match {
-      case LocalRelation(otherOutput, otherData) =>
-        otherOutput.map(_.dataType) == output.map(_.dataType) && otherData == data
-      case _ => false
-    }
-  }
-
-  override lazy val statistics =
-    Statistics(sizeInBytes =
-      (output.map(n => BigInt(n.dataType.defaultSize))).sum * data.length)
-=======
   override def computeStats(conf: SQLConf): Statistics =
     Statistics(sizeInBytes =
       output.map(n => BigInt(n.dataType.defaultSize)).sum * data.length)
->>>>>>> 86cd3c08
 
   def toSQL(inlineTableName: String): String = {
     require(data.nonEmpty)
