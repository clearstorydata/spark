--- conflicted
+++ resolved
@@ -18,13 +18,8 @@
 package org.apache.spark.sql.catalyst.expressions
 
 import java.sql.Timestamp
-<<<<<<< HEAD
-import java.text.SimpleDateFormat
-import java.util.{Calendar, Locale, TimeZone}
-=======
 import java.text.DateFormat
 import java.util.{Calendar, TimeZone}
->>>>>>> 86cd3c08
 
 import scala.util.control.NonFatal
 
@@ -107,13 +102,6 @@
  *
  * There is no code generation since this expression should be replaced with a literal.
  */
-<<<<<<< HEAD
-case class CurrentBatchTimestamp(timestampMs: Long, dataType: DataType)
-  extends LeafExpression with Nondeterministic with CodegenFallback {
-
-  override def nullable: Boolean = false
-
-=======
 case class CurrentBatchTimestamp(
     timestampMs: Long,
     dataType: DataType,
@@ -127,7 +115,6 @@
   override def withTimeZone(timeZoneId: String): TimeZoneAwareExpression =
     copy(timeZoneId = Option(timeZoneId))
 
->>>>>>> 86cd3c08
   override def prettyName: String = "current_batch_timestamp"
 
   override protected def initializeInternal(partitionIndex: Int): Unit = {}
@@ -141,11 +128,7 @@
   def toLiteral: Literal = dataType match {
     case _: TimestampType =>
       Literal(DateTimeUtils.fromJavaTimestamp(new Timestamp(timestampMs)), TimestampType)
-<<<<<<< HEAD
-    case _: DateType => Literal(DateTimeUtils.millisToDays(timestampMs), DateType)
-=======
     case _: DateType => Literal(DateTimeUtils.millisToDays(timestampMs, timeZone), DateType)
->>>>>>> 86cd3c08
   }
 }
 
@@ -221,14 +204,10 @@
       > SELECT _FUNC_('2009-07-30 12:58:59');
        12
   """)
-<<<<<<< HEAD
-case class Hour(child: Expression) extends UnaryExpression with ImplicitCastInputTypes {
-=======
 case class Hour(child: Expression, timeZoneId: Option[String] = None)
   extends UnaryExpression with TimeZoneAwareExpression with ImplicitCastInputTypes {
 
   def this(child: Expression) = this(child, None)
->>>>>>> 86cd3c08
 
   override def inputTypes: Seq[AbstractDataType] = Seq(TimestampType)
 
@@ -255,14 +234,10 @@
       > SELECT _FUNC_('2009-07-30 12:58:59');
        58
   """)
-<<<<<<< HEAD
-case class Minute(child: Expression) extends UnaryExpression with ImplicitCastInputTypes {
-=======
 case class Minute(child: Expression, timeZoneId: Option[String] = None)
   extends UnaryExpression with TimeZoneAwareExpression with ImplicitCastInputTypes {
 
   def this(child: Expression) = this(child, None)
->>>>>>> 86cd3c08
 
   override def inputTypes: Seq[AbstractDataType] = Seq(TimestampType)
 
@@ -289,14 +264,10 @@
       > SELECT _FUNC_('2009-07-30 12:58:59');
        59
   """)
-<<<<<<< HEAD
-case class Second(child: Expression) extends UnaryExpression with ImplicitCastInputTypes {
-=======
 case class Second(child: Expression, timeZoneId: Option[String] = None)
   extends UnaryExpression with TimeZoneAwareExpression with ImplicitCastInputTypes {
 
   def this(child: Expression) = this(child, None)
->>>>>>> 86cd3c08
 
   override def inputTypes: Seq[AbstractDataType] = Seq(TimestampType)
 
@@ -433,20 +404,13 @@
 
 // scalastyle:off line.size.limit
 @ExpressionDescription(
-<<<<<<< HEAD
-  usage = "_FUNC_(date) - Returns the week of the year of the given date.",
-=======
   usage = "_FUNC_(date) - Returns the week of the year of the given date. A week is considered to start on a Monday and week 1 is the first week with >3 days.",
->>>>>>> 86cd3c08
   extended = """
     Examples:
       > SELECT _FUNC_('2008-02-20');
        8
   """)
-<<<<<<< HEAD
-=======
 // scalastyle:on line.size.limit
->>>>>>> 86cd3c08
 case class WeekOfYear(child: Expression) extends UnaryExpression with ImplicitCastInputTypes {
 
   override def inputTypes: Seq[AbstractDataType] = Seq(DateType)
@@ -506,13 +470,8 @@
     copy(timeZoneId = Option(timeZoneId))
 
   override protected def nullSafeEval(timestamp: Any, format: Any): Any = {
-<<<<<<< HEAD
-    val sdf = new SimpleDateFormat(format.toString, Locale.US)
-    UTF8String.fromString(sdf.format(new java.util.Date(timestamp.asInstanceOf[Long] / 1000)))
-=======
     val df = DateTimeUtils.newDateFormat(format.toString, timeZone)
     UTF8String.fromString(df.format(new java.util.Date(timestamp.asInstanceOf[Long] / 1000)))
->>>>>>> 86cd3c08
   }
 
   override def doGenCode(ctx: CodegenContext, ev: ExprCode): ExprCode = {
@@ -538,9 +497,6 @@
       > SELECT _FUNC_('2016-04-08', 'yyyy-MM-dd');
        1460041200
   """)
-<<<<<<< HEAD
-case class ToUnixTimestamp(timeExp: Expression, format: Expression) extends UnixTime {
-=======
 case class ToUnixTimestamp(
     timeExp: Expression,
     format: Expression,
@@ -549,7 +505,6 @@
 
   def this(timeExp: Expression, format: Expression) = this(timeExp, format, None)
 
->>>>>>> 86cd3c08
   override def left: Expression = timeExp
   override def right: Expression = format
 
@@ -582,15 +537,11 @@
       > SELECT _FUNC_('2016-04-08', 'yyyy-MM-dd');
        1460041200
   """)
-<<<<<<< HEAD
-case class UnixTimestamp(timeExp: Expression, format: Expression) extends UnixTime {
-=======
 case class UnixTimestamp(timeExp: Expression, format: Expression, timeZoneId: Option[String] = None)
   extends UnixTime {
 
   def this(timeExp: Expression, format: Expression) = this(timeExp, format, None)
 
->>>>>>> 86cd3c08
   override def left: Expression = timeExp
   override def right: Expression = format
 
@@ -618,17 +569,12 @@
   override def nullable: Boolean = true
 
   private lazy val constFormat: UTF8String = right.eval().asInstanceOf[UTF8String]
-<<<<<<< HEAD
-  private lazy val formatter: SimpleDateFormat =
-    Try(new SimpleDateFormat(constFormat.toString, Locale.US)).getOrElse(null)
-=======
   private lazy val formatter: DateFormat =
     try {
       DateTimeUtils.newDateFormat(constFormat.toString, timeZone)
     } catch {
       case NonFatal(_) => null
     }
->>>>>>> 86cd3c08
 
   override def eval(input: InternalRow): Any = {
     val t = left.eval(input)
@@ -657,17 +603,12 @@
             null
           } else {
             val formatString = f.asInstanceOf[UTF8String].toString
-<<<<<<< HEAD
-            Try(new SimpleDateFormat(formatString, Locale.US).parse(
-              t.asInstanceOf[UTF8String].toString).getTime / 1000L).getOrElse(null)
-=======
             try {
               DateTimeUtils.newDateFormat(formatString, timeZone).parse(
                 t.asInstanceOf[UTF8String].toString).getTime / 1000L
             } catch {
               case NonFatal(_) => null
             }
->>>>>>> 86cd3c08
           }
       }
     }
@@ -746,15 +687,10 @@
       > SELECT _FUNC_(0, 'yyyy-MM-dd HH:mm:ss');
        1970-01-01 00:00:00
   """)
-<<<<<<< HEAD
-case class FromUnixTime(sec: Expression, format: Expression)
-  extends BinaryExpression with ImplicitCastInputTypes {
-=======
 case class FromUnixTime(sec: Expression, format: Expression, timeZoneId: Option[String] = None)
   extends BinaryExpression with TimeZoneAwareExpression with ImplicitCastInputTypes {
 
   def this(sec: Expression, format: Expression) = this(sec, format, None)
->>>>>>> 86cd3c08
 
   override def left: Expression = sec
   override def right: Expression = format
@@ -774,17 +710,12 @@
     copy(timeZoneId = Option(timeZoneId))
 
   private lazy val constFormat: UTF8String = right.eval().asInstanceOf[UTF8String]
-<<<<<<< HEAD
-  private lazy val formatter: SimpleDateFormat =
-    Try(new SimpleDateFormat(constFormat.toString, Locale.US)).getOrElse(null)
-=======
   private lazy val formatter: DateFormat =
     try {
       DateTimeUtils.newDateFormat(constFormat.toString, timeZone)
     } catch {
       case NonFatal(_) => null
     }
->>>>>>> 86cd3c08
 
   override def eval(input: InternalRow): Any = {
     val time = left.eval(input)
@@ -807,19 +738,12 @@
         if (f == null) {
           null
         } else {
-<<<<<<< HEAD
-          Try(
-            UTF8String.fromString(new SimpleDateFormat(f.toString, Locale.US).
-              format(new java.util.Date(time.asInstanceOf[Long] * 1000L)))
-          ).getOrElse(null)
-=======
           try {
             UTF8String.fromString(DateTimeUtils.newDateFormat(f.toString, timeZone)
               .format(new java.util.Date(time.asInstanceOf[Long] * 1000L)))
           } catch {
             case NonFatal(_) => null
           }
->>>>>>> 86cd3c08
         }
       }
     }
@@ -1137,15 +1061,10 @@
        3.94959677
   """)
 // scalastyle:on line.size.limit
-<<<<<<< HEAD
-case class MonthsBetween(date1: Expression, date2: Expression)
-  extends BinaryExpression with ImplicitCastInputTypes {
-=======
 case class MonthsBetween(date1: Expression, date2: Expression, timeZoneId: Option[String] = None)
   extends BinaryExpression with TimeZoneAwareExpression with ImplicitCastInputTypes {
 
   def this(date1: Expression, date2: Expression) = this(date1, date2, None)
->>>>>>> 86cd3c08
 
   override def left: Expression = date1
   override def right: Expression = date2
