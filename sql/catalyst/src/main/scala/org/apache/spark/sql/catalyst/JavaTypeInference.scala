--- conflicted
+++ resolved
@@ -69,12 +69,8 @@
    * @param typeToken Java type
    * @return (SQL data type, nullable)
    */
-<<<<<<< HEAD
-  private def inferDataType(typeToken: TypeToken[_]): (DataType, Boolean) = {
-=======
   private def inferDataType(typeToken: TypeToken[_], seenTypeSet: Set[Class[_]] = Set.empty)
     : (DataType, Boolean) = {
->>>>>>> 86cd3c08
     typeToken.getRawType match {
       case c: Class[_] if c.isAnnotationPresent(classOf[SQLUserDefinedType]) =>
         (c.getAnnotation(classOf[SQLUserDefinedType]).udt().newInstance(), true)
@@ -434,26 +430,6 @@
           )
 
         case other =>
-<<<<<<< HEAD
-          val properties = getJavaBeanProperties(other)
-          if (properties.length > 0) {
-            val nonNullOutput = CreateNamedStruct(properties.flatMap { p =>
-              val fieldName = p.getName
-              val fieldType = typeToken.method(p.getReadMethod).getReturnType
-              val fieldValue = Invoke(
-                inputObject,
-                p.getReadMethod.getName,
-                inferExternalType(fieldType.getRawType))
-              expressions.Literal(fieldName) :: serializerFor(fieldValue, fieldType) :: Nil
-            })
-
-            val nullOutput = expressions.Literal.create(null, nonNullOutput.dataType)
-            expressions.If(IsNull(inputObject), nullOutput, nonNullOutput)
-          } else {
-            throw new UnsupportedOperationException(
-              s"Cannot infer type for class ${other.getName} because it is not bean-compliant")
-          }
-=======
           val properties = getJavaBeanReadableAndWritableProperties(other)
           val nonNullOutput = CreateNamedStruct(properties.flatMap { p =>
             val fieldName = p.getName
@@ -467,7 +443,6 @@
 
           val nullOutput = expressions.Literal.create(null, nonNullOutput.dataType)
           expressions.If(IsNull(inputObject), nullOutput, nonNullOutput)
->>>>>>> 86cd3c08
       }
     }
   }
