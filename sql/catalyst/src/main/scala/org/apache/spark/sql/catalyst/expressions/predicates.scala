--- conflicted
+++ resolved
@@ -31,13 +31,7 @@
   def create(expression: Expression, inputSchema: Seq[Attribute]): InterpretedPredicate =
     create(BindReferences.bindReference(expression, inputSchema))
 
-<<<<<<< HEAD
-  def create(expression: Expression): (InternalRow => Boolean) = {
-    (r: InternalRow) => expression.eval(r).asInstanceOf[Boolean]
-  }
-=======
   def create(expression: Expression): InterpretedPredicate = new InterpretedPredicate(expression)
->>>>>>> 86cd3c08
 }
 
 case class InterpretedPredicate(expression: Expression) extends BasePredicate {
@@ -99,8 +93,6 @@
    * Returns true iff `expr` could be evaluated as a condition within join.
    */
   protected def canEvaluateWithinJoin(expr: Expression): Boolean = expr match {
-<<<<<<< HEAD
-=======
     // Non-deterministic expressions are not allowed as join conditions.
     case e if !e.deterministic => false
     case _: ListQuery | _: Exists =>
@@ -110,7 +102,6 @@
       // It cannot be evaluated as part of a Join operator.
       // An Exists shouldn't be push into a Join operator too.
       false
->>>>>>> 86cd3c08
     case e: SubqueryExpression =>
       // non-correlated subquery will be replaced as literal
       e.children.isEmpty
@@ -144,12 +135,7 @@
  */
 @ExpressionDescription(
   usage = "expr1 _FUNC_(expr2, expr3, ...) - Returns true if `expr` equals to any valN.")
-<<<<<<< HEAD
-case class In(value: Expression, list: Seq[Expression]) extends Predicate
-    with ImplicitCastInputTypes {
-=======
 case class In(value: Expression, list: Seq[Expression]) extends Predicate {
->>>>>>> 86cd3c08
 
   require(list != null, "list should not be null")
   override def checkInputDataTypes(): TypeCheckResult = {
