/*
 * Licensed to the Apache Software Foundation (ASF) under one or more
 * contributor license agreements.  See the NOTICE file distributed with
 * this work for additional information regarding copyright ownership.
 * The ASF licenses this file to You under the Apache License, Version 2.0
 * (the "License"); you may not use this file except in compliance with
 * the License.  You may obtain a copy of the License at
 *
 *    http://www.apache.org/licenses/LICENSE-2.0
 *
 * Unless required by applicable law or agreed to in writing, software
 * distributed under the License is distributed on an "AS IS" BASIS,
 * WITHOUT WARRANTIES OR CONDITIONS OF ANY KIND, either express or implied.
 * See the License for the specific language governing permissions and
 * limitations under the License.
 */

package org.apache.spark.sql.catalyst.plans

import org.apache.spark.sql.catalyst.expressions.{Attribute, AttributeSet, Expression}
import org.apache.spark.sql.catalyst.trees.TreeNode
import org.apache.spark.sql.catalyst.types.{ArrayType, DataType, StructField, StructType}

abstract class QueryPlan[PlanType <: TreeNode[PlanType]] extends TreeNode[PlanType] {
  self: PlanType with Product =>

  def output: Seq[Attribute]

  /**
   * Returns the set of attributes that are output by this node.
   */
  def outputSet: AttributeSet = AttributeSet(output)
<<<<<<< HEAD
=======

  /**
   * All Attributes that appear in expressions from this operator.  Note that this set does not
   * include attributes that are implicitly referenced by being passed through to the output tuple.
   */
  def references: AttributeSet = AttributeSet(expressions.flatMap(_.references))

  /**
   * The set of all attributes that are input to this operator by its children.
   */
  def inputSet: AttributeSet =
    AttributeSet(children.flatMap(_.asInstanceOf[QueryPlan[PlanType]].output))

  /**
   * Attributes that are referenced by expressions but not provided by this nodes children.
   * Subclasses should override this method if they produce attributes internally as it is used by
   * assertions designed to prevent the construction of invalid plans.
   */
  def missingInput: AttributeSet = references -- inputSet
>>>>>>> 1056e9ec

  /**
   * Runs [[transform]] with `rule` on all expressions present in this query operator.
   * Users should not expect a specific directionality. If a specific directionality is needed,
   * transformExpressionsDown or transformExpressionsUp should be used.
   * @param rule the rule to be applied to every expression in this operator.
   */
  def transformExpressions(rule: PartialFunction[Expression, Expression]): this.type = {
    transformExpressionsDown(rule)
  }

  /**
   * Runs [[transformDown]] with `rule` on all expressions present in this query operator.
   * @param rule the rule to be applied to every expression in this operator.
   */
  def transformExpressionsDown(rule: PartialFunction[Expression, Expression]): this.type = {
    var changed = false

    @inline def transformExpressionDown(e: Expression) = {
      val newE = e.transformDown(rule)
      if (newE.fastEquals(e)) {
        e
      } else {
        changed = true
        newE
      }
    }

    val newArgs = productIterator.map {
      case e: Expression => transformExpressionDown(e)
      case Some(e: Expression) => Some(transformExpressionDown(e))
      case m: Map[_,_] => m
      case seq: Traversable[_] => seq.map {
        case e: Expression => transformExpressionDown(e)
        case other => other
      }
      case other: AnyRef => other
    }.toArray

    if (changed) makeCopy(newArgs) else this
  }

  /**
   * Runs [[transformUp]] with `rule` on all expressions present in this query operator.
   * @param rule the rule to be applied to every expression in this operator.
   * @return
   */
  def transformExpressionsUp(rule: PartialFunction[Expression, Expression]): this.type = {
    var changed = false

    @inline def transformExpressionUp(e: Expression) = {
      val newE = e.transformUp(rule)
      if (newE.fastEquals(e)) {
        e
      } else {
        changed = true
        newE
      }
    }

    val newArgs = productIterator.map {
      case e: Expression => transformExpressionUp(e)
      case Some(e: Expression) => Some(transformExpressionUp(e))
      case m: Map[_,_] => m
      case seq: Traversable[_] => seq.map {
        case e: Expression => transformExpressionUp(e)
        case other => other
      }
      case other: AnyRef => other
    }.toArray

    if (changed) makeCopy(newArgs) else this
  }

  /** Returns the result of running [[transformExpressions]] on this node
    * and all its children. */
  def transformAllExpressions(rule: PartialFunction[Expression, Expression]): this.type = {
    transform {
      case q: QueryPlan[_] => q.transformExpressions(rule).asInstanceOf[PlanType]
    }.asInstanceOf[this.type]
  }

  /** Returns all of the expressions present in this query plan operator. */
  def expressions: Seq[Expression] = {
    productIterator.flatMap {
      case e: Expression => e :: Nil
      case Some(e: Expression) => e :: Nil
      case seq: Traversable[_] => seq.flatMap {
        case e: Expression => e :: Nil
        case other => Nil
      }
      case other => Nil
    }.toSeq
  }

  def schema: StructType = StructType.fromAttributes(output)

  /** Returns the output schema in the tree format. */
  def schemaString: String = schema.treeString

  /** Prints out the schema in the tree format */
  def printSchema(): Unit = println(schemaString)

  protected def statePrefix = if (missingInput.nonEmpty && children.nonEmpty) "!" else ""

  override def simpleString = statePrefix + super.simpleString
}<|MERGE_RESOLUTION|>--- conflicted
+++ resolved
@@ -30,8 +30,6 @@
    * Returns the set of attributes that are output by this node.
    */
   def outputSet: AttributeSet = AttributeSet(output)
-<<<<<<< HEAD
-=======
 
   /**
    * All Attributes that appear in expressions from this operator.  Note that this set does not
@@ -51,7 +49,6 @@
    * assertions designed to prevent the construction of invalid plans.
    */
   def missingInput: AttributeSet = references -- inputSet
->>>>>>> 1056e9ec
 
   /**
    * Runs [[transform]] with `rule` on all expressions present in this query operator.
