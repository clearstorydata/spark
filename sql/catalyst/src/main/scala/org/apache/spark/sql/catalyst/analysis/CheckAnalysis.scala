/*
 * Licensed to the Apache Software Foundation (ASF) under one or more
 * contributor license agreements.  See the NOTICE file distributed with
 * this work for additional information regarding copyright ownership.
 * The ASF licenses this file to You under the Apache License, Version 2.0
 * (the "License"); you may not use this file except in compliance with
 * the License.  You may obtain a copy of the License at
 *
 *    http://www.apache.org/licenses/LICENSE-2.0
 *
 * Unless required by applicable law or agreed to in writing, software
 * distributed under the License is distributed on an "AS IS" BASIS,
 * WITHOUT WARRANTIES OR CONDITIONS OF ANY KIND, either express or implied.
 * See the License for the specific language governing permissions and
 * limitations under the License.
 */

package org.apache.spark.sql.catalyst.analysis

import org.apache.spark.sql.AnalysisException
import org.apache.spark.sql.catalyst.expressions._
import org.apache.spark.sql.catalyst.expressions.aggregate.AggregateExpression
<<<<<<< HEAD
=======
import org.apache.spark.sql.catalyst.expressions.SubExprUtils._
>>>>>>> 86cd3c08
import org.apache.spark.sql.catalyst.plans.logical._
import org.apache.spark.sql.types._

/**
 * Throws user facing errors when passed invalid queries that fail to analyze.
 */
trait CheckAnalysis extends PredicateHelper {

  /**
   * Override to provide additional checks for correct analysis.
   * These rules will be evaluated after our built-in check rules.
   */
  val extendedCheckRules: Seq[LogicalPlan => Unit] = Nil

  protected def failAnalysis(msg: String): Nothing = {
    throw new AnalysisException(msg)
  }

  protected def containsMultipleGenerators(exprs: Seq[Expression]): Boolean = {
    exprs.flatMap(_.collect {
      case e: Generator => e
    }).length > 1
  }

  protected def hasMapType(dt: DataType): Boolean = {
    dt.existsRecursively(_.isInstanceOf[MapType])
  }

  protected def mapColumnInSetOperation(plan: LogicalPlan): Option[Attribute] = plan match {
    case _: Intersect | _: Except | _: Distinct =>
      plan.output.find(a => hasMapType(a.dataType))
<<<<<<< HEAD
=======
    case d: Deduplicate =>
      d.keys.find(a => hasMapType(a.dataType))
>>>>>>> 86cd3c08
    case _ => None
  }

  private def checkLimitClause(limitExpr: Expression): Unit = {
    limitExpr match {
      case e if !e.foldable => failAnalysis(
        "The limit expression must evaluate to a constant value, but got " +
          limitExpr.sql)
      case e if e.dataType != IntegerType => failAnalysis(
        s"The limit expression must be integer type, but got " +
          e.dataType.simpleString)
      case e if e.eval().asInstanceOf[Int] < 0 => failAnalysis(
        "The limit expression must be equal to or greater than 0, but got " +
          e.eval().asInstanceOf[Int])
      case e => // OK
    }
  }

  def checkAnalysis(plan: LogicalPlan): Unit = {
    // We transform up and order the rules so as to catch the first possible failure instead
    // of the result of cascading resolution failures.
    plan.foreachUp {
      case p if p.analyzed => // Skip already analyzed sub-plans

      case u: UnresolvedRelation =>
        u.failAnalysis(s"Table or view not found: ${u.tableIdentifier}")

      case operator: LogicalPlan =>
        operator transformExpressionsUp {
          case a: Attribute if !a.resolved =>
            val from = operator.inputSet.map(_.name).mkString(", ")
            a.failAnalysis(s"cannot resolve '${a.sql}' given input columns: [$from]")

          case e: Expression if e.checkInputDataTypes().isFailure =>
            e.checkInputDataTypes() match {
              case TypeCheckResult.TypeCheckFailure(message) =>
                e.failAnalysis(
                  s"cannot resolve '${e.sql}' due to data type mismatch: $message")
            }

          case c: Cast if !c.resolved =>
            failAnalysis(
              s"invalid cast from ${c.child.dataType.simpleString} to ${c.dataType.simpleString}")

          case g: Grouping =>
            failAnalysis("grouping() can only be used with GroupingSets/Cube/Rollup")
          case g: GroupingID =>
            failAnalysis("grouping_id() can only be used with GroupingSets/Cube/Rollup")

          case w @ WindowExpression(AggregateExpression(_, _, true, _), _) =>
            failAnalysis(s"Distinct window functions are not supported: $w")

          case w @ WindowExpression(_: OffsetWindowFunction, WindowSpecDefinition(_, order,
               SpecifiedWindowFrame(frame,
                 FrameBoundary(l),
                 FrameBoundary(h))))
             if order.isEmpty || frame != RowFrame || l != h =>
            failAnalysis("An offset window function can only be evaluated in an ordered " +
              s"row-based window frame with a single offset: $w")

          case w @ WindowExpression(e, s) =>
            // Only allow window functions with an aggregate expression or an offset window
            // function.
            e match {
              case _: AggregateExpression | _: OffsetWindowFunction | _: AggregateWindowFunction =>
              case _ =>
                failAnalysis(s"Expression '$e' not supported within a window function.")
            }
            // Make sure the window specification is valid.
            s.validate match {
              case Some(m) =>
                failAnalysis(s"Window specification $s is not valid because $m")
              case None => w
            }

          case s @ ScalarSubquery(query, conditions, _) =>
            checkAnalysis(query)
<<<<<<< HEAD

            // If no correlation, the output must be exactly one column
            if (conditions.isEmpty && query.output.size != 1) {
              failAnalysis(
                s"Scalar subquery must return only one column, but got ${query.output.size}")
            } else if (conditions.nonEmpty) {
              // Collect the columns from the subquery for further checking.
              var subqueryColumns = conditions.flatMap(_.references).filter(query.output.contains)

              def checkAggregate(agg: Aggregate): Unit = {
                // Make sure correlated scalar subqueries contain one row for every outer row by
                // enforcing that they are aggregates containing exactly one aggregate expression.
                // The analyzer has already checked that subquery contained only one output column,
                // and added all the grouping expressions to the aggregate.
                val aggregates = agg.expressions.flatMap(_.collect {
                  case a: AggregateExpression => a
                })
                if (aggregates.isEmpty) {
                  failAnalysis("The output of a correlated scalar subquery must be aggregated")
                }

                // SPARK-18504/SPARK-18814: Block cases where GROUP BY columns
                // are not part of the correlated columns.
                val groupByCols = AttributeSet(agg.groupingExpressions.flatMap(_.references))
=======

            // If no correlation, the output must be exactly one column
            if (conditions.isEmpty && query.output.size != 1) {
              failAnalysis(
                s"Scalar subquery must return only one column, but got ${query.output.size}")
            } else if (conditions.nonEmpty) {
              def checkAggregate(agg: Aggregate): Unit = {
                // Make sure correlated scalar subqueries contain one row for every outer row by
                // enforcing that they are aggregates containing exactly one aggregate expression.
                // The analyzer has already checked that subquery contained only one output column,
                // and added all the grouping expressions to the aggregate.
                val aggregates = agg.expressions.flatMap(_.collect {
                  case a: AggregateExpression => a
                })
                if (aggregates.isEmpty) {
                  failAnalysis("The output of a correlated scalar subquery must be aggregated")
                }

                // SPARK-18504/SPARK-18814: Block cases where GROUP BY columns
                // are not part of the correlated columns.
                val groupByCols = AttributeSet(agg.groupingExpressions.flatMap(_.references))
                // Collect the local references from the correlated predicate in the subquery.
                val subqueryColumns = getCorrelatedPredicates(query).flatMap(_.references)
                  .filterNot(conditions.flatMap(_.references).contains)
>>>>>>> 86cd3c08
                val correlatedCols = AttributeSet(subqueryColumns)
                val invalidCols = groupByCols -- correlatedCols
                // GROUP BY columns must be a subset of columns in the predicates
                if (invalidCols.nonEmpty) {
                  failAnalysis(
                    "A GROUP BY clause in a scalar correlated subquery " +
                      "cannot contain non-correlated columns: " +
                      invalidCols.mkString(","))
                }
              }

<<<<<<< HEAD
              // Skip subquery aliases added by the Analyzer and the SQLBuilder.
              // For projects, do the necessary mapping and skip to its child.
              def cleanQuery(p: LogicalPlan): LogicalPlan = p match {
                case s: SubqueryAlias => cleanQuery(s.child)
                case p: Project =>
                  // SPARK-18814: Map any aliases to their AttributeReference children
                  // for the checking in the Aggregate operators below this Project.
                  subqueryColumns = subqueryColumns.map {
                    xs => p.projectList.collectFirst {
                      case e @ Alias(child : AttributeReference, _) if e.exprId == xs.exprId =>
                        child
                    }.getOrElse(xs)
                  }

                  cleanQuery(p.child)
=======
              // Skip subquery aliases added by the Analyzer.
              // For projects, do the necessary mapping and skip to its child.
              def cleanQuery(p: LogicalPlan): LogicalPlan = p match {
                case s: SubqueryAlias => cleanQuery(s.child)
                case p: Project => cleanQuery(p.child)
>>>>>>> 86cd3c08
                case child => child
              }

              cleanQuery(query) match {
                case a: Aggregate => checkAggregate(a)
                case Filter(_, a: Aggregate) => checkAggregate(a)
                case fail => failAnalysis(s"Correlated scalar subqueries must be Aggregated: $fail")
              }
            }
            s

          case s: SubqueryExpression =>
            checkAnalysis(s.plan)
            s
        }

        operator match {
          case etw: EventTimeWatermark =>
            etw.eventTime.dataType match {
              case s: StructType
                if s.find(_.name == "end").map(_.dataType) == Some(TimestampType) =>
              case _: TimestampType =>
              case _ =>
                failAnalysis(
                  s"Event time must be defined on a window or a timestamp, but " +
                  s"${etw.eventTime.name} is of type ${etw.eventTime.dataType.simpleString}")
            }
          case f: Filter if f.condition.dataType != BooleanType =>
            failAnalysis(
              s"filter expression '${f.condition.sql}' " +
                s"of type ${f.condition.dataType.simpleString} is not a boolean.")

<<<<<<< HEAD
          case Filter(condition, _) =>
            splitConjunctivePredicates(condition).foreach {
              case _: PredicateSubquery | Not(_: PredicateSubquery) =>
              case e if PredicateSubquery.hasNullAwarePredicateWithinNot(e) =>
                failAnalysis(s"Null-aware predicate sub-queries cannot be used in nested" +
                  s" conditions: $e")
              case e =>
            }
=======
          case Filter(condition, _) if hasNullAwarePredicateWithinNot(condition) =>
            failAnalysis("Null-aware predicate sub-queries cannot be used in nested " +
              s"conditions: $condition")
>>>>>>> 86cd3c08

          case j @ Join(_, _, _, Some(condition)) if condition.dataType != BooleanType =>
            failAnalysis(
              s"join condition '${condition.sql}' " +
                s"of type ${condition.dataType.simpleString} is not a boolean.")

          case Aggregate(groupingExprs, aggregateExprs, child) =>
            def checkValidAggregateExpression(expr: Expression): Unit = expr match {
              case aggExpr: AggregateExpression =>
                aggExpr.aggregateFunction.children.foreach { child =>
                  child.foreach {
                    case agg: AggregateExpression =>
                      failAnalysis(
                        s"It is not allowed to use an aggregate function in the argument of " +
                          s"another aggregate function. Please use the inner aggregate function " +
                          s"in a sub-query.")
                    case other => // OK
                  }

                  if (!child.deterministic) {
                    failAnalysis(
                      s"nondeterministic expression ${expr.sql} should not " +
                        s"appear in the arguments of an aggregate function.")
                  }
                }
              case e: Attribute if groupingExprs.isEmpty =>
                // Collect all [[AggregateExpressions]]s.
                val aggExprs = aggregateExprs.filter(_.collect {
                  case a: AggregateExpression => a
                }.nonEmpty)
                failAnalysis(
                  s"grouping expressions sequence is empty, " +
                    s"and '${e.sql}' is not an aggregate function. " +
                    s"Wrap '${aggExprs.map(_.sql).mkString("(", ", ", ")")}' in windowing " +
                    s"function(s) or wrap '${e.sql}' in first() (or first_value) " +
                    s"if you don't care which value you get."
                )
              case e: Attribute if !groupingExprs.exists(_.semanticEquals(e)) =>
                failAnalysis(
                  s"expression '${e.sql}' is neither present in the group by, " +
                    s"nor is it an aggregate function. " +
                    "Add to group by or wrap in first() (or first_value) if you don't care " +
                    "which value you get.")
              case e if groupingExprs.exists(_.semanticEquals(e)) => // OK
              case e => e.children.foreach(checkValidAggregateExpression)
            }

            def checkValidGroupingExprs(expr: Expression): Unit = {
              if (expr.find(_.isInstanceOf[AggregateExpression]).isDefined) {
                failAnalysis(
                  "aggregate functions are not allowed in GROUP BY, but found " + expr.sql)
              }

              // Check if the data type of expr is orderable.
              if (!RowOrdering.isOrderable(expr.dataType)) {
                failAnalysis(
                  s"expression ${expr.sql} cannot be used as a grouping expression " +
                    s"because its data type ${expr.dataType.simpleString} is not an orderable " +
                    s"data type.")
              }

              if (!expr.deterministic) {
                // This is just a sanity check, our analysis rule PullOutNondeterministic should
                // already pull out those nondeterministic expressions and evaluate them in
                // a Project node.
                failAnalysis(s"nondeterministic expression ${expr.sql} should not " +
                  s"appear in grouping expression.")
              }
            }

            groupingExprs.foreach(checkValidGroupingExprs)
            aggregateExprs.foreach(checkValidAggregateExpression)

          case Sort(orders, _, _) =>
            orders.foreach { order =>
              if (!RowOrdering.isOrderable(order.dataType)) {
                failAnalysis(
                  s"sorting is not supported for columns of type ${order.dataType.simpleString}")
              }
            }

          case GlobalLimit(limitExpr, _) => checkLimitClause(limitExpr)

          case LocalLimit(limitExpr, _) => checkLimitClause(limitExpr)

          case p if p.expressions.exists(ScalarSubquery.hasCorrelatedScalarSubquery) =>
            p match {
              case _: Filter | _: Aggregate | _: Project => // Ok
              case other => failAnalysis(
                s"Correlated scalar sub-queries can only be used in a Filter/Aggregate/Project: $p")
            }

          case p if p.expressions.exists(SubqueryExpression.hasInOrExistsSubquery) =>
            p match {
              case _: Filter => // Ok
              case _ => failAnalysis(s"Predicate sub-queries can only be used in a Filter: $p")
            }

          case _: Union | _: SetOperation if operator.children.length > 1 =>
            def dataTypes(plan: LogicalPlan): Seq[DataType] = plan.output.map(_.dataType)
            def ordinalNumber(i: Int): String = i match {
              case 0 => "first"
              case 1 => "second"
              case i => s"${i}th"
            }
            val ref = dataTypes(operator.children.head)
            operator.children.tail.zipWithIndex.foreach { case (child, ti) =>
              // Check the number of columns
              if (child.output.length != ref.length) {
                failAnalysis(
                  s"""
                    |${operator.nodeName} can only be performed on tables with the same number
                    |of columns, but the first table has ${ref.length} columns and
                    |the ${ordinalNumber(ti + 1)} table has ${child.output.length} columns
                  """.stripMargin.replace("\n", " ").trim())
              }
              // Check if the data types match.
              dataTypes(child).zip(ref).zipWithIndex.foreach { case ((dt1, dt2), ci) =>
                // SPARK-18058: we shall not care about the nullability of columns
<<<<<<< HEAD
                if (!dt1.sameType(dt2)) {
=======
                if (TypeCoercion.findWiderTypeForTwo(dt1.asNullable, dt2.asNullable).isEmpty) {
>>>>>>> 86cd3c08
                  failAnalysis(
                    s"""
                      |${operator.nodeName} can only be performed on tables with the compatible
                      |column types. ${dt1.catalogString} <> ${dt2.catalogString} at the
                      |${ordinalNumber(ci)} column of the ${ordinalNumber(ti + 1)} table
                    """.stripMargin.replace("\n", " ").trim())
                }
              }
            }

          case _ => // Fallbacks to the following checks
        }

        operator match {
          case o if o.children.nonEmpty && o.missingInput.nonEmpty =>
            val missingAttributes = o.missingInput.mkString(",")
            val input = o.inputSet.mkString(",")

            failAnalysis(
              s"resolved attribute(s) $missingAttributes missing from $input " +
                s"in operator ${operator.simpleString}")

          case p @ Project(exprs, _) if containsMultipleGenerators(exprs) =>
            failAnalysis(
              s"""Only a single table generating function is allowed in a SELECT clause, found:
                 | ${exprs.map(_.sql).mkString(",")}""".stripMargin)

          case j: Join if !j.duplicateResolved =>
            val conflictingAttributes = j.left.outputSet.intersect(j.right.outputSet)
            failAnalysis(
              s"""
                 |Failure when resolving conflicting references in Join:
                 |$plan
                 |Conflicting attributes: ${conflictingAttributes.mkString(",")}
                 |""".stripMargin)

          case i: Intersect if !i.duplicateResolved =>
            val conflictingAttributes = i.left.outputSet.intersect(i.right.outputSet)
            failAnalysis(
              s"""
                 |Failure when resolving conflicting references in Intersect:
                 |$plan
                 |Conflicting attributes: ${conflictingAttributes.mkString(",")}
               """.stripMargin)

          case e: Except if !e.duplicateResolved =>
            val conflictingAttributes = e.left.outputSet.intersect(e.right.outputSet)
            failAnalysis(
              s"""
                 |Failure when resolving conflicting references in Except:
                 |$plan
                 |Conflicting attributes: ${conflictingAttributes.mkString(",")}
               """.stripMargin)

          // TODO: although map type is not orderable, technically map type should be able to be
          // used in equality comparison, remove this type check once we support it.
          case o if mapColumnInSetOperation(o).isDefined =>
            val mapCol = mapColumnInSetOperation(o).get
            failAnalysis("Cannot have map type columns in DataFrame which calls " +
              s"set operations(intersect, except, etc.), but the type of column ${mapCol.name} " +
              "is " + mapCol.dataType.simpleString)
<<<<<<< HEAD

          case s: SimpleCatalogRelation =>
            failAnalysis(
              s"""
                 |Hive support is required to select over the following tables:
                 |${s.catalogTable.identifier}
               """.stripMargin)

          // TODO: We need to consolidate this kind of checks for InsertIntoTable
          // with the rule of PreWriteCheck defined in extendedCheckRules.
          case InsertIntoTable(s: SimpleCatalogRelation, _, _, _, _) =>
            failAnalysis(
              s"""
                 |Hive support is required to insert into the following tables:
                 |${s.catalogTable.identifier}
               """.stripMargin)

          case InsertIntoTable(t, _, _, _, _)
            if !t.isInstanceOf[LeafNode] ||
              t.isInstanceOf[Range] ||
              t == OneRowRelation ||
              t.isInstanceOf[LocalRelation] =>
            failAnalysis(s"Inserting into an RDD-based table is not allowed.")

          case i @ InsertIntoTable(table, partitions, query, _, _) =>
            val numStaticPartitions = partitions.values.count(_.isDefined)
            if (table.output.size != (query.output.size + numStaticPartitions)) {
              failAnalysis(
                s"$table requires that the data to be inserted have the same number of " +
                  s"columns as the target table: target table has ${table.output.size} " +
                  s"column(s) but the inserted data has " +
                  s"${query.output.size + numStaticPartitions} column(s), including " +
                  s"$numStaticPartitions partition column(s) having constant value(s).")
            }

          case o if !o.resolved =>
            failAnalysis(
              s"unresolved operator ${operator.simpleString}")
=======
>>>>>>> 86cd3c08

          case o if o.expressions.exists(!_.deterministic) &&
            !o.isInstanceOf[Project] && !o.isInstanceOf[Filter] &&
            !o.isInstanceOf[Aggregate] && !o.isInstanceOf[Window] =>
            // The rule above is used to check Aggregate operator.
            failAnalysis(
              s"""nondeterministic expressions are only allowed in
                 |Project, Filter, Aggregate or Window, found:
                 | ${o.expressions.map(_.sql).mkString(",")}
                 |in operator ${operator.simpleString}
               """.stripMargin)

          case _: UnresolvedHint =>
            throw new IllegalStateException(
              "Internal error: logical hint operator should have been removed during analysis")

          case _ => // Analysis successful!
        }
    }
    extendedCheckRules.foreach(_(plan))
    plan.foreachUp {
      case o if !o.resolved => failAnalysis(s"unresolved operator ${o.simpleString}")
      case _ =>
    }

    plan.foreach(_.setAnalyzed())
  }
}<|MERGE_RESOLUTION|>--- conflicted
+++ resolved
@@ -20,10 +20,7 @@
 import org.apache.spark.sql.AnalysisException
 import org.apache.spark.sql.catalyst.expressions._
 import org.apache.spark.sql.catalyst.expressions.aggregate.AggregateExpression
-<<<<<<< HEAD
-=======
 import org.apache.spark.sql.catalyst.expressions.SubExprUtils._
->>>>>>> 86cd3c08
 import org.apache.spark.sql.catalyst.plans.logical._
 import org.apache.spark.sql.types._
 
@@ -55,11 +52,8 @@
   protected def mapColumnInSetOperation(plan: LogicalPlan): Option[Attribute] = plan match {
     case _: Intersect | _: Except | _: Distinct =>
       plan.output.find(a => hasMapType(a.dataType))
-<<<<<<< HEAD
-=======
     case d: Deduplicate =>
       d.keys.find(a => hasMapType(a.dataType))
->>>>>>> 86cd3c08
     case _ => None
   }
 
@@ -137,32 +131,6 @@
 
           case s @ ScalarSubquery(query, conditions, _) =>
             checkAnalysis(query)
-<<<<<<< HEAD
-
-            // If no correlation, the output must be exactly one column
-            if (conditions.isEmpty && query.output.size != 1) {
-              failAnalysis(
-                s"Scalar subquery must return only one column, but got ${query.output.size}")
-            } else if (conditions.nonEmpty) {
-              // Collect the columns from the subquery for further checking.
-              var subqueryColumns = conditions.flatMap(_.references).filter(query.output.contains)
-
-              def checkAggregate(agg: Aggregate): Unit = {
-                // Make sure correlated scalar subqueries contain one row for every outer row by
-                // enforcing that they are aggregates containing exactly one aggregate expression.
-                // The analyzer has already checked that subquery contained only one output column,
-                // and added all the grouping expressions to the aggregate.
-                val aggregates = agg.expressions.flatMap(_.collect {
-                  case a: AggregateExpression => a
-                })
-                if (aggregates.isEmpty) {
-                  failAnalysis("The output of a correlated scalar subquery must be aggregated")
-                }
-
-                // SPARK-18504/SPARK-18814: Block cases where GROUP BY columns
-                // are not part of the correlated columns.
-                val groupByCols = AttributeSet(agg.groupingExpressions.flatMap(_.references))
-=======
 
             // If no correlation, the output must be exactly one column
             if (conditions.isEmpty && query.output.size != 1) {
@@ -187,7 +155,6 @@
                 // Collect the local references from the correlated predicate in the subquery.
                 val subqueryColumns = getCorrelatedPredicates(query).flatMap(_.references)
                   .filterNot(conditions.flatMap(_.references).contains)
->>>>>>> 86cd3c08
                 val correlatedCols = AttributeSet(subqueryColumns)
                 val invalidCols = groupByCols -- correlatedCols
                 // GROUP BY columns must be a subset of columns in the predicates
@@ -199,29 +166,11 @@
                 }
               }
 
-<<<<<<< HEAD
-              // Skip subquery aliases added by the Analyzer and the SQLBuilder.
-              // For projects, do the necessary mapping and skip to its child.
-              def cleanQuery(p: LogicalPlan): LogicalPlan = p match {
-                case s: SubqueryAlias => cleanQuery(s.child)
-                case p: Project =>
-                  // SPARK-18814: Map any aliases to their AttributeReference children
-                  // for the checking in the Aggregate operators below this Project.
-                  subqueryColumns = subqueryColumns.map {
-                    xs => p.projectList.collectFirst {
-                      case e @ Alias(child : AttributeReference, _) if e.exprId == xs.exprId =>
-                        child
-                    }.getOrElse(xs)
-                  }
-
-                  cleanQuery(p.child)
-=======
               // Skip subquery aliases added by the Analyzer.
               // For projects, do the necessary mapping and skip to its child.
               def cleanQuery(p: LogicalPlan): LogicalPlan = p match {
                 case s: SubqueryAlias => cleanQuery(s.child)
                 case p: Project => cleanQuery(p.child)
->>>>>>> 86cd3c08
                 case child => child
               }
 
@@ -254,20 +203,9 @@
               s"filter expression '${f.condition.sql}' " +
                 s"of type ${f.condition.dataType.simpleString} is not a boolean.")
 
-<<<<<<< HEAD
-          case Filter(condition, _) =>
-            splitConjunctivePredicates(condition).foreach {
-              case _: PredicateSubquery | Not(_: PredicateSubquery) =>
-              case e if PredicateSubquery.hasNullAwarePredicateWithinNot(e) =>
-                failAnalysis(s"Null-aware predicate sub-queries cannot be used in nested" +
-                  s" conditions: $e")
-              case e =>
-            }
-=======
           case Filter(condition, _) if hasNullAwarePredicateWithinNot(condition) =>
             failAnalysis("Null-aware predicate sub-queries cannot be used in nested " +
               s"conditions: $condition")
->>>>>>> 86cd3c08
 
           case j @ Join(_, _, _, Some(condition)) if condition.dataType != BooleanType =>
             failAnalysis(
@@ -387,11 +325,7 @@
               // Check if the data types match.
               dataTypes(child).zip(ref).zipWithIndex.foreach { case ((dt1, dt2), ci) =>
                 // SPARK-18058: we shall not care about the nullability of columns
-<<<<<<< HEAD
-                if (!dt1.sameType(dt2)) {
-=======
                 if (TypeCoercion.findWiderTypeForTwo(dt1.asNullable, dt2.asNullable).isEmpty) {
->>>>>>> 86cd3c08
                   failAnalysis(
                     s"""
                       |${operator.nodeName} can only be performed on tables with the compatible
@@ -453,47 +387,6 @@
             failAnalysis("Cannot have map type columns in DataFrame which calls " +
               s"set operations(intersect, except, etc.), but the type of column ${mapCol.name} " +
               "is " + mapCol.dataType.simpleString)
-<<<<<<< HEAD
-
-          case s: SimpleCatalogRelation =>
-            failAnalysis(
-              s"""
-                 |Hive support is required to select over the following tables:
-                 |${s.catalogTable.identifier}
-               """.stripMargin)
-
-          // TODO: We need to consolidate this kind of checks for InsertIntoTable
-          // with the rule of PreWriteCheck defined in extendedCheckRules.
-          case InsertIntoTable(s: SimpleCatalogRelation, _, _, _, _) =>
-            failAnalysis(
-              s"""
-                 |Hive support is required to insert into the following tables:
-                 |${s.catalogTable.identifier}
-               """.stripMargin)
-
-          case InsertIntoTable(t, _, _, _, _)
-            if !t.isInstanceOf[LeafNode] ||
-              t.isInstanceOf[Range] ||
-              t == OneRowRelation ||
-              t.isInstanceOf[LocalRelation] =>
-            failAnalysis(s"Inserting into an RDD-based table is not allowed.")
-
-          case i @ InsertIntoTable(table, partitions, query, _, _) =>
-            val numStaticPartitions = partitions.values.count(_.isDefined)
-            if (table.output.size != (query.output.size + numStaticPartitions)) {
-              failAnalysis(
-                s"$table requires that the data to be inserted have the same number of " +
-                  s"columns as the target table: target table has ${table.output.size} " +
-                  s"column(s) but the inserted data has " +
-                  s"${query.output.size + numStaticPartitions} column(s), including " +
-                  s"$numStaticPartitions partition column(s) having constant value(s).")
-            }
-
-          case o if !o.resolved =>
-            failAnalysis(
-              s"unresolved operator ${operator.simpleString}")
-=======
->>>>>>> 86cd3c08
 
           case o if o.expressions.exists(!_.deterministic) &&
             !o.isInstanceOf[Project] && !o.isInstanceOf[Filter] &&
