--- conflicted
+++ resolved
@@ -47,12 +47,8 @@
   protected def checkEvaluation(
       expression: => Expression, expected: Any, inputRow: InternalRow = EmptyRow): Unit = {
     val serializer = new JavaSerializer(new SparkConf()).newInstance
-<<<<<<< HEAD
-    val expr: Expression = serializer.deserialize(serializer.serialize(expression))
-=======
     val resolver = ResolveTimeZone(new SQLConf)
     val expr = resolver.resolveTimeZones(serializer.deserialize(serializer.serialize(expression)))
->>>>>>> 86cd3c08
     val catalystValue = CatalystTypeConverters.convertToCatalyst(expected)
     checkEvaluationWithoutCodegen(expr, catalystValue, inputRow)
     checkEvaluationWithGeneratedMutableProjection(expr, catalystValue, inputRow)
