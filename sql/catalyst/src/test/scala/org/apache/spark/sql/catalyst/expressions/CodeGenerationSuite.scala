--- conflicted
+++ resolved
@@ -106,16 +106,10 @@
     val expressions = Seq(If(EqualTo(strExpr, strExpr), strExpr, strExpr))
     val plan = GenerateMutableProjection.generate(expressions)
     val actual = plan(null).toSeq(expressions.map(_.dataType))
-<<<<<<< HEAD
-    val expected = Seq(UTF8String.fromString("abc"))
-
-    if (!checkResult(actual, expected)) {
-=======
     assert(actual.length == 1)
     val expected = UTF8String.fromString("abc")
 
     if (!checkResult(actual.head, expected, expressions.head.dataType)) {
->>>>>>> 86cd3c08
       fail(s"Incorrect Evaluation: expressions: $expressions, actual: $actual, expected: $expected")
     }
   }
