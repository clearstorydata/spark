--- conflicted
+++ resolved
@@ -263,15 +263,9 @@
       }
 
       try {
-<<<<<<< HEAD
-        // MINOR HACK: You must run a query before calling reset the first time.
-        TestHive.sql("SHOW TABLES")
-        if (reset) { TestHive.reset() }
-=======
         if (reset) {
           TestHive.reset()
         }
->>>>>>> 1056e9ec
 
         val hiveCacheFiles = queryList.zipWithIndex.map {
           case (queryString, i)  =>
