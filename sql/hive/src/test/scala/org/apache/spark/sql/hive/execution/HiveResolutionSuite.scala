--- conflicted
+++ resolved
@@ -59,16 +59,6 @@
     TestHive.sparkContext.parallelize(Data(1, 2, Nested(1,2), Seq(Nested(1,2))) :: Nil)
       .registerTempTable("caseSensitivityTest")
 
-<<<<<<< HEAD
-    sql("SELECT a, b, A, B, n.a, n.b, n.A, n.B FROM caseSensitivityTest")
-
-    println(sql("SELECT * FROM casesensitivitytest one JOIN casesensitivitytest two ON one.a = two.a").queryExecution)
-
-    sql("SELECT * FROM casesensitivitytest one JOIN casesensitivitytest two ON one.a = two.a").collect()
-
-    // TODO: sql("SELECT * FROM casesensitivitytest a JOIN casesensitivitytest b ON a.a = b.a")
-
-=======
     val query = sql("SELECT a, b, A, B, n.a, n.b, n.A, n.B FROM caseSensitivityTest")
     assert(query.schema.fields.map(_.name) === Seq("a", "b", "A", "B", "a", "b", "A", "B"),
       "The output schema did not preserve the case of the query.")
@@ -81,7 +71,6 @@
       .registerTempTable("caseSensitivityTest")
 
     sql("SELECT * FROM casesensitivitytest a JOIN casesensitivitytest b ON a.a = b.a").collect()
->>>>>>> 1056e9ec
   }
 
   test("nested repeated resolution") {
