--- conflicted
+++ resolved
@@ -898,8 +898,6 @@
 
 isAtomicLengthOne <- function(x) {
   is.atomic(x) && length(x) == 1
-<<<<<<< HEAD
-=======
 }
 
 is_windows <- function() {
@@ -912,5 +910,4 @@
 
 windows_with_hadoop <- function() {
   !is_windows() || hadoop_home_set()
->>>>>>> 86cd3c08
 }