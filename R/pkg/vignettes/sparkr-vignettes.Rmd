--- conflicted
+++ resolved
@@ -46,14 +46,9 @@
 
 ```{r, include=FALSE}
 install.spark()
-<<<<<<< HEAD
-```
-```{r, message=FALSE, results="hide"}
-=======
 sparkR.session(master = "local[1]")
 ```
 ```{r, eval=FALSE}
->>>>>>> 86cd3c08
 sparkR.session()
 ```
 
@@ -475,15 +470,10 @@
 
 #### Classification
 
-<<<<<<< HEAD
+* Linear Support Vector Machine (SVM) Classifier
+
 * Logistic Regression
 
-=======
-* Linear Support Vector Machine (SVM) Classifier
-
-* Logistic Regression
-
->>>>>>> 86cd3c08
 * Multilayer Perceptron (MLP)
 
 * Naive Bayes
@@ -504,11 +494,8 @@
 
 #### Clustering
 
-<<<<<<< HEAD
-=======
 * Bisecting $k$-means
 
->>>>>>> 86cd3c08
 * Gaussian Mixture Model (GMM)
 
 * $k$-means Clustering
@@ -516,17 +503,12 @@
 * Latent Dirichlet Allocation (LDA)
 
 #### Collaborative Filtering
-<<<<<<< HEAD
 
 * Alternating Least Squares (ALS)
-=======
-
-* Alternating Least Squares (ALS)
 
 #### Frequent Pattern Mining
 
 * FP-growth
->>>>>>> 86cd3c08
 
 #### Statistics
 
@@ -557,8 +539,6 @@
 
 ### Models and Algorithms
 
-<<<<<<< HEAD
-=======
 #### Linear Support Vector Machine (SVM) Classifier
 
 [Linear Support Vector Machine (SVM)](https://en.wikipedia.org/wiki/Support_vector_machine#Linear_SVM) classifier is an SVM classifier with linear kernels.
@@ -579,7 +559,6 @@
 prediction <- predict(model, training)
 ```
 
->>>>>>> 86cd3c08
 #### Logistic Regression
 
 [Logistic regression](https://en.wikipedia.org/wiki/Logistic_regression) is a widely-used model when the response is categorical. It can be seen as a special case of the [Generalized Linear Predictive Model](https://en.wikipedia.org/wiki/Generalized_linear_model).
@@ -591,18 +570,10 @@
 and 3). Obtain the coefficient matrix of the fitted model using `summary` and use the model for prediction with `predict`.
 
 Binomial logistic regression
-<<<<<<< HEAD
-```{r, warning=FALSE}
-df <- createDataFrame(iris)
-# Create a DataFrame containing two classes
-training <- df[df$Species %in% c("versicolor", "virginica"), ]
-model <- spark.logit(training, Species ~ ., regParam = 0.00042)
-=======
 ```{r}
 t <- as.data.frame(Titanic)
 training <- createDataFrame(t)
 model <- spark.logit(training, Survived ~ ., regParam = 0.04741301)
->>>>>>> 86cd3c08
 summary(model)
 ```
 
@@ -612,18 +583,11 @@
 ```
 
 Multinomial logistic regression against three classes
-<<<<<<< HEAD
-```{r, warning=FALSE}
-df <- createDataFrame(iris)
-# Note in this case, Spark infers it is multinomial logistic regression, so family = "multinomial" is optional.
-model <- spark.logit(df, Species ~ ., regParam = 0.056)
-=======
 ```{r}
 t <- as.data.frame(Titanic)
 training <- createDataFrame(t)
 # Note in this case, Spark infers it is multinomial logistic regression, so family = "multinomial" is optional.
 model <- spark.logit(training, Class ~ ., regParam = 0.07815179)
->>>>>>> 86cd3c08
 summary(model)
 ```
 
@@ -650,20 +614,12 @@
 
 `spark.mlp` requires at least two columns in `data`: one named `"label"` and the other one `"features"`. The `"features"` column should be in libSVM-format.
 
-<<<<<<< HEAD
-We use iris data set to show how to use `spark.mlp` in classification.
-```{r, warning=FALSE}
-df <- createDataFrame(iris)
-# fit a Multilayer Perceptron Classification Model
-model <- spark.mlp(df, Species ~ ., blockSize = 128, layers = c(4, 3), solver = "l-bfgs", maxIter = 100, tol = 0.5, stepSize = 1, seed = 1, initialWeights = c(0, 0, 0, 0, 0, 5, 5, 5, 5, 5, 9, 9, 9, 9, 9))
-=======
 We use Titanic data set to show how to use `spark.mlp` in classification.
 ```{r}
 t <- as.data.frame(Titanic)
 training <- createDataFrame(t)
 # fit a Multilayer Perceptron Classification Model
 model <- spark.mlp(training, Survived ~ Age + Sex, blockSize = 128, layers = c(2, 3), solver = "l-bfgs", maxIter = 100, tol = 0.5, stepSize = 1, seed = 1, initialWeights = c( 0, 0, 0, 5, 5, 5, 9, 9, 9))
->>>>>>> 86cd3c08
 ```
 
 To avoid lengthy display, we only present partial results of the model summary. You can check the full result from your sparkR shell.
@@ -680,11 +636,7 @@
 ```
 ```{r}
 # make predictions use the fitted model
-<<<<<<< HEAD
-predictions <- predict(model, df)
-=======
 predictions <- predict(model, training)
->>>>>>> 86cd3c08
 head(select(predictions, predictions$prediction))
 ```
 
@@ -706,10 +658,7 @@
 Survival analysis studies the expected duration of time until an event happens, and often the relationship with risk factors or treatment taken on the subject. In contrast to standard regression analysis, survival modeling has to deal with special characteristics in the data including non-negative survival time and censoring.
 
 Accelerated Failure Time (AFT) model is a parametric survival model for censored data that assumes the effect of a covariate is to accelerate or decelerate the life course of an event by some constant. For more information, refer to the Wikipedia page [AFT Model](https://en.wikipedia.org/wiki/Accelerated_failure_time_model) and the references there. Different from a [Proportional Hazards Model](https://en.wikipedia.org/wiki/Proportional_hazards_model) designed for the same purpose, the AFT model is easier to parallelize because each instance contributes to the objective function independently.
-<<<<<<< HEAD
-=======
-
->>>>>>> 86cd3c08
+
 ```{r, warning=FALSE}
 library(survival)
 ovarianDF <- createDataFrame(ovarian)
@@ -757,10 +706,6 @@
 head(select(gaussianFitted, "model", "prediction", "mpg", "wt", "hp"))
 ```
 
-<<<<<<< HEAD
-#### Isotonic Regression
-
-=======
 The following is the same fit using the tweedie family:
 ```{r}
 tweedieGLM1 <- spark.glm(carsDF, mpg ~ wt + hp, family = "tweedie", var.power = 0.0)
@@ -775,7 +720,6 @@
 
 #### Isotonic Regression
 
->>>>>>> 86cd3c08
 `spark.isoreg` fits an [Isotonic Regression](https://en.wikipedia.org/wiki/Isotonic_regression) model against a `SparkDataFrame`. It solves a weighted univariate a regression problem under a complete order constraint. Specifically, given a set of real observed responses $y_1, \ldots, y_n$, corresponding real features $x_1, \ldots, x_n$, and optionally positive weights $w_1, \ldots, w_n$, we want to find a monotone (piecewise linear) function $f$ to  minimize
 $$
 \ell(f) = \sum_{i=1}^n w_i (y_i - f(x_i))^2.
@@ -822,11 +766,7 @@
 `spark.gbt` fits a [gradient-boosted tree](https://en.wikipedia.org/wiki/Gradient_boosting) classification or regression model on a `SparkDataFrame`.
 Users can call `summary` to get a summary of the fitted model, `predict` to make predictions, and `write.ml`/`read.ml` to save/load fitted models.
 
-<<<<<<< HEAD
-Similar to the random forest example above, we use the `longley` dataset to train a gradient-boosted tree and make predictions:
-=======
 We use the `longley` dataset to train a gradient-boosted tree and make predictions:
->>>>>>> 86cd3c08
 
 ```{r, warning=FALSE}
 df <- createDataFrame(longley)
@@ -836,21 +776,12 @@
 ```
 
 #### Random Forest
-<<<<<<< HEAD
 
 `spark.randomForest` fits a [random forest](https://en.wikipedia.org/wiki/Random_forest) classification or regression model on a `SparkDataFrame`.
 Users can call `summary` to get a summary of the fitted model, `predict` to make predictions, and `write.ml`/`read.ml` to save/load fitted models.
 
 In the following example, we use the `longley` dataset to train a random forest and make predictions:
 
-=======
-
-`spark.randomForest` fits a [random forest](https://en.wikipedia.org/wiki/Random_forest) classification or regression model on a `SparkDataFrame`.
-Users can call `summary` to get a summary of the fitted model, `predict` to make predictions, and `write.ml`/`read.ml` to save/load fitted models.
-
-In the following example, we use the `longley` dataset to train a random forest and make predictions:
-
->>>>>>> 86cd3c08
 ```{r, warning=FALSE}
 df <- createDataFrame(longley)
 rfModel <- spark.randomForest(df, Employed ~ ., type = "regression", maxDepth = 2, numTrees = 2)
@@ -858,8 +789,6 @@
 predictions <- predict(rfModel, df)
 ```
 
-<<<<<<< HEAD
-=======
 #### Bisecting k-Means
 
 `spark.bisectingKmeans` is a kind of [hierarchical clustering](https://en.wikipedia.org/wiki/Hierarchical_clustering) using a divisive (or "top-down") approach: all observations start in one cluster, and splits are performed recursively as one moves down the hierarchy.
@@ -873,7 +802,6 @@
 head(select(fitted, "Class", "prediction"))
 ```
 
->>>>>>> 86cd3c08
 #### Gaussian Mixture Model
 
 `spark.gaussianMixture` fits multivariate [Gaussian Mixture Model](https://en.wikipedia.org/wiki/Mixture_model#Multivariate_Gaussian_mixture_model) (GMM) against a `SparkDataFrame`. [Expectation-Maximization](https://en.wikipedia.org/wiki/Expectation%E2%80%93maximization_algorithm) (EM) is used to approximate the maximum likelihood estimator (MLE) of the model.
@@ -893,7 +821,6 @@
 #### k-Means Clustering
 
 `spark.kmeans` fits a $k$-means clustering model against a `SparkDataFrame`. As an unsupervised learning method, we don't need a response variable. Hence, the left hand side of the R formula should be left blank. The clustering is based only on the variables on the right hand side.
-<<<<<<< HEAD
 
 ```{r}
 kmeansModel <- spark.kmeans(carsDF, ~ mpg + hp + wt, k = 3)
@@ -902,16 +829,6 @@
 head(select(kmeansPredictions, "model", "mpg", "hp", "wt", "prediction"), n = 20L)
 ```
 
-=======
-
-```{r}
-kmeansModel <- spark.kmeans(carsDF, ~ mpg + hp + wt, k = 3)
-summary(kmeansModel)
-kmeansPredictions <- predict(kmeansModel, carsDF)
-head(select(kmeansPredictions, "model", "mpg", "hp", "wt", "prediction"), n = 20L)
-```
-
->>>>>>> 86cd3c08
 #### Latent Dirichlet Allocation
 
 `spark.lda` fits a [Latent Dirichlet Allocation](https://en.wikipedia.org/wiki/Latent_Dirichlet_allocation) model on a `SparkDataFrame`. It is often used in topic modeling in which topics are inferred from a collection of text documents. LDA can be thought of as a clustering algorithm as follows:
@@ -995,7 +912,37 @@
 head(predicted)
 ```
 
-<<<<<<< HEAD
+#### FP-growth
+
+`spark.fpGrowth` executes FP-growth algorithm to mine frequent itemsets on a `SparkDataFrame`. `itemsCol` should be an array of values.
+
+```{r}
+df <- selectExpr(createDataFrame(data.frame(rawItems = c(
+  "T,R,U", "T,S", "V,R", "R,U,T,V", "R,S", "V,S,U", "U,R", "S,T", "V,R", "V,U,S",
+  "T,V,U", "R,V", "T,S", "T,S", "S,T", "S,U", "T,R", "V,R", "S,V", "T,S,U"
+))), "split(rawItems, ',') AS items")
+
+fpm <- spark.fpGrowth(df, minSupport = 0.2, minConfidence = 0.5)
+```
+
+`spark.freqItemsets` method can be used to retrieve a `SparkDataFrame` with the frequent itemsets.
+
+```{r}
+head(spark.freqItemsets(fpm))
+```
+
+`spark.associationRules` returns a `SparkDataFrame` with the association rules.
+
+```{r}
+head(spark.associationRules(fpm))
+```
+
+We can make predictions based on the `antecedent`.
+
+```{r}
+head(predict(fpm, df))
+```
+
 #### Kolmogorov-Smirnov Test
 
 `spark.kstest` runs a two-sided, one-sample [Kolmogorov-Smirnov (KS) test](https://en.wikipedia.org/wiki/Kolmogorov%E2%80%93Smirnov_test).
@@ -1013,56 +960,6 @@
 afMean <- afStats[1]
 afStd <- afStats[2]
 
-=======
-#### FP-growth
-
-`spark.fpGrowth` executes FP-growth algorithm to mine frequent itemsets on a `SparkDataFrame`. `itemsCol` should be an array of values.
-
-```{r}
-df <- selectExpr(createDataFrame(data.frame(rawItems = c(
-  "T,R,U", "T,S", "V,R", "R,U,T,V", "R,S", "V,S,U", "U,R", "S,T", "V,R", "V,U,S",
-  "T,V,U", "R,V", "T,S", "T,S", "S,T", "S,U", "T,R", "V,R", "S,V", "T,S,U"
-))), "split(rawItems, ',') AS items")
-
-fpm <- spark.fpGrowth(df, minSupport = 0.2, minConfidence = 0.5)
-```
-
-`spark.freqItemsets` method can be used to retrieve a `SparkDataFrame` with the frequent itemsets.
-
-```{r}
-head(spark.freqItemsets(fpm))
-```
-
-`spark.associationRules` returns a `SparkDataFrame` with the association rules.
-
-```{r}
-head(spark.associationRules(fpm))
-```
-
-We can make predictions based on the `antecedent`.
-
-```{r}
-head(predict(fpm, df))
-```
-
-#### Kolmogorov-Smirnov Test
-
-`spark.kstest` runs a two-sided, one-sample [Kolmogorov-Smirnov (KS) test](https://en.wikipedia.org/wiki/Kolmogorov%E2%80%93Smirnov_test).
-Given a `SparkDataFrame`, the test compares continuous data in a given column `testCol` with the theoretical distribution
-specified by parameter `nullHypothesis`.
-Users can call `summary` to get a summary of the test results.
-
-In the following example, we test whether the `longley` dataset's `Armed_Forces` column
-follows a normal distribution.  We set the parameters of the normal distribution using
-the mean and standard deviation of the sample.
-
-```{r, warning=FALSE}
-df <- createDataFrame(longley)
-afStats <- head(select(df, mean(df$Armed_Forces), sd(df$Armed_Forces)))
-afMean <- afStats[1]
-afStd <- afStats[2]
-
->>>>>>> 86cd3c08
 test <- spark.kstest(df, "Armed_Forces", "norm", c(afMean, afStd))
 testSummary <- summary(test)
 testSummary
