--- conflicted
+++ resolved
@@ -21,11 +21,6 @@
 # Turn all warnings into errors
 options("warn" = 2)
 
-<<<<<<< HEAD
-install.spark()
-
-# Setup global test environment
-=======
 if (.Platform$OS.type == "windows") {
   Sys.setenv(TZ = "GMT")
 }
@@ -34,16 +29,12 @@
 # Install Spark first to set SPARK_HOME
 install.spark()
 
->>>>>>> 86cd3c08
 sparkRDir <- file.path(Sys.getenv("SPARK_HOME"), "R")
 sparkRFilesBefore <- list.files(path = sparkRDir, all.files = TRUE)
 sparkRWhitelistSQLDirs <- c("spark-warehouse", "metastore_db")
 invisible(lapply(sparkRWhitelistSQLDirs,
                  function(x) { unlink(file.path(sparkRDir, x), recursive = TRUE, force = TRUE)}))
 
-<<<<<<< HEAD
-test_package("SparkR")
-=======
 sparkRTestMaster <- "local[1]"
 if (identical(Sys.getenv("NOT_CRAN"), "true")) {
   sparkRTestMaster <- ""
@@ -57,5 +48,4 @@
                        file.path(sparkRDir, "pkg", "tests", "fulltests"),
                        NULL,
                        "summary")
-}
->>>>>>> 86cd3c08
+}