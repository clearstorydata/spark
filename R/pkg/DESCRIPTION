--- conflicted
+++ resolved
@@ -1,14 +1,8 @@
 Package: SparkR
 Type: Package
-<<<<<<< HEAD
 Version: 2.3.3
 Title: R Frontend for Apache Spark
-Description: Provides an R Frontend for Apache Spark.
-=======
-Version: 2.3.4
-Title: R Front end for 'Apache Spark'
 Description: Provides an R Front end for 'Apache Spark' <https://spark.apache.org>.
->>>>>>> 3ece965c
 Authors@R: c(person("Shivaram", "Venkataraman", role = c("aut", "cre"),
                     email = "shivaram@cs.berkeley.edu"),
              person("Xiangrui", "Meng", role = "aut",
