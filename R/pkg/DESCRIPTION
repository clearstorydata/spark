--- conflicted
+++ resolved
@@ -1,10 +1,6 @@
 Package: SparkR
 Type: Package
-<<<<<<< HEAD
-Version: 2.1.2
-=======
 Version: 2.2.1
->>>>>>> 86cd3c08
 Title: R Frontend for Apache Spark
 Description: The SparkR package provides an R Frontend for Apache Spark.
 Authors@R: c(person("Shivaram", "Venkataraman", role = c("aut", "cre"),
