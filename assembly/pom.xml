--- conflicted
+++ resolved
@@ -21,11 +21,7 @@
   <parent>
     <groupId>org.apache.spark</groupId>
     <artifactId>spark-parent</artifactId>
-<<<<<<< HEAD
-    <version>1.0.1-candidate-csd-1-SNAPSHOT</version>
-=======
-    <version>1.1.0-SNAPSHOT</version>
->>>>>>> 420c1c3e
+    <version>1.1.0-candidate-csd-1-SNAPSHOT</version>
     <relativePath>../pom.xml</relativePath>
   </parent>
 
@@ -126,13 +122,8 @@
                 <transformer implementation="org.apache.maven.plugins.shade.resource.DontIncludeResourceTransformer">
                   <resource>log4j.properties</resource>
                 </transformer>
-<<<<<<< HEAD
-                <transformer implementation="org.apache.maven.plugins.shade.resource.ApacheLicenseResourceTransformer" />
-                <transformer implementation="org.apache.maven.plugins.shade.resource.ApacheNoticeResourceTransformer" />
-=======
                 <transformer implementation="org.apache.maven.plugins.shade.resource.ApacheLicenseResourceTransformer"/>
                 <transformer implementation="org.apache.maven.plugins.shade.resource.ApacheNoticeResourceTransformer"/>
->>>>>>> 420c1c3e
               </transformers>
             </configuration>
           </execution>
