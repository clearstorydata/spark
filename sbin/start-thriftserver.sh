#!/usr/bin/env bash

#
# Licensed to the Apache Software Foundation (ASF) under one or more
# contributor license agreements.  See the NOTICE file distributed with
# this work for additional information regarding copyright ownership.
# The ASF licenses this file to You under the Apache License, Version 2.0
# (the "License"); you may not use this file except in compliance with
# the License.  You may obtain a copy of the License at
#
#    http://www.apache.org/licenses/LICENSE-2.0
#
# Unless required by applicable law or agreed to in writing, software
# distributed under the License is distributed on an "AS IS" BASIS,
# WITHOUT WARRANTIES OR CONDITIONS OF ANY KIND, either express or implied.
# See the License for the specific language governing permissions and
# limitations under the License.
#

#
# Shell script for starting the Spark SQL Thrift server

# Enter posix mode for bash
set -o posix

# Figure out where Spark is installed
FWDIR="$(cd "`dirname "$0"`"/..; pwd)"

CLASS="org.apache.spark.sql.hive.thriftserver.HiveThriftServer2"

function usage {
  echo "Usage: ./sbin/start-thriftserver [options] [thrift server options]"
  pattern="usage"
  pattern+="\|Spark assembly has been built with Hive"
  pattern+="\|NOTE: SPARK_PREPEND_CLASSES is set"
  pattern+="\|Spark Command: "
  pattern+="\|======="
  pattern+="\|--help"

  "$FWDIR"/bin/spark-submit --help 2>&1 | grep -v Usage 1>&2
  echo
  echo "Thrift server options:"
  "$FWDIR"/bin/spark-class $CLASS --help 2>&1 | grep -v "$pattern" 1>&2
}

<<<<<<< HEAD
CLASS="org.apache.spark.sql.hive.thriftserver.HiveThriftServer2"
CLASS_NOT_FOUND_EXIT_STATUS=1

function usage {
  echo "Usage: ./sbin/start-thriftserver [options] [thrift server options]"
  pattern="usage"
  pattern+="\|Spark assembly has been built with Hive"
  pattern+="\|NOTE: SPARK_PREPEND_CLASSES is set"
  pattern+="\|Spark Command: "
  pattern+="\|======="
  pattern+="\|--help"

  $FWDIR/bin/spark-submit --help 2>&1 | grep -v Usage 1>&2
  echo
  echo "Thrift server options:"
  $FWDIR/bin/spark-class $CLASS --help 2>&1 | grep -v "$pattern" 1>&2
}

=======
>>>>>>> 1056e9ec
if [[ "$@" = *--help ]] || [[ "$@" = *-h ]]; then
  usage
  exit 0
fi

<<<<<<< HEAD
source $FWDIR/bin/utils.sh
SUBMIT_USAGE_FUNCTION=usage
gatherSparkSubmitOpts "$@"

"$FWDIR"/bin/spark-submit --class $CLASS "${SUBMISSION_OPTS[@]}" spark-internal "${APPLICATION_OPTS[@]}"
exit_status=$?

if [[ exit_status -eq CLASS_NOT_FOUND_EXIT_STATUS ]]; then
  echo
  echo "Failed to load Hive Thrift server main class $CLASS."
  echo "You need to build Spark with -Phive."
fi

exit $exit_status
=======
export SUBMIT_USAGE_FUNCTION=usage

exec "$FWDIR"/sbin/spark-daemon.sh spark-submit $CLASS 1 "$@"
>>>>>>> 1056e9ec
<|MERGE_RESOLUTION|>--- conflicted
+++ resolved
@@ -43,49 +43,11 @@
   "$FWDIR"/bin/spark-class $CLASS --help 2>&1 | grep -v "$pattern" 1>&2
 }
 
-<<<<<<< HEAD
-CLASS="org.apache.spark.sql.hive.thriftserver.HiveThriftServer2"
-CLASS_NOT_FOUND_EXIT_STATUS=1
-
-function usage {
-  echo "Usage: ./sbin/start-thriftserver [options] [thrift server options]"
-  pattern="usage"
-  pattern+="\|Spark assembly has been built with Hive"
-  pattern+="\|NOTE: SPARK_PREPEND_CLASSES is set"
-  pattern+="\|Spark Command: "
-  pattern+="\|======="
-  pattern+="\|--help"
-
-  $FWDIR/bin/spark-submit --help 2>&1 | grep -v Usage 1>&2
-  echo
-  echo "Thrift server options:"
-  $FWDIR/bin/spark-class $CLASS --help 2>&1 | grep -v "$pattern" 1>&2
-}
-
-=======
->>>>>>> 1056e9ec
 if [[ "$@" = *--help ]] || [[ "$@" = *-h ]]; then
   usage
   exit 0
 fi
 
-<<<<<<< HEAD
-source $FWDIR/bin/utils.sh
-SUBMIT_USAGE_FUNCTION=usage
-gatherSparkSubmitOpts "$@"
-
-"$FWDIR"/bin/spark-submit --class $CLASS "${SUBMISSION_OPTS[@]}" spark-internal "${APPLICATION_OPTS[@]}"
-exit_status=$?
-
-if [[ exit_status -eq CLASS_NOT_FOUND_EXIT_STATUS ]]; then
-  echo
-  echo "Failed to load Hive Thrift server main class $CLASS."
-  echo "You need to build Spark with -Phive."
-fi
-
-exit $exit_status
-=======
 export SUBMIT_USAGE_FUNCTION=usage
 
-exec "$FWDIR"/sbin/spark-daemon.sh spark-submit $CLASS 1 "$@"
->>>>>>> 1056e9ec
+exec "$FWDIR"/sbin/spark-daemon.sh spark-submit $CLASS 1 "$@"