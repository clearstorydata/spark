<?xml version="1.0" encoding="UTF-8"?>
<!--
  ~ Licensed to the Apache Software Foundation (ASF) under one or more
  ~ contributor license agreements.  See the NOTICE file distributed with
  ~ this work for additional information regarding copyright ownership.
  ~ The ASF licenses this file to You under the Apache License, Version 2.0
  ~ (the "License"); you may not use this file except in compliance with
  ~ the License.  You may obtain a copy of the License at
  ~
  ~    http://www.apache.org/licenses/LICENSE-2.0
  ~
  ~ Unless required by applicable law or agreed to in writing, software
  ~ distributed under the License is distributed on an "AS IS" BASIS,
  ~ WITHOUT WARRANTIES OR CONDITIONS OF ANY KIND, either express or implied.
  ~ See the License for the specific language governing permissions and
  ~ limitations under the License.
  -->

<project xmlns="http://maven.apache.org/POM/4.0.0" xmlns:xsi="http://www.w3.org/2001/XMLSchema-instance" xsi:schemaLocation="http://maven.apache.org/POM/4.0.0 http://maven.apache.org/xsd/maven-4.0.0.xsd">
  <modelVersion>4.0.0</modelVersion>
  <parent>
    <groupId>org.apache.spark</groupId>
    <artifactId>spark-parent</artifactId>
<<<<<<< HEAD
    <version>0.9.1-incubating-SNAPSHOT</version>
=======
    <version>0.8.2-candidate-csd-3-SNAPSHOT</version>
>>>>>>> 682f0e5d
    <relativePath>../pom.xml</relativePath>
  </parent>

  <groupId>org.apache.spark</groupId>
<<<<<<< HEAD
  <artifactId>spark-examples_2.10</artifactId>
=======
  <artifactId>spark-examples_2.9.3</artifactId>
>>>>>>> 682f0e5d
  <packaging>jar</packaging>
  <name>Spark Project Examples</name>
  <url>http://spark.incubator.apache.org/</url>

  <repositories>
<<<<<<< HEAD
    <repository>
      <id>apache-repo</id>
      <name>Apache Repository</name>
      <url>https://repository.apache.org/content/repositories/releases</url>
      <releases>
        <enabled>true</enabled>
      </releases>
      <snapshots>
        <enabled>false</enabled>
      </snapshots>
    </repository>
  </repositories>


=======
    <!-- A repository in the local filesystem for the Kafka JAR, which we modified for Scala 2.9 -->
    <repository>
      <id>lib</id>
      <url>file://${project.basedir}/lib</url>
    </repository>
  </repositories>

>>>>>>> 682f0e5d
  <dependencies>
    <dependency>
      <groupId>${akka.group}</groupId>
      <artifactId>akka-actor</artifactId>
    </dependency>
    <dependency>
      <groupId>${akka.group}</groupId>
      <artifactId>akka-remote</artifactId>
    </dependency>
    <dependency>
      <groupId>${akka.group}</groupId>
      <artifactId>akka-slf4j</artifactId>
    </dependency>
    <dependency>
      <groupId>${akka.group}</groupId>
      <artifactId>akka-zeromq</artifactId>
    </dependency>
  
    <dependency>
      <groupId>org.apache.spark</groupId>
<<<<<<< HEAD
      <artifactId>spark-core_${scala.binary.version}</artifactId>
      <version>${project.version}</version>
      <scope>provided</scope>
    </dependency>
    <dependency>
      <groupId>org.apache.spark</groupId>
      <artifactId>spark-streaming_${scala.binary.version}</artifactId>
=======
      <artifactId>spark-core_2.9.3</artifactId>
>>>>>>> 682f0e5d
      <version>${project.version}</version>
      <scope>provided</scope>
    </dependency>
    <dependency>
      <groupId>org.apache.spark</groupId>
<<<<<<< HEAD
      <artifactId>spark-mllib_${scala.binary.version}</artifactId>
=======
      <artifactId>spark-streaming_2.9.3</artifactId>
>>>>>>> 682f0e5d
      <version>${project.version}</version>
      <scope>provided</scope>
    </dependency>
    <dependency>
      <groupId>org.apache.spark</groupId>
<<<<<<< HEAD
      <artifactId>spark-bagel_${scala.binary.version}</artifactId>
=======
      <artifactId>spark-mllib_2.9.3</artifactId>
>>>>>>> 682f0e5d
      <version>${project.version}</version>
      <scope>provided</scope>
    </dependency>
    <dependency>
      <groupId>org.apache.spark</groupId>
<<<<<<< HEAD
      <artifactId>spark-graphx_${scala.binary.version}</artifactId>
=======
      <artifactId>spark-bagel_2.9.3</artifactId>
>>>>>>> 682f0e5d
      <version>${project.version}</version>
      <scope>provided</scope>
    </dependency>
    <dependency>
      <groupId>org.apache.spark</groupId>
      <artifactId>spark-streaming-twitter_${scala.binary.version}</artifactId>
      <version>${project.version}</version>
    </dependency>
    <dependency>
      <groupId>org.apache.spark</groupId>
      <artifactId>spark-streaming-kafka_${scala.binary.version}</artifactId>
      <version>${project.version}</version>
    </dependency>
    <dependency>
      <groupId>org.apache.spark</groupId>
      <artifactId>spark-streaming-flume_${scala.binary.version}</artifactId>
      <version>${project.version}</version>
    </dependency>
    <dependency>
      <groupId>org.apache.spark</groupId>
      <artifactId>spark-streaming-zeromq_${scala.binary.version}</artifactId>
      <version>${project.version}</version>
    </dependency>
    <dependency>
      <groupId>org.apache.spark</groupId>
      <artifactId>spark-streaming-mqtt_${scala.binary.version}</artifactId>
      <version>${project.version}</version>
    </dependency>
    <dependency>
      <groupId>org.apache.hbase</groupId>
      <artifactId>hbase</artifactId>
      <version>0.94.6</version>
      <exclusions>
        <exclusion>
          <groupId>asm</groupId>
          <artifactId>asm</artifactId>
        </exclusion>
        <exclusion>
          <groupId>org.jboss.netty</groupId>
          <artifactId>netty</artifactId>
        </exclusion>
      </exclusions>
    </dependency>
    <dependency>
      <groupId>org.apache.kafka</groupId>
      <artifactId>kafka</artifactId>
      <version>0.7.2-spark</version>  <!-- Comes from our in-project repository -->
      <scope>provided</scope>
    </dependency>
    <dependency>
      <groupId>org.eclipse.jetty</groupId>
      <artifactId>jetty-server</artifactId>
    </dependency>
    <dependency>
      <groupId>com.twitter</groupId>
      <artifactId>algebird-core_${scala.binary.version}</artifactId>
      <version>0.1.11</version>
    </dependency>
    <dependency>
      <groupId>org.scalatest</groupId>
<<<<<<< HEAD
      <artifactId>scalatest_${scala.binary.version}</artifactId>
=======
      <artifactId>scalatest_2.9.3</artifactId>
>>>>>>> 682f0e5d
      <scope>test</scope>
    </dependency>
    <dependency>
      <groupId>org.scalacheck</groupId>
<<<<<<< HEAD
      <artifactId>scalacheck_${scala.binary.version}</artifactId>
=======
      <artifactId>scalacheck_2.9.3</artifactId>
>>>>>>> 682f0e5d
      <scope>test</scope>
    </dependency>
    <dependency>
      <groupId>org.apache.cassandra</groupId>
      <artifactId>cassandra-all</artifactId>
      <version>1.2.6</version>
      <exclusions>
        <exclusion>
          <groupId>com.google.guava</groupId>
          <artifactId>guava</artifactId>
        </exclusion>
        <exclusion>
          <groupId>com.googlecode.concurrentlinkedhashmap</groupId>
          <artifactId>concurrentlinkedhashmap-lru</artifactId>
        </exclusion>
        <exclusion>
          <groupId>com.ning</groupId>
          <artifactId>compress-lzf</artifactId>
        </exclusion>
        <exclusion>
          <groupId>io.netty</groupId>
          <artifactId>netty</artifactId>
        </exclusion>
        <exclusion>
          <groupId>jline</groupId>
          <artifactId>jline</artifactId>
        </exclusion>
        <exclusion>
          <groupId>log4j</groupId>
          <artifactId>log4j</artifactId>
        </exclusion>
        <exclusion>
          <groupId>org.apache.cassandra.deps</groupId>
          <artifactId>avro</artifactId>
        </exclusion>
        <exclusion>
          <groupId>org.sonatype.sisu.inject</groupId>
          <artifactId>*</artifactId>
        </exclusion>
        <exclusion>
          <groupId>org.xerial.snappy</groupId>
          <artifactId>*</artifactId>
        </exclusion>
      </exclusions>
    </dependency>
  </dependencies>

  <build>
    <outputDirectory>target/scala-${scala.binary.version}/classes</outputDirectory>
    <testOutputDirectory>target/scala-${scala.binary.version}/test-classes</testOutputDirectory>
    <plugins>
      <plugin>
        <groupId>org.apache.maven.plugins</groupId>
        <artifactId>maven-shade-plugin</artifactId>
        <configuration>
          <shadedArtifactAttached>false</shadedArtifactAttached>
          <outputFile>${project.build.directory}/scala-${scala.binary.version}/${project.artifactId}-assembly-${project.version}.jar</outputFile>
          <artifactSet>
            <includes>
              <include>*:*</include>
            </includes>
          </artifactSet>
          <filters>
            <filter>
              <artifact>*:*</artifact>
              <excludes>
                <exclude>META-INF/*.SF</exclude>
                <exclude>META-INF/*.DSA</exclude>
                <exclude>META-INF/*.RSA</exclude>
              </excludes>
            </filter>
          </filters>
        </configuration>
        <executions>
          <execution>
            <phase>package</phase>
            <goals>
              <goal>shade</goal>
            </goals>
            <configuration>
              <transformers>
                <transformer implementation="org.apache.maven.plugins.shade.resource.ServicesResourceTransformer" />
                <transformer implementation="org.apache.maven.plugins.shade.resource.AppendingTransformer">
                  <resource>reference.conf</resource>
                </transformer>
                <transformer implementation="org.apache.maven.plugins.shade.resource.DontIncludeResourceTransformer">
                  <resource>log4j.properties</resource>
                </transformer>
              </transformers>
            </configuration>
          </execution>
        </executions>
      </plugin>
    </plugins>
  </build>
</project><|MERGE_RESOLUTION|>--- conflicted
+++ resolved
@@ -21,26 +21,17 @@
   <parent>
     <groupId>org.apache.spark</groupId>
     <artifactId>spark-parent</artifactId>
-<<<<<<< HEAD
-    <version>0.9.1-incubating-SNAPSHOT</version>
-=======
-    <version>0.8.2-candidate-csd-3-SNAPSHOT</version>
->>>>>>> 682f0e5d
+    <version>0.9.1-SNAPSHOT</version>
     <relativePath>../pom.xml</relativePath>
   </parent>
 
   <groupId>org.apache.spark</groupId>
-<<<<<<< HEAD
   <artifactId>spark-examples_2.10</artifactId>
-=======
-  <artifactId>spark-examples_2.9.3</artifactId>
->>>>>>> 682f0e5d
   <packaging>jar</packaging>
   <name>Spark Project Examples</name>
   <url>http://spark.incubator.apache.org/</url>
 
   <repositories>
-<<<<<<< HEAD
     <repository>
       <id>apache-repo</id>
       <name>Apache Repository</name>
@@ -55,36 +46,9 @@
   </repositories>
 
 
-=======
-    <!-- A repository in the local filesystem for the Kafka JAR, which we modified for Scala 2.9 -->
-    <repository>
-      <id>lib</id>
-      <url>file://${project.basedir}/lib</url>
-    </repository>
-  </repositories>
-
->>>>>>> 682f0e5d
   <dependencies>
     <dependency>
-      <groupId>${akka.group}</groupId>
-      <artifactId>akka-actor</artifactId>
-    </dependency>
-    <dependency>
-      <groupId>${akka.group}</groupId>
-      <artifactId>akka-remote</artifactId>
-    </dependency>
-    <dependency>
-      <groupId>${akka.group}</groupId>
-      <artifactId>akka-slf4j</artifactId>
-    </dependency>
-    <dependency>
-      <groupId>${akka.group}</groupId>
-      <artifactId>akka-zeromq</artifactId>
-    </dependency>
-  
-    <dependency>
-      <groupId>org.apache.spark</groupId>
-<<<<<<< HEAD
+      <groupId>org.apache.spark</groupId>
       <artifactId>spark-core_${scala.binary.version}</artifactId>
       <version>${project.version}</version>
       <scope>provided</scope>
@@ -92,39 +56,24 @@
     <dependency>
       <groupId>org.apache.spark</groupId>
       <artifactId>spark-streaming_${scala.binary.version}</artifactId>
-=======
-      <artifactId>spark-core_2.9.3</artifactId>
->>>>>>> 682f0e5d
-      <version>${project.version}</version>
-      <scope>provided</scope>
-    </dependency>
-    <dependency>
-      <groupId>org.apache.spark</groupId>
-<<<<<<< HEAD
+      <version>${project.version}</version>
+      <scope>provided</scope>
+    </dependency>
+    <dependency>
+      <groupId>org.apache.spark</groupId>
       <artifactId>spark-mllib_${scala.binary.version}</artifactId>
-=======
-      <artifactId>spark-streaming_2.9.3</artifactId>
->>>>>>> 682f0e5d
-      <version>${project.version}</version>
-      <scope>provided</scope>
-    </dependency>
-    <dependency>
-      <groupId>org.apache.spark</groupId>
-<<<<<<< HEAD
+      <version>${project.version}</version>
+      <scope>provided</scope>
+    </dependency>
+    <dependency>
+      <groupId>org.apache.spark</groupId>
       <artifactId>spark-bagel_${scala.binary.version}</artifactId>
-=======
-      <artifactId>spark-mllib_2.9.3</artifactId>
->>>>>>> 682f0e5d
-      <version>${project.version}</version>
-      <scope>provided</scope>
-    </dependency>
-    <dependency>
-      <groupId>org.apache.spark</groupId>
-<<<<<<< HEAD
+      <version>${project.version}</version>
+      <scope>provided</scope>
+    </dependency>
+    <dependency>
+      <groupId>org.apache.spark</groupId>
       <artifactId>spark-graphx_${scala.binary.version}</artifactId>
-=======
-      <artifactId>spark-bagel_2.9.3</artifactId>
->>>>>>> 682f0e5d
       <version>${project.version}</version>
       <scope>provided</scope>
     </dependency>
@@ -169,12 +118,6 @@
       </exclusions>
     </dependency>
     <dependency>
-      <groupId>org.apache.kafka</groupId>
-      <artifactId>kafka</artifactId>
-      <version>0.7.2-spark</version>  <!-- Comes from our in-project repository -->
-      <scope>provided</scope>
-    </dependency>
-    <dependency>
       <groupId>org.eclipse.jetty</groupId>
       <artifactId>jetty-server</artifactId>
     </dependency>
@@ -185,20 +128,12 @@
     </dependency>
     <dependency>
       <groupId>org.scalatest</groupId>
-<<<<<<< HEAD
       <artifactId>scalatest_${scala.binary.version}</artifactId>
-=======
-      <artifactId>scalatest_2.9.3</artifactId>
->>>>>>> 682f0e5d
       <scope>test</scope>
     </dependency>
     <dependency>
       <groupId>org.scalacheck</groupId>
-<<<<<<< HEAD
       <artifactId>scalacheck_${scala.binary.version}</artifactId>
-=======
-      <artifactId>scalacheck_2.9.3</artifactId>
->>>>>>> 682f0e5d
       <scope>test</scope>
     </dependency>
     <dependency>
