--- conflicted
+++ resolved
@@ -38,16 +38,10 @@
     val sparkConf = new SparkConf().setAppName("HiveFromSpark")
     val sc = new SparkContext(sparkConf)
 
-<<<<<<< HEAD
-    // A local hive context creates an instance of the Hive Metastore in process, storing
-    // the warehouse data in the current directory.  This location can be overridden by
-    // specifying a second parameter to the constructor.
-=======
     // A hive context adds support for finding tables in the MetaStore and writing queries
     // using HiveQL. Users who do not have an existing Hive deployment can still create a
     // HiveContext. When not configured by the hive-site.xml, the context automatically
     // creates metastore_db and warehouse in the current directory.
->>>>>>> a428c446
     val hiveContext = new HiveContext(sc)
     import hiveContext._
 
