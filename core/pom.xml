<?xml version="1.0" encoding="UTF-8"?>
<!--
  ~ Licensed to the Apache Software Foundation (ASF) under one or more
  ~ contributor license agreements.  See the NOTICE file distributed with
  ~ this work for additional information regarding copyright ownership.
  ~ The ASF licenses this file to You under the Apache License, Version 2.0
  ~ (the "License"); you may not use this file except in compliance with
  ~ the License.  You may obtain a copy of the License at
  ~
  ~    http://www.apache.org/licenses/LICENSE-2.0
  ~
  ~ Unless required by applicable law or agreed to in writing, software
  ~ distributed under the License is distributed on an "AS IS" BASIS,
  ~ WITHOUT WARRANTIES OR CONDITIONS OF ANY KIND, either express or implied.
  ~ See the License for the specific language governing permissions and
  ~ limitations under the License.
  -->

<project xmlns="http://maven.apache.org/POM/4.0.0" xmlns:xsi="http://www.w3.org/2001/XMLSchema-instance" xsi:schemaLocation="http://maven.apache.org/POM/4.0.0 http://maven.apache.org/xsd/maven-4.0.0.xsd">
    <modelVersion>4.0.0</modelVersion>
    <parent>
<<<<<<< HEAD
      <groupId>org.apache.spark</groupId>
      <artifactId>spark-parent</artifactId>
      <version>1.0.0-candidate-csd-1-SNAPSHOT</version>
      <relativePath>../pom.xml</relativePath>
=======
        <groupId>org.apache.spark</groupId>
        <artifactId>spark-parent</artifactId>
        <version>1.0.0-SNAPSHOT</version>
        <relativePath>../pom.xml</relativePath>
>>>>>>> f65c1f38
    </parent>

    <groupId>org.apache.spark</groupId>
    <artifactId>spark-core_2.10</artifactId>
    <packaging>jar</packaging>
    <name>Spark Project Core</name>
    <url>http://spark.apache.org/</url>

    <!-- SPARK-1121: SPARK-1121: Adds an explicit dependency on Avro to work around
         a Hadoop 0.23.X issue -->
    <profiles>
      <profile>
        <id>yarn-alpha</id>
        <dependencies>
           <dependency>
             <groupId>org.apache.avro</groupId>
             <artifactId>avro</artifactId>
           </dependency>
        </dependencies>
      </profile>
    </profiles>

    <dependencies>
        <dependency>
            <groupId>org.apache.hadoop</groupId>
            <artifactId>hadoop-client</artifactId>
        </dependency>
        <dependency>
            <groupId>net.java.dev.jets3t</groupId>
            <artifactId>jets3t</artifactId>
            <exclusions>
                <exclusion>
                    <groupId>commons-logging</groupId>
                    <artifactId>commons-logging</artifactId>
                </exclusion>
            </exclusions>
        </dependency>
        <dependency>
            <groupId>org.apache.curator</groupId>
            <artifactId>curator-recipes</artifactId>
        </dependency>
        <dependency>
            <groupId>org.eclipse.jetty</groupId>
            <artifactId>jetty-server</artifactId>
        </dependency>
        <dependency>
            <groupId>com.google.guava</groupId>
            <artifactId>guava</artifactId>
        </dependency>
        <dependency>
            <groupId>com.google.code.findbugs</groupId>
            <artifactId>jsr305</artifactId>
        </dependency>
        <dependency>
            <groupId>org.slf4j</groupId>
            <artifactId>slf4j-api</artifactId>
        </dependency>
        <dependency>
            <groupId>org.slf4j</groupId>
            <artifactId>jul-to-slf4j</artifactId>
        </dependency>
        <dependency>
            <groupId>org.slf4j</groupId>
            <artifactId>jcl-over-slf4j</artifactId>
        </dependency>
        <dependency>
            <groupId>log4j</groupId>
            <artifactId>log4j</artifactId>
        </dependency>
        <dependency>
            <groupId>org.slf4j</groupId>
            <artifactId>slf4j-log4j12</artifactId>
        </dependency>
        <dependency>
            <groupId>com.ning</groupId>
            <artifactId>compress-lzf</artifactId>
        </dependency>
        <dependency>
            <groupId>org.xerial.snappy</groupId>
            <artifactId>snappy-java</artifactId>
        </dependency>
        <dependency>
            <groupId>org.ow2.asm</groupId>
            <artifactId>asm</artifactId>
        </dependency>
        <dependency>
            <groupId>com.twitter</groupId>
            <artifactId>chill_${scala.binary.version}</artifactId>
            <version>0.3.1</version>
        </dependency>
        <dependency>
            <groupId>com.twitter</groupId>
            <artifactId>chill-java</artifactId>
            <version>0.3.1</version>
        </dependency>
        <dependency>
            <groupId>${akka.group}</groupId>
            <artifactId>akka-remote_${scala.binary.version}</artifactId>
        </dependency>
        <dependency>
            <groupId>${akka.group}</groupId>
            <artifactId>akka-slf4j_${scala.binary.version}</artifactId>
        </dependency>
        <dependency>
            <groupId>${akka.group}</groupId>
            <artifactId>akka-testkit_${scala.binary.version}</artifactId>
            <scope>test</scope>
        </dependency>
        <dependency>
            <groupId>org.scala-lang</groupId>
            <artifactId>scala-library</artifactId>
        </dependency>
        <dependency>
            <groupId>org.json4s</groupId>
            <artifactId>json4s-jackson_${scala.binary.version}</artifactId>
            <version>3.2.6</version>
            <!-- see also exclusion for lift-json; this is necessary since it depends on
                 scala-library and scalap 2.10.0, but we use 2.10.3, and only override
                 scala-library -->
            <exclusions>
              <exclusion>
                <groupId>org.scala-lang</groupId>
                <artifactId>scalap</artifactId>
              </exclusion>
            </exclusions>
        </dependency>
        <dependency>
            <groupId>it.unimi.dsi</groupId>
            <artifactId>fastutil</artifactId>
        </dependency>
        <dependency>
            <groupId>colt</groupId>
            <artifactId>colt</artifactId>
        </dependency>
        <dependency>
            <groupId>org.apache.mesos</groupId>
            <artifactId>mesos</artifactId>
        </dependency>
        <dependency>
            <groupId>io.netty</groupId>
            <artifactId>netty-all</artifactId>
        </dependency>
        <dependency>
            <groupId>com.clearspring.analytics</groupId>
            <artifactId>stream</artifactId>
        </dependency>
        <dependency>
            <groupId>com.codahale.metrics</groupId>
            <artifactId>metrics-core</artifactId>
        </dependency>
        <dependency>
            <groupId>com.codahale.metrics</groupId>
            <artifactId>metrics-jvm</artifactId>
        </dependency>
        <dependency>
            <groupId>com.codahale.metrics</groupId>
            <artifactId>metrics-json</artifactId>
        </dependency>
        <dependency>
            <groupId>com.codahale.metrics</groupId>
            <artifactId>metrics-ganglia</artifactId>
        </dependency>
        <dependency>
            <groupId>com.codahale.metrics</groupId>
            <artifactId>metrics-graphite</artifactId>
        </dependency>
        <dependency>
            <groupId>org.apache.derby</groupId>
            <artifactId>derby</artifactId>
            <scope>test</scope>
        </dependency>
        <dependency>
            <groupId>commons-io</groupId>
            <artifactId>commons-io</artifactId>
            <scope>test</scope>
        </dependency>
        <dependency>
            <groupId>org.scalatest</groupId>
            <artifactId>scalatest_${scala.binary.version}</artifactId>
            <scope>test</scope>
        </dependency>
        <dependency>
            <groupId>org.mockito</groupId>
            <artifactId>mockito-all</artifactId>
            <scope>test</scope>
        </dependency>
        <dependency>
            <groupId>org.scalacheck</groupId>
            <artifactId>scalacheck_${scala.binary.version}</artifactId>
            <scope>test</scope>
        </dependency>
        <dependency>
            <groupId>org.easymock</groupId>
            <artifactId>easymock</artifactId>
            <scope>test</scope>
        </dependency>
        <dependency>
            <groupId>com.novocode</groupId>
            <artifactId>junit-interface</artifactId>
            <scope>test</scope>
        </dependency>
    </dependencies>
    <build>
        <outputDirectory>target/scala-${scala.binary.version}/classes</outputDirectory>
        <testOutputDirectory>target/scala-${scala.binary.version}/test-classes</testOutputDirectory>
        <plugins>
            <plugin>
                <groupId>org.apache.maven.plugins</groupId>
                <artifactId>maven-antrun-plugin</artifactId>
                <executions>
                    <execution>
                        <phase>test</phase>
                        <goals>
                            <goal>run</goal>
                        </goals>
                        <configuration>
                            <exportAntProperties>true</exportAntProperties>
                            <target>
                                <property name="spark.classpath" refid="maven.test.classpath" />
                                <property environment="env" />
                                <fail message="Please set the SCALA_HOME (or SCALA_LIBRARY_PATH if scala is on the path) environment variables and retry.">
                                    <condition>
                                        <not>
                                            <or>
                                                <isset property="env.SCALA_HOME" />
                                                <isset property="env.SCALA_LIBRARY_PATH" />
                                            </or>
                                        </not>
                                    </condition>
                                </fail>
                            </target>
                        </configuration>
                    </execution>
                </executions>
            </plugin>
            <plugin>
                <groupId>org.scalatest</groupId>
                <artifactId>scalatest-maven-plugin</artifactId>
                <configuration>
                    <environmentVariables>
                        <SPARK_HOME>${basedir}/..</SPARK_HOME>
                        <SPARK_TESTING>1</SPARK_TESTING>
                        <SPARK_CLASSPATH>${spark.classpath}</SPARK_CLASSPATH>
                    </environmentVariables>
                </configuration>
            </plugin>
        </plugins>
    </build>
</project><|MERGE_RESOLUTION|>--- conflicted
+++ resolved
@@ -19,17 +19,10 @@
 <project xmlns="http://maven.apache.org/POM/4.0.0" xmlns:xsi="http://www.w3.org/2001/XMLSchema-instance" xsi:schemaLocation="http://maven.apache.org/POM/4.0.0 http://maven.apache.org/xsd/maven-4.0.0.xsd">
     <modelVersion>4.0.0</modelVersion>
     <parent>
-<<<<<<< HEAD
       <groupId>org.apache.spark</groupId>
       <artifactId>spark-parent</artifactId>
       <version>1.0.0-candidate-csd-1-SNAPSHOT</version>
       <relativePath>../pom.xml</relativePath>
-=======
-        <groupId>org.apache.spark</groupId>
-        <artifactId>spark-parent</artifactId>
-        <version>1.0.0-SNAPSHOT</version>
-        <relativePath>../pom.xml</relativePath>
->>>>>>> f65c1f38
     </parent>
 
     <groupId>org.apache.spark</groupId>
