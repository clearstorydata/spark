--- conflicted
+++ resolved
@@ -17,7 +17,6 @@
   -->
 
 <project xmlns="http://maven.apache.org/POM/4.0.0" xmlns:xsi="http://www.w3.org/2001/XMLSchema-instance" xsi:schemaLocation="http://maven.apache.org/POM/4.0.0 http://maven.apache.org/xsd/maven-4.0.0.xsd">
-<<<<<<< HEAD
   <modelVersion>4.0.0</modelVersion>
   <parent>
     <groupId>org.apache.spark</groupId>
@@ -25,15 +24,6 @@
     <version>0.9.0-candidate-csd-1-SNAPSHOT</version>
     <relativePath>../pom.xml</relativePath>
   </parent>
-=======
-    <modelVersion>4.0.0</modelVersion>
-    <parent>
-        <groupId>org.apache.spark</groupId>
-        <artifactId>spark-parent</artifactId>
-        <version>0.9.0-incubating-SNAPSHOT</version>
-        <relativePath>../pom.xml</relativePath>
-    </parent>
->>>>>>> 3713f812
 
     <groupId>org.apache.spark</groupId>
     <artifactId>spark-core_2.10</artifactId>
