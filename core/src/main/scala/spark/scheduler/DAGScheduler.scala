/*
 * Licensed to the Apache Software Foundation (ASF) under one or more
 * contributor license agreements.  See the NOTICE file distributed with
 * this work for additional information regarding copyright ownership.
 * The ASF licenses this file to You under the Apache License, Version 2.0
 * (the "License"); you may not use this file except in compliance with
 * the License.  You may obtain a copy of the License at
 *
 *    http://www.apache.org/licenses/LICENSE-2.0
 *
 * Unless required by applicable law or agreed to in writing, software
 * distributed under the License is distributed on an "AS IS" BASIS,
 * WITHOUT WARRANTIES OR CONDITIONS OF ANY KIND, either express or implied.
 * See the License for the specific language governing permissions and
 * limitations under the License.
 */

package spark.scheduler

import java.io.NotSerializableException
import java.util.Properties
import java.util.concurrent.{LinkedBlockingQueue, TimeUnit}
import java.util.concurrent.atomic.AtomicInteger

import scala.collection.mutable.{ArrayBuffer, HashMap, HashSet, Map}

import spark._
import spark.executor.TaskMetrics
import spark.partial.{ApproximateActionListener, ApproximateEvaluator, PartialResult}
import spark.scheduler.cluster.TaskInfo
import spark.storage.{BlockManager, BlockManagerMaster}
import spark.util.{MetadataCleaner, TimeStampedHashMap}

/**
 * A Scheduler subclass that implements stage-oriented scheduling. It computes a DAG of stages for
 * each job, keeps track of which RDDs and stage outputs are materialized, and computes a minimal
 * schedule to run the job. Subclasses only need to implement the code to send a task to the cluster
 * and to report fetch failures (the submitTasks method, and code to add CompletionEvents).
 */
private[spark]
class DAGScheduler(
    taskSched: TaskScheduler,
    mapOutputTracker: MapOutputTracker,
    blockManagerMaster: BlockManagerMaster,
    env: SparkEnv)
  extends TaskSchedulerListener with Logging {

  def this(taskSched: TaskScheduler) {
    this(taskSched, SparkEnv.get.mapOutputTracker, SparkEnv.get.blockManager.master, SparkEnv.get)
  }
  taskSched.setListener(this)

  // Called by TaskScheduler to report task's starting.
  override def taskStarted(task: Task[_], taskInfo: TaskInfo) {
    eventQueue.put(BeginEvent(task, taskInfo))
  }

  // Called by TaskScheduler to report task completions or failures.
  override def taskEnded(
      task: Task[_],
      reason: TaskEndReason,
      result: Any,
      accumUpdates: Map[Long, Any],
      taskInfo: TaskInfo,
      taskMetrics: TaskMetrics) {
    eventQueue.put(CompletionEvent(task, reason, result, accumUpdates, taskInfo, taskMetrics))
  }

  // Called by TaskScheduler when an executor fails.
  override def executorLost(execId: String) {
    eventQueue.put(ExecutorLost(execId))
  }

  // Called by TaskScheduler when a host is added
  override def executorGained(execId: String, hostPort: String) {
    eventQueue.put(ExecutorGained(execId, hostPort))
  }

  // Called by TaskScheduler to cancel an entire TaskSet due to repeated failures.
  override def taskSetFailed(taskSet: TaskSet, reason: String) {
    eventQueue.put(TaskSetFailed(taskSet, reason))
  }

  // The time, in millis, to wait for fetch failure events to stop coming in after one is detected;
  // this is a simplistic way to avoid resubmitting tasks in the non-fetchable map stage one by one
  // as more failure events come in
  val RESUBMIT_TIMEOUT = 50L

  // The time, in millis, to wake up between polls of the completion queue in order to potentially
  // resubmit failed stages
  val POLL_TIMEOUT = 10L

  private val eventQueue = new LinkedBlockingQueue[DAGSchedulerEvent]

  val nextRunId = new AtomicInteger(0)

  val runIdToStageIds = new HashMap[Int, HashSet[Int]]

  val nextStageId = new AtomicInteger(0)

  val idToStage = new TimeStampedHashMap[Int, Stage]

  val shuffleToMapStage = new TimeStampedHashMap[Int, Stage]

  private[spark] val stageToInfos = new TimeStampedHashMap[Stage, StageInfo]

  private val listenerBus = new SparkListenerBus()

  var cacheLocs = new HashMap[Int, Array[List[String]]]

  // For tracking failed nodes, we use the MapOutputTracker's generation number, which is
  // sent with every task. When we detect a node failing, we note the current generation number
  // and failed executor, increment it for new tasks, and use this to ignore stray ShuffleMapTask
  // results.
  // TODO: Garbage collect information about failure generations when we know there are no more
  //       stray messages to detect.
  val failedGeneration = new HashMap[String, Long]

  val idToActiveJob = new HashMap[Int, ActiveJob]

  val waiting = new HashSet[Stage] // Stages we need to run whose parents aren't done
  val running = new HashSet[Stage] // Stages we are running right now
  val failed = new HashSet[Stage]  // Stages that must be resubmitted due to fetch failures
  val pendingTasks = new TimeStampedHashMap[Stage, HashSet[Task[_]]] // Missing tasks from each stage
  var lastFetchFailureTime: Long = 0  // Used to wait a bit to avoid repeated resubmits

  val activeJobs = new HashSet[ActiveJob]
  val resultStageToJob = new HashMap[Stage, ActiveJob]

  val metadataCleaner = new MetadataCleaner("DAGScheduler", this.cleanup)

  // Start a thread to run the DAGScheduler event loop
  def start() {
    new Thread("DAGScheduler") {
      setDaemon(true)
      override def run() {
        DAGScheduler.this.run()
      }
    }.start()
  }

  def addSparkListener(listener: SparkListener) {
    listenerBus.addListener(listener)
  }

  private def getCacheLocs(rdd: RDD[_]): Array[List[String]] = {
    if (!cacheLocs.contains(rdd.id)) {
      val blockIds = rdd.partitions.indices.map(index=> "rdd_%d_%d".format(rdd.id, index)).toArray
      val locs = BlockManager.blockIdsToExecutorLocations(blockIds, env, blockManagerMaster)
      cacheLocs(rdd.id) = blockIds.map(locs.getOrElse(_, Nil))
    }
    cacheLocs(rdd.id)
  }

  private def clearCacheLocs() {
    cacheLocs.clear()
  }

  /**
   * Get or create a shuffle map stage for the given shuffle dependency's map side.
   * The priority value passed in will be used if the stage doesn't already exist with
   * a lower priority (we assume that priorities always increase across jobs for now).
   */
  private def getShuffleMapStage(shuffleDep: ShuffleDependency[_,_], priority: Int): Stage = {
    shuffleToMapStage.get(shuffleDep.shuffleId) match {
      case Some(stage) => stage
      case None =>
        val stage = newStage(shuffleDep.rdd, Some(shuffleDep), priority)
        shuffleToMapStage(shuffleDep.shuffleId) = stage
        stage
    }
  }

  /**
   * Create a Stage for the given RDD, either as a shuffle map stage (for a ShuffleDependency) or
   * as a result stage for the final RDD used directly in an action. The stage will also be given
   * the provided priority.
   */
  private def newStage(
      rdd: RDD[_],
      shuffleDep: Option[ShuffleDependency[_,_]],
      priority: Int,
      callSite: Option[String] = None)
    : Stage =
  {
    if (shuffleDep != None) {
      // Kind of ugly: need to register RDDs with the cache and map output tracker here
      // since we can't do it in the RDD constructor because # of partitions is unknown
      logInfo("Registering RDD " + rdd.id + " (" + rdd.origin + ")")
      mapOutputTracker.registerShuffle(shuffleDep.get.shuffleId, rdd.partitions.size)
    }
    val id = nextStageId.getAndIncrement()
    val stage = new Stage(id, rdd, shuffleDep, getParentStages(rdd, priority), priority, callSite)
    idToStage(id) = stage
    stageToInfos(stage) = StageInfo(stage)
    val stageIdSet = runIdToStageIds.getOrElseUpdate(priority, new HashSet)
    stageIdSet += id
    stage
  }

  /**
   * Get or create the list of parent stages for a given RDD. The stages will be assigned the
   * provided priority if they haven't already been created with a lower priority.
   */
  private def getParentStages(rdd: RDD[_], priority: Int): List[Stage] = {
    val parents = new HashSet[Stage]
    val visited = new HashSet[RDD[_]]
    def visit(r: RDD[_]) {
      if (!visited(r)) {
        visited += r
        // Kind of ugly: need to register RDDs with the cache here since
        // we can't do it in its constructor because # of partitions is unknown
        for (dep <- r.dependencies) {
          dep match {
            case shufDep: ShuffleDependency[_,_] =>
              parents += getShuffleMapStage(shufDep, priority)
            case _ =>
              visit(dep.rdd)
          }
        }
      }
    }
    visit(rdd)
    parents.toList
  }

  private def getMissingParentStages(stage: Stage): List[Stage] = {
    val missing = new HashSet[Stage]
    val visited = new HashSet[RDD[_]]
    def visit(rdd: RDD[_]) {
      if (!visited(rdd)) {
        visited += rdd
        if (getCacheLocs(rdd).contains(Nil)) {
          for (dep <- rdd.dependencies) {
            dep match {
              case shufDep: ShuffleDependency[_,_] =>
                val mapStage = getShuffleMapStage(shufDep, stage.priority)
                if (!mapStage.isAvailable) {
                  missing += mapStage
                }
              case narrowDep: NarrowDependency[_] =>
                visit(narrowDep.rdd)
            }
          }
        }
      }
    }
    visit(stage.rdd)
    missing.toList
  }

  /**
   * Returns (and does not submit) a JobSubmitted event suitable to run a given job, and a
   * JobWaiter whose getResult() method will return the result of the job when it is complete.
   *
   * The job is assumed to have at least one partition; zero partition jobs should be handled
   * without a JobSubmitted event.
   */
  private[scheduler] def prepareJob[T, U: ClassManifest](
      finalRdd: RDD[T],
      func: (TaskContext, Iterator[T]) => U,
      partitions: Seq[Int],
      callSite: String,
      allowLocal: Boolean,
      resultHandler: (Int, U) => Unit,
      properties: Properties = null)
    : (JobSubmitted, JobWaiter[U]) =
  {
    assert(partitions.size > 0)
    val waiter = new JobWaiter(partitions.size, resultHandler)
    val func2 = func.asInstanceOf[(TaskContext, Iterator[_]) => _]
    val toSubmit = JobSubmitted(finalRdd, func2, partitions.toArray, allowLocal, callSite, waiter,
      properties)
    return (toSubmit, waiter)
  }

  def runJob[T, U: ClassManifest](
      finalRdd: RDD[T],
      func: (TaskContext, Iterator[T]) => U,
      partitions: Seq[Int],
      callSite: String,
      allowLocal: Boolean,
      resultHandler: (Int, U) => Unit,
      properties: Properties = null)
  {
    if (partitions.size == 0) {
      return
    }

    // Check to make sure we are not launching a task on a partition that does not exist.
    val maxPartitions = finalRdd.partitions.length
    partitions.find(p => p >= maxPartitions).foreach { p =>
      throw new IllegalArgumentException(
        "Attempting to access a non-existent partition: " + p + ". " +
        "Total number of partitions: " + maxPartitions)
    }

    val (toSubmit: JobSubmitted, waiter: JobWaiter[_]) = prepareJob(
        finalRdd, func, partitions, callSite, allowLocal, resultHandler, properties)
    eventQueue.put(toSubmit)
    waiter.awaitResult() match {
      case JobSucceeded => {}
      case JobFailed(exception: Exception, _) =>
        logInfo("Failed to run " + callSite)
        throw exception
    }
  }

  def runApproximateJob[T, U, R](
      rdd: RDD[T],
      func: (TaskContext, Iterator[T]) => U,
      evaluator: ApproximateEvaluator[U, R],
      callSite: String,
      timeout: Long,
      properties: Properties = null)
    : PartialResult[R] =
  {
    val listener = new ApproximateActionListener(rdd, func, evaluator, timeout)
    val func2 = func.asInstanceOf[(TaskContext, Iterator[_]) => _]
    val partitions = (0 until rdd.partitions.size).toArray
    eventQueue.put(JobSubmitted(rdd, func2, partitions, false, callSite, listener, properties))
    return listener.awaitResult()    // Will throw an exception if the job fails
  }

  /**
   * Process one event retrieved from the event queue.
   * Returns true if we should stop the event loop.
   */
  private[scheduler] def processEvent(event: DAGSchedulerEvent): Boolean = {
    event match {
      case JobSubmitted(finalRDD, func, partitions, allowLocal, callSite, listener, properties) =>
        val runId = nextRunId.getAndIncrement()
        val finalStage = newStage(finalRDD, None, runId, Some(callSite))
        val job = new ActiveJob(runId, finalStage, func, partitions, callSite, listener, properties)
        clearCacheLocs()
        logInfo("Got job " + job.runId + " (" + callSite + ") with " + partitions.length +
                " output partitions (allowLocal=" + allowLocal + ")")
        logInfo("Final stage: " + finalStage + " (" + finalStage.name + ")")
        logInfo("Parents of final stage: " + finalStage.parents)
        logInfo("Missing parents: " + getMissingParentStages(finalStage))
        if (allowLocal && finalStage.parents.size == 0 && partitions.length == 1) {
          // Compute very short actions like first() or take() with no parent stages locally.
          runLocally(job)
        } else {
          listenerBus.post(SparkListenerJobStart(job, properties))
          idToActiveJob(runId) = job
          activeJobs += job
          resultStageToJob(finalStage) = job
          submitStage(finalStage)
        }

      case ExecutorGained(execId, hostPort) =>
        handleExecutorGained(execId, hostPort)

      case ExecutorLost(execId) =>
        handleExecutorLost(execId)

      case begin: BeginEvent =>
        listenerBus.post(SparkListenerTaskStart(begin.task, begin.taskInfo))

      case completion: CompletionEvent =>
        listenerBus.post(SparkListenerTaskEnd(
          completion.task, completion.reason, completion.taskInfo, completion.taskMetrics))
        handleTaskCompletion(completion)

      case TaskSetFailed(taskSet, reason) =>
        abortStage(idToStage(taskSet.stageId), reason)

      case StopDAGScheduler =>
        // Cancel any active jobs
        for (job <- activeJobs) {
          val error = new SparkException("Job cancelled because SparkContext was shut down")
          job.listener.jobFailed(error)
          listenerBus.post(SparkListenerJobEnd(job, JobFailed(error, None)))
        }
        return true
    }
    return false
  }

  /**
   * Resubmit any failed stages. Ordinarily called after a small amount of time has passed since
   * the last fetch failure.
   */
  private[scheduler] def resubmitFailedStages() {
    logInfo("Resubmitting failed stages")
    clearCacheLocs()
    val failed2 = failed.toArray
    failed.clear()
    for (stage <- failed2.sortBy(_.priority)) {
      submitStage(stage)
    }
  }

  /**
   * Check for waiting or failed stages which are now eligible for resubmission.
   * Ordinarily run on every iteration of the event loop.
   */
  private[scheduler] def submitWaitingStages() {
    // TODO: We might want to run this less often, when we are sure that something has become
    // runnable that wasn't before.
    logTrace("Checking for newly runnable parent stages")
    logTrace("running: " + running)
    logTrace("waiting: " + waiting)
    logTrace("failed: " + failed)
    val waiting2 = waiting.toArray
    waiting.clear()
    for (stage <- waiting2.sortBy(_.priority)) {
      submitStage(stage)
    }
  }


  /**
   * The main event loop of the DAG scheduler, which waits for new-job / task-finished / failure
   * events and responds by launching tasks. This runs in a dedicated thread and receives events
   * via the eventQueue.
   */
  private def run() {
    SparkEnv.set(env)

    while (true) {
      val event = eventQueue.poll(POLL_TIMEOUT, TimeUnit.MILLISECONDS)
      if (event != null) {
        logDebug("Got event of type " + event.getClass.getName)
      }

      if (event != null && processEvent(event)) return

      val time = System.currentTimeMillis() // TODO: use a pluggable clock for testability
      // Periodically resubmit failed stages if some map output fetches have failed and we have
      // waited at least RESUBMIT_TIMEOUT. We wait for this short time because when a node fails,
      // tasks on many other nodes are bound to get a fetch failure, and they won't all get it at
      // the same time, so we want to make sure we've identified all the reduce tasks that depend
      // on the failed node.
      if (failed.size > 0 && time > lastFetchFailureTime + RESUBMIT_TIMEOUT) {
        resubmitFailedStages()
      } else {
        submitWaitingStages()
      }
    }
  }

  /**
   * Run a job on an RDD locally, assuming it has only a single partition and no dependencies.
   * We run the operation in a separate thread just in case it takes a bunch of time, so that we
   * don't block the DAGScheduler event loop or other concurrent jobs.
   */
  protected def runLocally(job: ActiveJob) {
    logInfo("Computing the requested partition locally")
    new Thread("Local computation of job " + job.runId) {
      override def run() {
        runLocallyWithinThread(job)
      }
    }.start()
  }

  // Broken out for easier testing in DAGSchedulerSuite.
  protected def runLocallyWithinThread(job: ActiveJob) {
    try {
      SparkEnv.set(env)
      val rdd = job.finalStage.rdd
      val split = rdd.partitions(job.partitions(0))
      val taskContext = new TaskContext(job.finalStage.id, job.partitions(0), 0)
      try {
        val result = job.func(taskContext, rdd.iterator(split, taskContext))
        job.listener.taskSucceeded(0, result)
      } finally {
        taskContext.executeOnCompleteCallbacks()
      }
    } catch {
      case e: Exception =>
        job.listener.jobFailed(e)
    }
  }

  /** Submits stage, but first recursively submits any missing parents. */
  private def submitStage(stage: Stage) {
    logDebug("submitStage(" + stage + ")")
    if (!waiting(stage) && !running(stage) && !failed(stage)) {
      val missing = getMissingParentStages(stage).sortBy(_.id)
      logDebug("missing: " + missing)
      if (missing == Nil) {
        logInfo("Submitting " + stage + " (" + stage.rdd + "), which has no missing parents")
        submitMissingTasks(stage)
        running += stage
      } else {
        for (parent <- missing) {
          submitStage(parent)
        }
        waiting += stage
      }
    }
  }

  /** Called when stage's parents are available and we can now do its task. */
  private def submitMissingTasks(stage: Stage) {
    logDebug("submitMissingTasks(" + stage + ")")
    // Get our pending tasks and remember them in our pendingTasks entry
    val myPending = pendingTasks.getOrElseUpdate(stage, new HashSet)
    myPending.clear()
    var tasks = ArrayBuffer[Task[_]]()
    if (stage.isShuffleMap) {
      for (p <- 0 until stage.numPartitions if stage.outputLocs(p) == Nil) {
        val locs = getPreferredLocs(stage.rdd, p)
        tasks += new ShuffleMapTask(stage.id, stage.rdd, stage.shuffleDep.get, p, locs)
      }
    } else {
      // This is a final stage; figure out its job's missing partitions
      val job = resultStageToJob(stage)
      for (id <- 0 until job.numPartitions if (!job.finished(id))) {
        val partition = job.partitions(id)
        val locs = getPreferredLocs(stage.rdd, partition)
        tasks += new ResultTask(stage.id, stage.rdd, job.func, partition, locs, id)
      }
    }
    // must be run listener before possible NotSerializableException
    // should be "StageSubmitted" first and then "JobEnded"
    val properties = idToActiveJob(stage.priority).properties
    listenerBus.post(SparkListenerStageSubmitted(stage, tasks.size, properties))
    
    if (tasks.size > 0) {
      // Preemptively serialize a task to make sure it can be serialized. We are catching this
      // exception here because it would be fairly hard to catch the non-serializable exception
      // down the road, where we have several different implementations for local scheduler and
      // cluster schedulers.
      try {
        SparkEnv.get.closureSerializer.newInstance().serialize(tasks.head)
      } catch {
        case e: NotSerializableException =>
          abortStage(stage, e.toString)
          running -= stage
          return
      }

      logInfo("Submitting " + tasks.size + " missing tasks from " + stage + " (" + stage.rdd + ")")
      myPending ++= tasks
      logDebug("New pending tasks: " + myPending)
      taskSched.submitTasks(
        new TaskSet(tasks.toArray, stage.id, stage.newAttemptId(), stage.priority, properties))
      if (!stage.submissionTime.isDefined) {
        stage.submissionTime = Some(System.currentTimeMillis())
      }
    } else {
      logDebug("Stage " + stage + " is actually done; %b %d %d".format(
        stage.isAvailable, stage.numAvailableOutputs, stage.numPartitions))
      running -= stage
    }
  }

  /**
   * Responds to a task finishing. This is called inside the event loop so it assumes that it can
   * modify the scheduler's internal state. Use taskEnded() to post a task end event from outside.
   */
  private def handleTaskCompletion(event: CompletionEvent) {
    val task = event.task
    val stage = idToStage(task.stageId)

    def markStageAsFinished(stage: Stage) = {
      val serviceTime = stage.submissionTime match {
        case Some(t) => "%.03f".format((System.currentTimeMillis() - t) / 1000.0)
        case _ => "Unkown"
      }
      logInfo("%s (%s) finished in %s s".format(stage, stage.name, serviceTime))
      stage.completionTime = Some(System.currentTimeMillis)
      listenerBus.post(StageCompleted(stageToInfos(stage)))
      running -= stage
    }
    event.reason match {
      case Success =>
        logInfo("Completed " + task)
        if (event.accumUpdates != null) {
          Accumulators.add(event.accumUpdates) // TODO: do this only if task wasn't resubmitted
        }
        pendingTasks(stage) -= task
        stageToInfos(stage).taskInfos += event.taskInfo -> event.taskMetrics
        task match {
          case rt: ResultTask[_, _] =>
            resultStageToJob.get(stage) match {
              case Some(job) =>
                if (!job.finished(rt.outputId)) {
                  job.finished(rt.outputId) = true
                  job.numFinished += 1
                  // If the whole job has finished, remove it
                  if (job.numFinished == job.numPartitions) {
                    idToActiveJob -= stage.priority
                    activeJobs -= job
                    resultStageToJob -= stage
                    markStageAsFinished(stage)
<<<<<<< HEAD
                    sparkListeners.foreach(_.onJobEnd(SparkListenerJobEnd(job, JobSucceeded)))
                    removeStages(job)
=======
                    listenerBus.post(SparkListenerJobEnd(job, JobSucceeded))
>>>>>>> 63446f92
                  }
                  job.listener.taskSucceeded(rt.outputId, event.result)
                }
              case None =>
                logInfo("Ignoring result from " + rt + " because its job has finished")
            }

          case smt: ShuffleMapTask =>
            val status = event.result.asInstanceOf[MapStatus]
            val execId = status.location.executorId
            logDebug("ShuffleMapTask finished on " + execId)
            if (failedGeneration.contains(execId) && smt.generation <= failedGeneration(execId)) {
              logInfo("Ignoring possibly bogus ShuffleMapTask completion from " + execId)
            } else {
              stage.addOutputLoc(smt.partition, status)
            }
            if (running.contains(stage) && pendingTasks(stage).isEmpty) {
              markStageAsFinished(stage)
              logInfo("looking for newly runnable stages")
              logInfo("running: " + running)
              logInfo("waiting: " + waiting)
              logInfo("failed: " + failed)
              if (stage.shuffleDep != None) {
                // We supply true to increment the generation number here in case this is a
                // recomputation of the map outputs. In that case, some nodes may have cached
                // locations with holes (from when we detected the error) and will need the
                // generation incremented to refetch them.
                // TODO: Only increment the generation number if this is not the first time
                //       we registered these map outputs.
                mapOutputTracker.registerMapOutputs(
                  stage.shuffleDep.get.shuffleId,
                  stage.outputLocs.map(list => if (list.isEmpty) null else list.head).toArray,
                  true)
              }
              clearCacheLocs()
              if (stage.outputLocs.count(_ == Nil) != 0) {
                // Some tasks had failed; let's resubmit this stage
                // TODO: Lower-level scheduler should also deal with this
                logInfo("Resubmitting " + stage + " (" + stage.name +
                  ") because some of its tasks had failed: " +
                  stage.outputLocs.zipWithIndex.filter(_._1 == Nil).map(_._2).mkString(", "))
                submitStage(stage)
              } else {
                val newlyRunnable = new ArrayBuffer[Stage]
                for (stage <- waiting) {
                  logInfo("Missing parents for " + stage + ": " + getMissingParentStages(stage))
                }
                for (stage <- waiting if getMissingParentStages(stage) == Nil) {
                  newlyRunnable += stage
                }
                waiting --= newlyRunnable
                running ++= newlyRunnable
                for (stage <- newlyRunnable.sortBy(_.id)) {
                  logInfo("Submitting " + stage + " (" + stage.rdd + "), which is now runnable")
                  submitMissingTasks(stage)
                }
              }
            }
          }

      case Resubmitted =>
        logInfo("Resubmitted " + task + ", so marking it as still running")
        pendingTasks(stage) += task

      case FetchFailed(bmAddress, shuffleId, mapId, reduceId) =>
        // Mark the stage that the reducer was in as unrunnable
        val failedStage = idToStage(task.stageId)
        running -= failedStage
        failed += failedStage
        // TODO: Cancel running tasks in the stage
        logInfo("Marking " + failedStage + " (" + failedStage.name +
          ") for resubmision due to a fetch failure")
        // Mark the map whose fetch failed as broken in the map stage
        val mapStage = shuffleToMapStage(shuffleId)
        if (mapId != -1) {
          mapStage.removeOutputLoc(mapId, bmAddress)
          mapOutputTracker.unregisterMapOutput(shuffleId, mapId, bmAddress)
        }
        logInfo("The failed fetch was from " + mapStage + " (" + mapStage.name +
          "); marking it for resubmission")
        failed += mapStage
        // Remember that a fetch failed now; this is used to resubmit the broken
        // stages later, after a small wait (to give other tasks the chance to fail)
        lastFetchFailureTime = System.currentTimeMillis() // TODO: Use pluggable clock
        // TODO: mark the executor as failed only if there were lots of fetch failures on it
        if (bmAddress != null) {
          handleExecutorLost(bmAddress.executorId, Some(task.generation))
        }

      case ExceptionFailure(className, description, stackTrace, metrics) =>
        // Do nothing here, left up to the TaskScheduler to decide how to handle user failures

      case other =>
        // Unrecognized failure - abort all jobs depending on this stage
        abortStage(idToStage(task.stageId), task + " failed: " + other)
    }
  }

  /**
   * Responds to an executor being lost. This is called inside the event loop, so it assumes it can
   * modify the scheduler's internal state. Use executorLost() to post a loss event from outside.
   *
   * Optionally the generation during which the failure was caught can be passed to avoid allowing
   * stray fetch failures from possibly retriggering the detection of a node as lost.
   */
  private def handleExecutorLost(execId: String, maybeGeneration: Option[Long] = None) {
    val currentGeneration = maybeGeneration.getOrElse(mapOutputTracker.getGeneration)
    if (!failedGeneration.contains(execId) || failedGeneration(execId) < currentGeneration) {
      failedGeneration(execId) = currentGeneration
      logInfo("Executor lost: %s (generation %d)".format(execId, currentGeneration))
      blockManagerMaster.removeExecutor(execId)
      // TODO: This will be really slow if we keep accumulating shuffle map stages
      for ((shuffleId, stage) <- shuffleToMapStage) {
        stage.removeOutputsOnExecutor(execId)
        val locs = stage.outputLocs.map(list => if (list.isEmpty) null else list.head).toArray
        mapOutputTracker.registerMapOutputs(shuffleId, locs, true)
      }
      if (shuffleToMapStage.isEmpty) {
        mapOutputTracker.incrementGeneration()
      }
      clearCacheLocs()
    } else {
      logDebug("Additional executor lost message for " + execId +
               "(generation " + currentGeneration + ")")
    }
  }

  private def handleExecutorGained(execId: String, hostPort: String) {
    // remove from failedGeneration(execId) ?
    if (failedGeneration.contains(execId)) {
      logInfo("Host gained which was in lost list earlier: " + hostPort)
      failedGeneration -= execId
    }
  }

  /**
   * Aborts all jobs depending on a particular Stage. This is called in response to a task set
   * being cancelled by the TaskScheduler. Use taskSetFailed() to inject this event from outside.
   */
  private def abortStage(failedStage: Stage, reason: String) {
    val dependentStages = resultStageToJob.keys.filter(x => stageDependsOn(x, failedStage)).toSeq
    failedStage.completionTime = Some(System.currentTimeMillis())
    for (resultStage <- dependentStages) {
      val job = resultStageToJob(resultStage)
      val error = new SparkException("Job failed: " + reason)
      job.listener.jobFailed(error)
      listenerBus.post(SparkListenerJobEnd(job, JobFailed(error, Some(failedStage))))
      idToActiveJob -= resultStage.priority
      activeJobs -= job
      resultStageToJob -= resultStage
      removeStages(job)
    }
    if (dependentStages.isEmpty) {
      logInfo("Ignoring failure of " + failedStage + " because all jobs depending on it are done")
    }
  }

  /**
   * Return true if one of stage's ancestors is target.
   */
  private def stageDependsOn(stage: Stage, target: Stage): Boolean = {
    if (stage == target) {
      return true
    }
    val visitedRdds = new HashSet[RDD[_]]
    val visitedStages = new HashSet[Stage]
    def visit(rdd: RDD[_]) {
      if (!visitedRdds(rdd)) {
        visitedRdds += rdd
        for (dep <- rdd.dependencies) {
          dep match {
            case shufDep: ShuffleDependency[_,_] =>
              val mapStage = getShuffleMapStage(shufDep, stage.priority)
              if (!mapStage.isAvailable) {
                visitedStages += mapStage
                visit(mapStage.rdd)
              }  // Otherwise there's no need to follow the dependency back
            case narrowDep: NarrowDependency[_] =>
              visit(narrowDep.rdd)
          }
        }
      }
    }
    visit(stage.rdd)
    visitedRdds.contains(target.rdd)
  }

  private def getPreferredLocs(rdd: RDD[_], partition: Int): List[String] = {
    // If the partition is cached, return the cache locations
    val cached = getCacheLocs(rdd)(partition)
    if (cached != Nil) {
      return cached
    }
    // If the RDD has some placement preferences (as is the case for input RDDs), get those
    val rddPrefs = rdd.preferredLocations(rdd.partitions(partition)).toList
    if (rddPrefs != Nil) {
      return rddPrefs
    }
    // If the RDD has narrow dependencies, pick the first partition of the first narrow dep
    // that has any placement preferences. Ideally we would choose based on transfer sizes,
    // but this will do for now.
    rdd.dependencies.foreach(_ match {
      case n: NarrowDependency[_] =>
        for (inPart <- n.getParents(partition)) {
          val locs = getPreferredLocs(n.rdd, inPart)
          if (locs != Nil)
            return locs
        }
      case _ =>
    })
    return Nil
  }

  private def cleanup(cleanupTime: Long) {
    var sizeBefore = idToStage.size
    idToStage.clearOldValues(cleanupTime)
    logInfo("idToStage " + sizeBefore + " --> " + idToStage.size)

    sizeBefore = shuffleToMapStage.size
    shuffleToMapStage.clearOldValues(cleanupTime)
    logInfo("shuffleToMapStage " + sizeBefore + " --> " + shuffleToMapStage.size)

    sizeBefore = pendingTasks.size
    pendingTasks.clearOldValues(cleanupTime)
    logInfo("pendingTasks " + sizeBefore + " --> " + pendingTasks.size)

    sizeBefore = stageToInfos.size
    stageToInfos.clearOldValues(cleanupTime)
    logInfo("stageToInfos " + sizeBefore + " --> " + stageToInfos.size)
  }

  def removeStages(job: ActiveJob) = {
    runIdToStageIds(job.runId).foreach(stageId => {
      idToStage.get(stageId).map( stage => {
        pendingTasks -= stage
        waiting -= stage
        running -= stage
        failed -= stage
      })
      idToStage -= stageId
    })
    runIdToStageIds -= job.runId
  }

  def stop() {
    eventQueue.put(StopDAGScheduler)
    metadataCleaner.cancel()
    taskSched.stop()
  }
}<|MERGE_RESOLUTION|>--- conflicted
+++ resolved
@@ -587,12 +587,8 @@
                     activeJobs -= job
                     resultStageToJob -= stage
                     markStageAsFinished(stage)
-<<<<<<< HEAD
-                    sparkListeners.foreach(_.onJobEnd(SparkListenerJobEnd(job, JobSucceeded)))
+                    listenerBus.post(SparkListenerJobEnd(job, JobSucceeded))
                     removeStages(job)
-=======
-                    listenerBus.post(SparkListenerJobEnd(job, JobSucceeded))
->>>>>>> 63446f92
                   }
                   job.listener.taskSucceeded(rt.outputId, event.result)
                 }
