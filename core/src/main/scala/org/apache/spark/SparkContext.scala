--- conflicted
+++ resolved
@@ -19,11 +19,7 @@
 
 import java.io._
 import java.lang.reflect.Constructor
-<<<<<<< HEAD
-import java.net.{URI}
-=======
 import java.net.URI
->>>>>>> 86cd3c08
 import java.util.{Arrays, Locale, Properties, ServiceLoader, UUID}
 import java.util.concurrent.{ConcurrentHashMap, ConcurrentMap}
 import java.util.concurrent.atomic.{AtomicBoolean, AtomicInteger, AtomicReference}
@@ -45,7 +41,7 @@
 import org.apache.hadoop.mapreduce.{InputFormat => NewInputFormat, Job => NewHadoopJob}
 import org.apache.hadoop.mapreduce.lib.input.{FileInputFormat => NewFileInputFormat}
 
-import org.apache.spark.annotation.{DeveloperApi, Experimental}
+import org.apache.spark.annotation.DeveloperApi
 import org.apache.spark.broadcast.Broadcast
 import org.apache.spark.deploy.{LocalSparkCluster, SparkHadoopUtil}
 import org.apache.spark.input.{FixedLengthBinaryInputFormat, PortableDataStream, StreamInputFormat, WholeTextFileInputFormat}
@@ -354,12 +350,6 @@
 
   private def warnDeprecatedVersions(): Unit = {
     val javaVersion = System.getProperty("java.version").split("[+.\\-]+", 3)
-<<<<<<< HEAD
-    if (javaVersion.length >= 2 && javaVersion(1).toInt == 7) {
-      logWarning("Support for Java 7 is deprecated as of Spark 2.0.0")
-    }
-=======
->>>>>>> 86cd3c08
     if (scala.util.Properties.releaseVersion.exists(_.startsWith("2.10"))) {
       logWarning("Support for Scala 2.10 is deprecated as of Spark 2.1.0")
     }
@@ -1840,26 +1830,7 @@
         Utils.validateURL(uri)
         uri.getScheme match {
           // A JAR file which exists only on the driver node
-<<<<<<< HEAD
-          case null | "file" =>
-            try {
-              val file = new File(uri.getPath)
-              if (!file.exists()) {
-                throw new FileNotFoundException(s"Jar ${file.getAbsolutePath} not found")
-              }
-              if (file.isDirectory) {
-                throw new IllegalArgumentException(
-                  s"Directory ${file.getAbsoluteFile} is not allowed for addJar")
-              }
-              env.rpcEnv.fileServer.addJar(new File(uri.getPath))
-            } catch {
-              case NonFatal(e) =>
-                logError(s"Failed to add $path to Spark environment", e)
-                null
-            }
-=======
           case null | "file" => addJarFile(new File(uri.getPath))
->>>>>>> 86cd3c08
           // A JAR file which exists locally on every worker node
           case "local" => "file:" + uri.getPath
           case _ => path
@@ -2225,36 +2196,6 @@
   }
 
   /**
-<<<<<<< HEAD
-   * :: Experimental ::
-   * Submit a job for execution, explicitly pass in the task context
-   * with the partition job and return a FutureJob holding the result.
-   */
-  @Experimental
-  def submitJobWithTaskContext[T, U, R](
-      rdd: RDD[T],
-      processPartition: (TaskContext, Iterator[T]) => U,
-      partitions: Seq[Int],
-      resultHandler: (Int, U) => Unit,
-      resultFunc: => R): SimpleFutureAction[R] =
-  {
-    val cleanF = clean(processPartition)
-    val callSite = getCallSite
-
-    val waiter = dagScheduler.submitJob(
-      rdd,
-      (context: TaskContext, iter: Iterator[T]) => cleanF(context, iter),
-      partitions,
-      callSite,
-      resultHandler,
-      localProperties.get)
-
-    new SimpleFutureAction(waiter, resultFunc)
-  }
-
-  /**
-=======
->>>>>>> 86cd3c08
    * Cancel active jobs for the specified group. See `org.apache.spark.SparkContext.setJobGroup`
    * for more information.
    */
@@ -2273,8 +2214,6 @@
    * Cancel a given job if it's scheduled or running.
    *
    * @param jobId the job ID to cancel
-<<<<<<< HEAD
-=======
    * @param reason optional reason for cancellation
    * @note Throws `InterruptedException` if the cancel message cannot be sent
    */
@@ -2286,7 +2225,6 @@
    * Cancel a given job if it's scheduled or running.
    *
    * @param jobId the job ID to cancel
->>>>>>> 86cd3c08
    * @note Throws `InterruptedException` if the cancel message cannot be sent
    */
   def cancelJob(jobId: Int): Unit = {
@@ -2297,9 +2235,6 @@
    * Cancel a given stage and all jobs associated with it.
    *
    * @param stageId the stage ID to cancel
-<<<<<<< HEAD
-   * @note Throws `InterruptedException` if the cancel message cannot be sent
-=======
    * @param reason reason for cancellation
    * @note Throws `InterruptedException` if the cancel message cannot be sent
    */
@@ -2327,7 +2262,6 @@
    *   is killed multiple times with different reasons, only one reason will be reported.
    *
    * @return Whether the task was successfully killed.
->>>>>>> 86cd3c08
    */
   def killTaskAttempt(
       taskId: Long,
