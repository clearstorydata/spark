--- conflicted
+++ resolved
@@ -212,7 +212,6 @@
   def sampleByKey(withReplacement: Boolean,
       fractions: Map[K, Double],
       seed: Long = Utils.random.nextLong): RDD[(K, V)] = {
-<<<<<<< HEAD
 
     require(fractions.values.forall(v => v >= 0.0), "Negative sampling rates.")
 
@@ -244,50 +243,12 @@
   def sampleByKeyExact(withReplacement: Boolean,
       fractions: Map[K, Double],
       seed: Long = Utils.random.nextLong): RDD[(K, V)] = {
-=======
->>>>>>> 1056e9ec
-
-    require(fractions.values.forall(v => v >= 0.0), "Negative sampling rates.")
-
-    val samplingFunc = if (withReplacement) {
-<<<<<<< HEAD
-      StratifiedSamplingUtils.getPoissonSamplingFunction(self, fractions, true, seed)
-    } else {
-=======
-      StratifiedSamplingUtils.getPoissonSamplingFunction(self, fractions, false, seed)
-    } else {
-      StratifiedSamplingUtils.getBernoulliSamplingFunction(self, fractions, false, seed)
-    }
-    self.mapPartitionsWithIndex(samplingFunc, preservesPartitioning = true)
-  }
-
-  /**
-   * ::Experimental::
-   * Return a subset of this RDD sampled by key (via stratified sampling) containing exactly
-   * math.ceil(numItems * samplingRate) for each stratum (group of pairs with the same key).
-   *
-   * This method differs from [[sampleByKey]] in that we make additional passes over the RDD to
-   * create a sample size that's exactly equal to the sum of math.ceil(numItems * samplingRate)
-   * over all key values with a 99.99% confidence. When sampling without replacement, we need one
-   * additional pass over the RDD to guarantee sample size; when sampling with replacement, we need
-   * two additional passes.
-   *
-   * @param withReplacement whether to sample with or without replacement
-   * @param fractions map of specific keys to sampling rates
-   * @param seed seed for the random number generator
-   * @return RDD containing the sampled subset
-   */
-  @Experimental
-  def sampleByKeyExact(withReplacement: Boolean,
-      fractions: Map[K, Double],
-      seed: Long = Utils.random.nextLong): RDD[(K, V)] = {
 
     require(fractions.values.forall(v => v >= 0.0), "Negative sampling rates.")
 
     val samplingFunc = if (withReplacement) {
       StratifiedSamplingUtils.getPoissonSamplingFunction(self, fractions, true, seed)
     } else {
->>>>>>> 1056e9ec
       StratifiedSamplingUtils.getBernoulliSamplingFunction(self, fractions, true, seed)
     }
     self.mapPartitionsWithIndex(samplingFunc, preservesPartitioning = true)
@@ -356,7 +317,7 @@
   @deprecated("Use reduceByKeyLocally", "1.0.0")
   def reduceByKeyToDriver(func: (V, V) => V): Map[K, V] = reduceByKeyLocally(func)
 
-  /** 
+  /**
    * Count the number of elements for each key, collecting the results to a local Map.
    *
    * Note that this method should only be used if the resulting map is expected to be small, as
@@ -559,24 +520,6 @@
   }
 
   /**
-<<<<<<< HEAD
-   * Perform a full outer join of `this` and `other`. Output will have
-   * each row from both RDDs or `None` where missing, i.e. one of
-   * (k, (Some(v), Some(w)), (k, (Some(v), None)) or (k, (None, Some(w))
-   * depending on the presence of (k, v) and/or (k, w) in `this` and `other`
-   * Uses the given Partitioner to partition the output RDD.
-   */
-  def fullOuterJoin[W](other: RDD[(K, W)], partitioner: Partitioner)
-      : RDD[(K, (Option[V], Option[W]))] = {
-    this.cogroup(other, partitioner).flatMapValues { case (vs, ws) =>
-      if (vs.isEmpty && !ws.isEmpty) {
-        ws.iterator.map(w => (None, Some(w)))
-      } else if (ws.isEmpty && !vs.isEmpty) {
-        vs.iterator.map(v => (Some(v), None))
-      } else {
-        for (v <- vs.iterator; w <- ws.iterator) yield (Some(v), Some(w))
-      }
-=======
    * Perform a full outer join of `this` and `other`. For each element (k, v) in `this`, the
    * resulting RDD will either contain all pairs (k, (Some(v), Some(w))) for w in `other`, or
    * the pair (k, (Some(v), None)) if no elements in `other` have key k. Similarly, for each
@@ -590,7 +533,6 @@
       case (vs, Seq()) => vs.map(v => (Some(v), None))
       case (Seq(), ws) => ws.map(w => (None, Some(w)))
       case (vs, ws) => for (v <- vs; w <- ws) yield (Some(v), Some(w))
->>>>>>> 1056e9ec
     }
   }
 
@@ -676,10 +618,6 @@
   }
 
   /**
-<<<<<<< HEAD
-   * Perform a full outer join of `this` and `other`. Hash-partitions the resulting
-   * RDD using the existing partitioner/parallelism level.
-=======
    * Perform a full outer join of `this` and `other`. For each element (k, v) in `this`, the
    * resulting RDD will either contain all pairs (k, (Some(v), Some(w))) for w in `other`, or
    * the pair (k, (Some(v), None)) if no elements in `other` have key k. Similarly, for each
@@ -687,24 +625,18 @@
    * (k, (Some(v), Some(w))) for v in `this`, or the pair (k, (None, Some(w))) if no elements
    * in `this` have key k. Hash-partitions the resulting RDD using the existing partitioner/
    * parallelism level.
->>>>>>> 1056e9ec
    */
   def fullOuterJoin[W](other: RDD[(K, W)]): RDD[(K, (Option[V], Option[W]))] = {
     fullOuterJoin(other, defaultPartitioner(self, other))
   }
 
   /**
-<<<<<<< HEAD
-   * Perform a full outer join of `this` and `other`. Hash-partitions the resulting
-   * RDD into the given number of partitions.
-=======
    * Perform a full outer join of `this` and `other`. For each element (k, v) in `this`, the
    * resulting RDD will either contain all pairs (k, (Some(v), Some(w))) for w in `other`, or
    * the pair (k, (Some(v), None)) if no elements in `other` have key k. Similarly, for each
    * element (k, w) in `other`, the resulting RDD will either contain all pairs
    * (k, (Some(v), Some(w))) for v in `this`, or the pair (k, (None, Some(w))) if no elements
    * in `this` have key k. Hash-partitions the resulting RDD into the given number of partitions.
->>>>>>> 1056e9ec
    */
   def fullOuterJoin[W](other: RDD[(K, W)], numPartitions: Int): RDD[(K, (Option[V], Option[W]))] = {
     fullOuterJoin(other, new HashPartitioner(numPartitions))
