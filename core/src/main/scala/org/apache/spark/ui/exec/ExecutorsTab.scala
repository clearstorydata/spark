/*
 * Licensed to the Apache Software Foundation (ASF) under one or more
 * contributor license agreements.  See the NOTICE file distributed with
 * this work for additional information regarding copyright ownership.
 * The ASF licenses this file to You under the Apache License, Version 2.0
 * (the "License"); you may not use this file except in compliance with
 * the License.  You may obtain a copy of the License at
 *
 *    http://www.apache.org/licenses/LICENSE-2.0
 *
 * Unless required by applicable law or agreed to in writing, software
 * distributed under the License is distributed on an "AS IS" BASIS,
 * WITHOUT WARRANTIES OR CONDITIONS OF ANY KIND, either express or implied.
* See the License for the specific language governing permissions and
 * limitations under the License.
 */

package org.apache.spark.ui.exec

import scala.collection.mutable.HashMap

import org.apache.spark.ExceptionFailure
import org.apache.spark.annotation.DeveloperApi
import org.apache.spark.scheduler._
import org.apache.spark.storage.StorageStatusListener
import org.apache.spark.ui.{SparkUI, SparkUITab}

private[ui] class ExecutorsTab(parent: SparkUI) extends SparkUITab(parent, "executors") {
<<<<<<< HEAD
  val listener = new ExecutorsListener(parent.storageStatusListener)
=======
  val listener = parent.executorsListener
  val sc = parent.sc
  val threadDumpEnabled =
    sc.isDefined && parent.conf.getBoolean("spark.ui.threadDumpsEnabled", true)
>>>>>>> 1056e9ec

  attachPage(new ExecutorsPage(this, threadDumpEnabled))
  if (threadDumpEnabled) {
    attachPage(new ExecutorThreadDumpPage(this))
  }
}

/**
 * :: DeveloperApi ::
 * A SparkListener that prepares information to be displayed on the ExecutorsTab
 */
@DeveloperApi
class ExecutorsListener(storageStatusListener: StorageStatusListener) extends SparkListener {
  val executorToTasksActive = HashMap[String, Int]()
  val executorToTasksComplete = HashMap[String, Int]()
  val executorToTasksFailed = HashMap[String, Int]()
  val executorToDuration = HashMap[String, Long]()
  val executorToInputBytes = HashMap[String, Long]()
  val executorToOutputBytes = HashMap[String, Long]()
  val executorToShuffleRead = HashMap[String, Long]()
  val executorToShuffleWrite = HashMap[String, Long]()

  def storageStatusList = storageStatusListener.storageStatusList

  override def onTaskStart(taskStart: SparkListenerTaskStart) = synchronized {
    val eid = taskStart.taskInfo.executorId
    executorToTasksActive(eid) = executorToTasksActive.getOrElse(eid, 0) + 1
  }

  override def onTaskEnd(taskEnd: SparkListenerTaskEnd) = synchronized {
    val info = taskEnd.taskInfo
    if (info != null) {
      val eid = info.executorId
      executorToTasksActive(eid) = executorToTasksActive.getOrElse(eid, 1) - 1
      executorToDuration(eid) = executorToDuration.getOrElse(eid, 0L) + info.duration
      taskEnd.reason match {
        case e: ExceptionFailure =>
          executorToTasksFailed(eid) = executorToTasksFailed.getOrElse(eid, 0) + 1
        case _ =>
          executorToTasksComplete(eid) = executorToTasksComplete.getOrElse(eid, 0) + 1
      }

      // Update shuffle read/write
      val metrics = taskEnd.taskMetrics
      if (metrics != null) {
        metrics.inputMetrics.foreach { inputMetrics =>
          executorToInputBytes(eid) =
            executorToInputBytes.getOrElse(eid, 0L) + inputMetrics.bytesRead
        }
        metrics.outputMetrics.foreach { outputMetrics =>
          executorToOutputBytes(eid) =
            executorToOutputBytes.getOrElse(eid, 0L) + outputMetrics.bytesWritten
        }
        metrics.shuffleReadMetrics.foreach { shuffleRead =>
          executorToShuffleRead(eid) =
            executorToShuffleRead.getOrElse(eid, 0L) + shuffleRead.remoteBytesRead
        }
        metrics.shuffleWriteMetrics.foreach { shuffleWrite =>
          executorToShuffleWrite(eid) =
            executorToShuffleWrite.getOrElse(eid, 0L) + shuffleWrite.shuffleBytesWritten
        }
      }
    }
  }

}<|MERGE_RESOLUTION|>--- conflicted
+++ resolved
@@ -26,14 +26,10 @@
 import org.apache.spark.ui.{SparkUI, SparkUITab}
 
 private[ui] class ExecutorsTab(parent: SparkUI) extends SparkUITab(parent, "executors") {
-<<<<<<< HEAD
-  val listener = new ExecutorsListener(parent.storageStatusListener)
-=======
   val listener = parent.executorsListener
   val sc = parent.sc
   val threadDumpEnabled =
     sc.isDefined && parent.conf.getBoolean("spark.ui.threadDumpsEnabled", true)
->>>>>>> 1056e9ec
 
   attachPage(new ExecutorsPage(this, threadDumpEnabled))
   if (threadDumpEnabled) {
