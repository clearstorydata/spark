--- conflicted
+++ resolved
@@ -28,16 +28,9 @@
 
 import akka.actor._
 import akka.pattern.ask
-<<<<<<< HEAD
-import akka.remote.{RemoteClientLifeCycleEvent, RemoteClientDisconnected, RemoteClientShutdown}
-import akka.serialization.SerializationExtension
-import akka.util.duration._
-import akka.util.{Duration, Timeout}
-=======
 import akka.remote._
 import akka.serialization.SerializationExtension
 import akka.util.Timeout
->>>>>>> 2fd781d3
 
 import org.apache.spark.{Logging, SparkException}
 import org.apache.spark.deploy.{ApplicationDescription, ExecutorState}
@@ -45,11 +38,7 @@
 import org.apache.spark.deploy.master.MasterMessages._
 import org.apache.spark.deploy.master.ui.MasterWebUI
 import org.apache.spark.metrics.MetricsSystem
-<<<<<<< HEAD
-import org.apache.spark.util.{AkkaUtils, Utils}
-=======
 import org.apache.spark.util.{Utils, AkkaUtils}
->>>>>>> 2fd781d3
 
 private[spark] class Master(host: String, port: Int, webUiPort: Int) extends Actor with Logging {
   import context.dispatcher
@@ -127,22 +116,12 @@
         new BlackHolePersistenceEngine()
     }
 
-<<<<<<< HEAD
-    leaderElectionAgent = context.actorOf(Props(
-      RECOVERY_MODE match {
-        case "ZOOKEEPER" =>
-          new ZooKeeperLeaderElectionAgent(self, masterUrl)
-        case _ =>
-          new MonarchyLeaderAgent(self)
-      }))
-=======
     leaderElectionAgent = RECOVERY_MODE match {
         case "ZOOKEEPER" =>
           context.actorOf(Props(classOf[ZooKeeperLeaderElectionAgent], self, masterUrl))
         case _ =>
           context.actorOf(Props(classOf[MonarchyLeaderAgent], self))
       }
->>>>>>> 2fd781d3
   }
 
   override def preRestart(reason: Throwable, message: Option[Any]) {
@@ -165,13 +144,7 @@
         RecoveryState.ALIVE
       else
         RecoveryState.RECOVERING
-<<<<<<< HEAD
-
       logInfo("I have been elected leader! New state: " + state)
-
-=======
-      logInfo("I have been elected leader! New state: " + state)
->>>>>>> 2fd781d3
       if (state == RecoveryState.RECOVERING) {
         beginRecovery(storedApps, storedWorkers)
         context.system.scheduler.scheduleOnce(WORKER_TIMEOUT millis) { completeRecovery() }
@@ -183,11 +156,7 @@
       System.exit(0)
     }
 
-<<<<<<< HEAD
-    case RegisterWorker(id, host, workerPort, cores, memory, webUiPort, publicAddress) => {
-=======
     case RegisterWorker(id, workerHost, workerPort, cores, memory, workerWebUiPort, publicAddress) => {
->>>>>>> 2fd781d3
       logInfo("Registering worker %s:%d with %d cores, %s RAM".format(
         host, workerPort, cores, Utils.megabytesToString(memory)))
       if (state == RecoveryState.STANDBY) {
@@ -195,15 +164,9 @@
       } else if (idToWorker.contains(id)) {
         sender ! RegisterWorkerFailed("Duplicate worker ID")
       } else {
-<<<<<<< HEAD
-        val worker = new WorkerInfo(id, host, port, cores, memory, sender, webUiPort, publicAddress)
-        registerWorker(worker)
-        context.watch(sender)  // This doesn't work with remote actors but helps for testing
-=======
         val worker = new WorkerInfo(id, workerHost, workerPort, cores, memory,
           sender, workerWebUiPort, publicAddress)
         registerWorker(worker)
->>>>>>> 2fd781d3
         persistenceEngine.addWorker(worker)
         sender ! RegisteredWorker(masterUrl, masterWebUiUrl)
         schedule()
@@ -218,10 +181,6 @@
         val app = createApplication(description, sender)
         registerApplication(app)
         logInfo("Registered app " + description.name + " with ID " + app.id)
-<<<<<<< HEAD
-        context.watch(sender)  // This doesn't work with remote actors but helps for testing
-=======
->>>>>>> 2fd781d3
         persistenceEngine.addApplication(app)
         sender ! RegisteredApplication(app.id, masterUrl)
         schedule()
@@ -275,7 +234,6 @@
       }
 
       if (canCompleteRecovery) { completeRecovery() }
-<<<<<<< HEAD
     }
 
     case WorkerSchedulerStateResponse(workerId, executors) => {
@@ -296,43 +254,6 @@
       }
 
       if (canCompleteRecovery) { completeRecovery() }
-    }
-
-    case Terminated(actor) => {
-      // The disconnected actor could've been either a worker or an app; remove whichever of
-      // those we have an entry for in the corresponding actor hashmap
-      actorToWorker.get(actor).foreach(removeWorker)
-      actorToApp.get(actor).foreach(finishApplication)
-      if (state == RecoveryState.RECOVERING && canCompleteRecovery) { completeRecovery() }
-    }
-
-    case RemoteClientDisconnected(transport, address) => {
-      // The disconnected client could've been either a worker or an app; remove whichever it was
-      addressToWorker.get(address).foreach(removeWorker)
-      addressToApp.get(address).foreach(finishApplication)
-      if (state == RecoveryState.RECOVERING && canCompleteRecovery) { completeRecovery() }
-=======
-    }
-
-    case WorkerSchedulerStateResponse(workerId, executors) => {
-      idToWorker.get(workerId) match {
-        case Some(worker) =>
-          logInfo("Worker has been re-registered: " + workerId)
-          worker.state = WorkerState.ALIVE
-
-          val validExecutors = executors.filter(exec => idToApp.get(exec.appId).isDefined)
-          for (exec <- validExecutors) {
-            val app = idToApp.get(exec.appId).get
-            val execInfo = app.addExecutor(worker, exec.cores, Some(exec.execId))
-            worker.addExecutor(execInfo)
-            execInfo.copyState(exec)
-          }
-        case None =>
-          logWarning("Scheduler state from unknown worker: " + workerId)
-      }
-
-      if (canCompleteRecovery) { completeRecovery() }
->>>>>>> 2fd781d3
     }
 
     case DisassociatedEvent(_, address, _) => {
@@ -587,7 +508,7 @@
         removeWorker(worker)
       } else {
         if (worker.lastHeartbeat < currentTime - ((REAPER_ITERATIONS + 1) * WORKER_TIMEOUT))
-          workers -= worker // we've seen this DEAD worker in the UI, etc. for long enough; cull it 
+          workers -= worker // we've seen this DEAD worker in the UI, etc. for long enough; cull it
       }
     }
   }
