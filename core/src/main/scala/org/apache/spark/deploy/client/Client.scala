--- conflicted
+++ resolved
@@ -25,16 +25,7 @@
 import akka.actor._
 import akka.pattern.AskTimeoutException
 import akka.pattern.ask
-<<<<<<< HEAD
-import akka.util.Duration
-import akka.util.duration._
-import akka.remote.RemoteClientDisconnected
-import akka.remote.RemoteClientLifeCycleEvent
-import akka.remote.RemoteClientShutdown
-import akka.dispatch.Await
-=======
 import akka.remote.{RemotingLifecycleEvent, DisassociatedEvent, AssociationErrorEvent}
->>>>>>> 2fd781d3
 
 import org.apache.spark.{SparkException, Logging}
 import org.apache.spark.deploy.{ApplicationDescription, ExecutorState}
@@ -58,10 +49,7 @@
   val REGISTRATION_TIMEOUT = 20.seconds
   val REGISTRATION_RETRIES = 3
 
-<<<<<<< HEAD
-=======
   var masterAddress: Address = null
->>>>>>> 2fd781d3
   var actor: ActorRef = null
   var appId: String = null
   var registered = false
@@ -73,10 +61,7 @@
     var alreadyDead = false  // To avoid calling listener.dead() multiple times
 
     override def preStart() {
-<<<<<<< HEAD
-=======
       context.system.eventStream.subscribe(self, classOf[RemotingLifecycleEvent])
->>>>>>> 2fd781d3
       try {
         registerWithMaster()
       } catch {
@@ -90,11 +75,7 @@
     def tryRegisterAllMasters() {
       for (masterUrl <- masterUrls) {
         logInfo("Connecting to master " + masterUrl + "...")
-<<<<<<< HEAD
-        val actor = context.actorFor(Master.toAkkaUrl(masterUrl))
-=======
         val actor = context.actorSelection(Master.toAkkaUrl(masterUrl))
->>>>>>> 2fd781d3
         actor ! RegisterApplication(appDescription)
       }
     }
@@ -102,10 +83,7 @@
     def registerWithMaster() {
       tryRegisterAllMasters()
 
-<<<<<<< HEAD
-=======
       import context.dispatcher
->>>>>>> 2fd781d3
       var retries = 0
       lazy val retryTimer: Cancellable =
         context.system.scheduler.schedule(REGISTRATION_TIMEOUT, REGISTRATION_TIMEOUT) {
@@ -124,12 +102,6 @@
 
     def changeMaster(url: String) {
       activeMasterUrl = url
-<<<<<<< HEAD
-      master = context.actorFor(Master.toAkkaUrl(url))
-      masterAddress = master.path.address
-      context.system.eventStream.subscribe(self, classOf[RemoteClientLifeCycleEvent])
-      context.watch(master)  // Doesn't work with remote actors, but useful for testing
-=======
       master = context.actorSelection(Master.toAkkaUrl(activeMasterUrl))
       masterAddress = activeMasterUrl match {
         case Master.sparkUrlRegex(host, port) =>
@@ -137,7 +109,6 @@
         case x =>
           throw new SparkException("Invalid spark URL: " + x)
       }
->>>>>>> 2fd781d3
     }
 
     override def receive = {
@@ -167,24 +138,6 @@
 
       case MasterChanged(masterUrl, masterWebUiUrl) =>
         logInfo("Master has changed, new master is at " + masterUrl)
-<<<<<<< HEAD
-        context.unwatch(master)
-        changeMaster(masterUrl)
-        alreadyDisconnected = false
-        sender ! MasterChangeAcknowledged(appId)
-
-      case Terminated(actor_) if actor_ == master =>
-        logWarning("Connection to master failed; waiting for master to reconnect...")
-        markDisconnected()
-
-      case RemoteClientDisconnected(transport, address) if address == masterAddress =>
-        logWarning("Connection to master failed; waiting for master to reconnect...")
-        markDisconnected()
-
-      case RemoteClientShutdown(transport, address) if address == masterAddress =>
-        logWarning("Connection to master failed; waiting for master to reconnect...")
-        markDisconnected()
-=======
         changeMaster(masterUrl)
         alreadyDisconnected = false
         sender ! MasterChangeAcknowledged(appId)
@@ -192,7 +145,6 @@
       case DisassociatedEvent(_, address, _) if address == masterAddress =>
         logWarning(s"Connection to $address failed; waiting for master to reconnect...")
         markDisconnected()
->>>>>>> 2fd781d3
 
       case StopClient =>
         markDead()
