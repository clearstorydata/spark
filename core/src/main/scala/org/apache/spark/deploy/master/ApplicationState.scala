/*
 * Licensed to the Apache Software Foundation (ASF) under one or more
 * contributor license agreements.  See the NOTICE file distributed with
 * this work for additional information regarding copyright ownership.
 * The ASF licenses this file to You under the Apache License, Version 2.0
 * (the "License"); you may not use this file except in compliance with
 * the License.  You may obtain a copy of the License at
 *
 *    http://www.apache.org/licenses/LICENSE-2.0
 *
 * Unless required by applicable law or agreed to in writing, software
 * distributed under the License is distributed on an "AS IS" BASIS,
 * WITHOUT WARRANTIES OR CONDITIONS OF ANY KIND, either express or implied.
 * See the License for the specific language governing permissions and
 * limitations under the License.
 */

package org.apache.spark.deploy.master

<<<<<<< HEAD
private[spark] object ApplicationState
  extends Enumeration("WAITING", "RUNNING", "FINISHED", "FAILED", "UNKNOWN") {
=======
private[spark] object ApplicationState extends Enumeration {
>>>>>>> 2fd781d3

  type ApplicationState = Value

  val WAITING, RUNNING, FINISHED, FAILED, UNKNOWN = Value

  val MAX_NUM_RETRY = 10
}<|MERGE_RESOLUTION|>--- conflicted
+++ resolved
@@ -17,12 +17,7 @@
 
 package org.apache.spark.deploy.master
 
-<<<<<<< HEAD
-private[spark] object ApplicationState
-  extends Enumeration("WAITING", "RUNNING", "FINISHED", "FAILED", "UNKNOWN") {
-=======
 private[spark] object ApplicationState extends Enumeration {
->>>>>>> 2fd781d3
 
   type ApplicationState = Value
 
