--- conflicted
+++ resolved
@@ -25,11 +25,7 @@
 private[spark] class BlockManagerSource(val blockManager: BlockManager)
     extends Source {
   override val metricRegistry = new MetricRegistry()
-<<<<<<< HEAD
-  override val sourceName = "%s.BlockManager".format(sc.appName)
-=======
   override val sourceName = "BlockManager"
->>>>>>> 1056e9ec
 
   metricRegistry.register(MetricRegistry.name("memory", "maxMem_MB"), new Gauge[Long] {
     override def getValue: Long = {
