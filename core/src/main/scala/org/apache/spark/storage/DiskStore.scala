--- conflicted
+++ resolved
@@ -17,11 +17,7 @@
 
 package org.apache.spark.storage
 
-<<<<<<< HEAD
-import java.io.{IOException, FileOutputStream, RandomAccessFile}
-=======
 import java.io.{IOException, File, FileOutputStream, RandomAccessFile}
->>>>>>> 1056e9ec
 import java.nio.ByteBuffer
 import java.nio.channels.FileChannel.MapMode
 
@@ -112,15 +108,6 @@
 
     try {
       // For small files, directly read rather than memory map
-<<<<<<< HEAD
-      if (segment.length < minMemoryMapBytes) {
-        val buf = ByteBuffer.allocate(segment.length.toInt)
-        channel.position(segment.offset)
-        while (buf.remaining() != 0) {
-          if (channel.read(buf) == -1) {
-            throw new IOException("Reached EOF before filling buffer\n" +
-              s"offset=${segment.offset}\nblockId=$blockId\nbuf.remaining=${buf.remaining}")
-=======
       if (length < minMemoryMapBytes) {
         val buf = ByteBuffer.allocate(length.toInt)
         channel.position(offset)
@@ -128,7 +115,6 @@
           if (channel.read(buf) == -1) {
             throw new IOException("Reached EOF before filling buffer\n" +
               s"offset=$offset\nfile=${file.getAbsolutePath}\nbuf.remaining=${buf.remaining}")
->>>>>>> 1056e9ec
           }
         }
         buf.flip()
