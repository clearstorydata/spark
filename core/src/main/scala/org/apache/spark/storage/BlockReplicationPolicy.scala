/*
 * Licensed to the Apache Software Foundation (ASF) under one or more
 * contributor license agreements.  See the NOTICE file distributed with
 * this work for additional information regarding copyright ownership.
 * The ASF licenses this file to You under the Apache License, Version 2.0
 * (the "License"); you may not use this file except in compliance with
 * the License.  You may obtain a copy of the License at
 *
 *    http://www.apache.org/licenses/LICENSE-2.0
 *
 * Unless required by applicable law or agreed to in writing, software
 * distributed under the License is distributed on an "AS IS" BASIS,
 * WITHOUT WARRANTIES OR CONDITIONS OF ANY KIND, either express or implied.
 * See the License for the specific language governing permissions and
 * limitations under the License.
 */

package org.apache.spark.storage

import scala.collection.mutable
import scala.util.Random

import org.apache.spark.annotation.DeveloperApi
import org.apache.spark.internal.Logging

/**
 * ::DeveloperApi::
 * BlockReplicationPrioritization provides logic for prioritizing a sequence of peers for
 * replicating blocks. BlockManager will replicate to each peer returned in order until the
 * desired replication order is reached. If a replication fails, prioritize() will be called
 * again to get a fresh prioritization.
 */
@DeveloperApi
trait BlockReplicationPolicy {

  /**
   * Method to prioritize a bunch of candidate peers of a block
   *
   * @param blockManagerId Id of the current BlockManager for self identification
   * @param peers A list of peers of a BlockManager
   * @param peersReplicatedTo Set of peers already replicated to
   * @param blockId BlockId of the block being replicated. This can be used as a source of
   *                randomness if needed.
   * @param numReplicas Number of peers we need to replicate to
   * @return A prioritized list of peers. Lower the index of a peer, higher its priority.
   *         This returns a list of size at most `numPeersToReplicateTo`.
   */
  def prioritize(
      blockManagerId: BlockManagerId,
      peers: Seq[BlockManagerId],
      peersReplicatedTo: mutable.HashSet[BlockManagerId],
      blockId: BlockId,
      numReplicas: Int): List[BlockManagerId]
}

object BlockReplicationUtils {
  // scalastyle:off line.size.limit
  /**
   * Uses sampling algorithm by Robert Floyd. Finds a random sample in O(n) while
   * minimizing space usage. Please see <a href="http://math.stackexchange.com/questions/178690/whats-the-proof-of-correctness-for-robert-floyds-algorithm-for-selecting-a-sin">
   * here</a>.
   *
   * @param n total number of indices
   * @param m number of samples needed
   * @param r random number generator
   * @return list of m random unique indices
   */
  // scalastyle:on line.size.limit
  private def getSampleIds(n: Int, m: Int, r: Random): List[Int] = {
    val indices = (n - m + 1 to n).foldLeft(mutable.LinkedHashSet.empty[Int]) {case (set, i) =>
      val t = r.nextInt(i) + 1
      if (set.contains(t)) set + i else set + t
    }
    indices.map(_ - 1).toList
  }

  /**
   * Get a random sample of size m from the elems
   *
   * @param elems
   * @param m number of samples needed
   * @param r random number generator
   * @tparam T
   * @return a random list of size m. If there are fewer than m elements in elems, we just
   *         randomly shuffle elems
   */
  def getRandomSample[T](elems: Seq[T], m: Int, r: Random): List[T] = {
    if (elems.size > m) {
      getSampleIds(elems.size, m, r).map(elems(_))
    } else {
      r.shuffle(elems).toList
    }
  }
}

@DeveloperApi
class RandomBlockReplicationPolicy
  extends BlockReplicationPolicy
  with Logging {

  /**
   * Method to prioritize a bunch of candidate peers of a block. This is a basic implementation,
   * that just makes sure we put blocks on different hosts, if possible
   *
   * @param blockManagerId Id of the current BlockManager for self identification
   * @param peers A list of peers of a BlockManager
   * @param peersReplicatedTo Set of peers already replicated to
   * @param blockId BlockId of the block being replicated. This can be used as a source of
   *                randomness if needed.
   * @param numReplicas Number of peers we need to replicate to
   * @return A prioritized list of peers. Lower the index of a peer, higher its priority
   */
  override def prioritize(
      blockManagerId: BlockManagerId,
      peers: Seq[BlockManagerId],
      peersReplicatedTo: mutable.HashSet[BlockManagerId],
      blockId: BlockId,
      numReplicas: Int): List[BlockManagerId] = {
    val random = new Random(blockId.hashCode)
    logDebug(s"Input peers : ${peers.mkString(", ")}")
    val prioritizedPeers = if (peers.size > numReplicas) {
      BlockReplicationUtils.getRandomSample(peers, numReplicas, random)
    } else {
      if (peers.size < numReplicas) {
        logWarning(s"Expecting ${numReplicas} replicas with only ${peers.size} peer/s.")
      }
      random.shuffle(peers).toList
    }
    logDebug(s"Prioritized peers : ${prioritizedPeers.mkString(", ")}")
    prioritizedPeers
  }
}

@DeveloperApi
class BasicBlockReplicationPolicy
  extends BlockReplicationPolicy
    with Logging {

  // scalastyle:off line.size.limit
  /**
<<<<<<< HEAD
   * Uses sampling algorithm by Robert Floyd. Finds a random sample in O(n) while
   * minimizing space usage. Please see <a href="http://math.stackexchange.com/questions/178690/whats-the-proof-of-correctness-for-robert-floyds-algorithm-for-selecting-a-sin">
   * here</a>.
=======
   * Method to prioritize a bunch of candidate peers of a block manager. This implementation
   * replicates the behavior of block replication in HDFS. For a given number of replicas needed,
   * we choose a peer within the rack, one outside and remaining blockmanagers are chosen at
   * random, in that order till we meet the number of replicas needed.
   * This works best with a total replication factor of 3, like HDFS.
>>>>>>> 86cd3c08
   *
   * @param blockManagerId    Id of the current BlockManager for self identification
   * @param peers             A list of peers of a BlockManager
   * @param peersReplicatedTo Set of peers already replicated to
   * @param blockId           BlockId of the block being replicated. This can be used as a source of
   *                          randomness if needed.
   * @param numReplicas Number of peers we need to replicate to
   * @return A prioritized list of peers. Lower the index of a peer, higher its priority
   */
<<<<<<< HEAD
  // scalastyle:on line.size.limit
  private def getSampleIds(n: Int, m: Int, r: Random): List[Int] = {
    val indices = (n - m + 1 to n).foldLeft(Set.empty[Int]) {case (set, i) =>
      val t = r.nextInt(i) + 1
      if (set.contains(t)) set + i else set + t
=======
  override def prioritize(
      blockManagerId: BlockManagerId,
      peers: Seq[BlockManagerId],
      peersReplicatedTo: mutable.HashSet[BlockManagerId],
      blockId: BlockId,
      numReplicas: Int): List[BlockManagerId] = {

    logDebug(s"Input peers : $peers")
    logDebug(s"BlockManagerId : $blockManagerId")

    val random = new Random(blockId.hashCode)

    // if block doesn't have topology info, we can't do much, so we randomly shuffle
    // if there is, we see what's needed from peersReplicatedTo and based on numReplicas,
    // we choose whats needed
    if (blockManagerId.topologyInfo.isEmpty || numReplicas == 0) {
      // no topology info for the block. The best we can do is randomly choose peers
      BlockReplicationUtils.getRandomSample(peers, numReplicas, random)
    } else {
      // we have topology information, we see what is left to be done from peersReplicatedTo
      val doneWithinRack = peersReplicatedTo.exists(_.topologyInfo == blockManagerId.topologyInfo)
      val doneOutsideRack = peersReplicatedTo.exists { p =>
        p.topologyInfo.isDefined && p.topologyInfo != blockManagerId.topologyInfo
      }

      if (doneOutsideRack && doneWithinRack) {
        // we are done, we just return a random sample
        BlockReplicationUtils.getRandomSample(peers, numReplicas, random)
      } else {
        // we separate peers within and outside rack
        val (inRackPeers, outOfRackPeers) = peers
            .filter(_.host != blockManagerId.host)
            .partition(_.topologyInfo == blockManagerId.topologyInfo)

        val peerWithinRack = if (doneWithinRack) {
          // we are done with in-rack replication, so don't need anymore peers
          Seq.empty
        } else {
          if (inRackPeers.isEmpty) {
            Seq.empty
          } else {
            Seq(inRackPeers(random.nextInt(inRackPeers.size)))
          }
        }

        val peerOutsideRack = if (doneOutsideRack || numReplicas - peerWithinRack.size <= 0) {
          Seq.empty
        } else {
          if (outOfRackPeers.isEmpty) {
            Seq.empty
          } else {
            Seq(outOfRackPeers(random.nextInt(outOfRackPeers.size)))
          }
        }

        val priorityPeers = peerWithinRack ++ peerOutsideRack
        val numRemainingPeers = numReplicas - priorityPeers.size
        val remainingPeers = if (numRemainingPeers > 0) {
          val rPeers = peers.filter(p => !priorityPeers.contains(p))
          BlockReplicationUtils.getRandomSample(rPeers, numRemainingPeers, random)
        } else {
          Seq.empty
        }

        (priorityPeers ++ remainingPeers).toList
      }

>>>>>>> 86cd3c08
    }
  }

}<|MERGE_RESOLUTION|>--- conflicted
+++ resolved
@@ -136,19 +136,12 @@
   extends BlockReplicationPolicy
     with Logging {
 
-  // scalastyle:off line.size.limit
-  /**
-<<<<<<< HEAD
-   * Uses sampling algorithm by Robert Floyd. Finds a random sample in O(n) while
-   * minimizing space usage. Please see <a href="http://math.stackexchange.com/questions/178690/whats-the-proof-of-correctness-for-robert-floyds-algorithm-for-selecting-a-sin">
-   * here</a>.
-=======
+  /**
    * Method to prioritize a bunch of candidate peers of a block manager. This implementation
    * replicates the behavior of block replication in HDFS. For a given number of replicas needed,
    * we choose a peer within the rack, one outside and remaining blockmanagers are chosen at
    * random, in that order till we meet the number of replicas needed.
    * This works best with a total replication factor of 3, like HDFS.
->>>>>>> 86cd3c08
    *
    * @param blockManagerId    Id of the current BlockManager for self identification
    * @param peers             A list of peers of a BlockManager
@@ -158,13 +151,6 @@
    * @param numReplicas Number of peers we need to replicate to
    * @return A prioritized list of peers. Lower the index of a peer, higher its priority
    */
-<<<<<<< HEAD
-  // scalastyle:on line.size.limit
-  private def getSampleIds(n: Int, m: Int, r: Random): List[Int] = {
-    val indices = (n - m + 1 to n).foldLeft(Set.empty[Int]) {case (set, i) =>
-      val t = r.nextInt(i) + 1
-      if (set.contains(t)) set + i else set + t
-=======
   override def prioritize(
       blockManagerId: BlockManagerId,
       peers: Seq[BlockManagerId],
@@ -232,7 +218,6 @@
         (priorityPeers ++ remainingPeers).toList
       }
 
->>>>>>> 86cd3c08
     }
   }
 
