--- conflicted
+++ resolved
@@ -766,11 +766,7 @@
    * Replicate block to another node.
    */
   @volatile var cachedPeers: Seq[BlockManagerId] = null
-<<<<<<< HEAD
-  private def replicate(blockId: BlockId, data: ByteBuffer, level: StorageLevel) {
-=======
   private def replicate(blockId: BlockId, data: ByteBuffer, level: StorageLevel): Unit = {
->>>>>>> 420c1c3e
     val tLevel = StorageLevel(
       level.useDisk, level.useMemory, level.useOffHeap, level.deserialized, 1)
     if (cachedPeers == null) {
