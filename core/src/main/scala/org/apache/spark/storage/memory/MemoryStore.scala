/*
 * Licensed to the Apache Software Foundation (ASF) under one or more
 * contributor license agreements.  See the NOTICE file distributed with
 * this work for additional information regarding copyright ownership.
 * The ASF licenses this file to You under the Apache License, Version 2.0
 * (the "License"); you may not use this file except in compliance with
 * the License.  You may obtain a copy of the License at
 *
 *    http://www.apache.org/licenses/LICENSE-2.0
 *
 * Unless required by applicable law or agreed to in writing, software
 * distributed under the License is distributed on an "AS IS" BASIS,
 * WITHOUT WARRANTIES OR CONDITIONS OF ANY KIND, either express or implied.
 * See the License for the specific language governing permissions and
 * limitations under the License.
 */

package org.apache.spark.storage.memory

import java.io.OutputStream
import java.nio.ByteBuffer
import java.util.LinkedHashMap

import scala.collection.mutable
import scala.collection.mutable.ArrayBuffer
import scala.reflect.ClassTag

import com.google.common.io.ByteStreams

import org.apache.spark.{SparkConf, TaskContext}
import org.apache.spark.internal.Logging
import org.apache.spark.memory.{MemoryManager, MemoryMode}
import org.apache.spark.serializer.{SerializationStream, SerializerManager}
import org.apache.spark.storage.{BlockId, BlockInfoManager, StorageLevel, StreamBlockId}
import org.apache.spark.unsafe.Platform
import org.apache.spark.util.{SizeEstimator, Utils}
import org.apache.spark.util.collection.SizeTrackingVector
import org.apache.spark.util.io.{ChunkedByteBuffer, ChunkedByteBufferOutputStream}

private sealed trait MemoryEntry[T] {
  def size: Long
  def memoryMode: MemoryMode
  def classTag: ClassTag[T]
}
private case class DeserializedMemoryEntry[T](
    value: Array[T],
    size: Long,
    classTag: ClassTag[T]) extends MemoryEntry[T] {
  val memoryMode: MemoryMode = MemoryMode.ON_HEAP
}
private case class SerializedMemoryEntry[T](
    buffer: ChunkedByteBuffer,
    memoryMode: MemoryMode,
    classTag: ClassTag[T]) extends MemoryEntry[T] {
  def size: Long = buffer.size
}

private[storage] trait BlockEvictionHandler {
  /**
   * Drop a block from memory, possibly putting it on disk if applicable. Called when the memory
   * store reaches its limit and needs to free up space.
   *
   * If `data` is not put on disk, it won't be created.
   *
   * The caller of this method must hold a write lock on the block before calling this method.
   * This method does not release the write lock.
   *
   * @return the block's new effective StorageLevel.
   */
  private[storage] def dropFromMemory[T: ClassTag](
      blockId: BlockId,
      data: () => Either[Array[T], ChunkedByteBuffer]): StorageLevel
}

/**
 * Stores blocks in memory, either as Arrays of deserialized Java objects or as
 * serialized ByteBuffers.
 */
private[spark] class MemoryStore(
    conf: SparkConf,
    blockInfoManager: BlockInfoManager,
    serializerManager: SerializerManager,
    memoryManager: MemoryManager,
    blockEvictionHandler: BlockEvictionHandler)
  extends Logging {

  // Note: all changes to memory allocations, notably putting blocks, evicting blocks, and
  // acquiring or releasing unroll memory, must be synchronized on `memoryManager`!

  private val entries = new LinkedHashMap[BlockId, MemoryEntry[_]](32, 0.75f, true)

  // A mapping from taskAttemptId to amount of memory used for unrolling a block (in bytes)
  // All accesses of this map are assumed to have manually synchronized on `memoryManager`
  private val onHeapUnrollMemoryMap = mutable.HashMap[Long, Long]()
  // Note: off-heap unroll memory is only used in putIteratorAsBytes() because off-heap caching
  // always stores serialized values.
  private val offHeapUnrollMemoryMap = mutable.HashMap[Long, Long]()

  // Initial memory to request before unrolling any block
  private val unrollMemoryThreshold: Long =
    conf.getLong("spark.storage.unrollMemoryThreshold", 1024 * 1024)

  /** Total amount of memory available for storage, in bytes. */
  private def maxMemory: Long = {
    memoryManager.maxOnHeapStorageMemory + memoryManager.maxOffHeapStorageMemory
  }

  if (maxMemory < unrollMemoryThreshold) {
    logWarning(s"Max memory ${Utils.bytesToString(maxMemory)} is less than the initial memory " +
      s"threshold ${Utils.bytesToString(unrollMemoryThreshold)} needed to store a block in " +
      s"memory. Please configure Spark with more memory.")
  }

  logInfo("MemoryStore started with capacity %s".format(Utils.bytesToString(maxMemory)))

  /** Total storage memory used including unroll memory, in bytes. */
  private def memoryUsed: Long = memoryManager.storageMemoryUsed

  /**
   * Amount of storage memory, in bytes, used for caching blocks.
   * This does not include memory used for unrolling.
   */
  private def blocksMemoryUsed: Long = memoryManager.synchronized {
    memoryUsed - currentUnrollMemory
  }

  def getSize(blockId: BlockId): Long = {
    entries.synchronized {
      entries.get(blockId).size
    }
  }

  /**
   * Use `size` to test if there is enough space in MemoryStore. If so, create the ByteBuffer and
   * put it into MemoryStore. Otherwise, the ByteBuffer won't be created.
   *
   * The caller should guarantee that `size` is correct.
   *
   * @return true if the put() succeeded, false otherwise.
   */
  def putBytes[T: ClassTag](
      blockId: BlockId,
      size: Long,
      memoryMode: MemoryMode,
      _bytes: () => ChunkedByteBuffer): Boolean = {
    require(!contains(blockId), s"Block $blockId is already present in the MemoryStore")
    if (memoryManager.acquireStorageMemory(blockId, size, memoryMode)) {
      // We acquired enough memory for the block, so go ahead and put it
      val bytes = _bytes()
      assert(bytes.size == size)
      val entry = new SerializedMemoryEntry[T](bytes, memoryMode, implicitly[ClassTag[T]])
      entries.synchronized {
        entries.put(blockId, entry)
      }
      logInfo("Block %s stored as bytes in memory (estimated size %s, free %s)".format(
        blockId, Utils.bytesToString(size), Utils.bytesToString(maxMemory - blocksMemoryUsed)))
      true
    } else {
      false
    }
  }

  /**
   * Attempt to put the given block in memory store as values.
   *
   * It's possible that the iterator is too large to materialize and store in memory. To avoid
   * OOM exceptions, this method will gradually unroll the iterator while periodically checking
   * whether there is enough free memory. If the block is successfully materialized, then the
   * temporary unroll memory used during the materialization is "transferred" to storage memory,
   * so we won't acquire more memory than is actually needed to store the block.
   *
   * @return in case of success, the estimated size of the stored data. In case of failure, return
   *         an iterator containing the values of the block. The returned iterator will be backed
   *         by the combination of the partially-unrolled block and the remaining elements of the
   *         original input iterator. The caller must either fully consume this iterator or call
   *         `close()` on it in order to free the storage memory consumed by the partially-unrolled
   *         block.
   */
  private[storage] def putIteratorAsValues[T](
      blockId: BlockId,
      values: Iterator[T],
      classTag: ClassTag[T]): Either[PartiallyUnrolledIterator[T], Long] = {

    require(!contains(blockId), s"Block $blockId is already present in the MemoryStore")

    // Number of elements unrolled so far
    var elementsUnrolled = 0
    // Whether there is still enough memory for us to continue unrolling this block
    var keepUnrolling = true
    // Initial per-task memory to request for unrolling blocks (bytes).
    val initialMemoryThreshold = unrollMemoryThreshold
    // How often to check whether we need to request more memory
    val memoryCheckPeriod = 16
    // Memory currently reserved by this task for this particular unrolling operation
    var memoryThreshold = initialMemoryThreshold
    // Memory to request as a multiple of current vector size
    val memoryGrowthFactor = 1.5
    // Keep track of unroll memory used by this particular block / putIterator() operation
    var unrollMemoryUsedByThisBlock = 0L
    // Underlying vector for unrolling the block
    var vector = new SizeTrackingVector[T]()(classTag)

    // Request enough memory to begin unrolling
    keepUnrolling =
      reserveUnrollMemoryForThisTask(blockId, initialMemoryThreshold, MemoryMode.ON_HEAP)

    if (!keepUnrolling) {
      logWarning(s"Failed to reserve initial memory threshold of " +
        s"${Utils.bytesToString(initialMemoryThreshold)} for computing block $blockId in memory.")
    } else {
      unrollMemoryUsedByThisBlock += initialMemoryThreshold
    }

    // Unroll this block safely, checking whether we have exceeded our threshold periodically
    while (values.hasNext && keepUnrolling) {
      vector += values.next()
      if (elementsUnrolled % memoryCheckPeriod == 0) {
        // If our vector's size has exceeded the threshold, request more memory
        val currentSize = vector.estimateSize()
        if (currentSize >= memoryThreshold) {
          val amountToRequest = (currentSize * memoryGrowthFactor - memoryThreshold).toLong
          keepUnrolling =
            reserveUnrollMemoryForThisTask(blockId, amountToRequest, MemoryMode.ON_HEAP)
          if (keepUnrolling) {
            unrollMemoryUsedByThisBlock += amountToRequest
          }
          // New threshold is currentSize * memoryGrowthFactor
          memoryThreshold += amountToRequest
        }
      }
      elementsUnrolled += 1
    }

    if (keepUnrolling) {
      // We successfully unrolled the entirety of this block
      val arrayValues = vector.toArray
      vector = null
      val entry =
        new DeserializedMemoryEntry[T](arrayValues, SizeEstimator.estimate(arrayValues), classTag)
      val size = entry.size
      def transferUnrollToStorage(amount: Long): Unit = {
        // Synchronize so that transfer is atomic
        memoryManager.synchronized {
          releaseUnrollMemoryForThisTask(MemoryMode.ON_HEAP, amount)
          val success = memoryManager.acquireStorageMemory(blockId, amount, MemoryMode.ON_HEAP)
          assert(success, "transferring unroll memory to storage memory failed")
        }
      }
      // Acquire storage memory if necessary to store this block in memory.
      val enoughStorageMemory = {
        if (unrollMemoryUsedByThisBlock <= size) {
          val acquiredExtra =
            memoryManager.acquireStorageMemory(
              blockId, size - unrollMemoryUsedByThisBlock, MemoryMode.ON_HEAP)
          if (acquiredExtra) {
            transferUnrollToStorage(unrollMemoryUsedByThisBlock)
          }
          acquiredExtra
        } else { // unrollMemoryUsedByThisBlock > size
          // If this task attempt already owns more unroll memory than is necessary to store the
          // block, then release the extra memory that will not be used.
          val excessUnrollMemory = unrollMemoryUsedByThisBlock - size
          releaseUnrollMemoryForThisTask(MemoryMode.ON_HEAP, excessUnrollMemory)
          transferUnrollToStorage(size)
          true
        }
      }
      if (enoughStorageMemory) {
        entries.synchronized {
          entries.put(blockId, entry)
        }
        logInfo("Block %s stored as values in memory (estimated size %s, free %s)".format(
          blockId, Utils.bytesToString(size), Utils.bytesToString(maxMemory - blocksMemoryUsed)))
        Right(size)
      } else {
        assert(currentUnrollMemoryForThisTask >= unrollMemoryUsedByThisBlock,
          "released too much unroll memory")
        Left(new PartiallyUnrolledIterator(
          this,
          MemoryMode.ON_HEAP,
          unrollMemoryUsedByThisBlock,
          unrolled = arrayValues.toIterator,
          rest = Iterator.empty))
      }
    } else {
      // We ran out of space while unrolling the values for this block
      logUnrollFailureMessage(blockId, vector.estimateSize())
      Left(new PartiallyUnrolledIterator(
        this,
        MemoryMode.ON_HEAP,
        unrollMemoryUsedByThisBlock,
        unrolled = vector.iterator,
        rest = values))
    }
  }

  /**
   * Attempt to put the given block in memory store as bytes.
   *
   * It's possible that the iterator is too large to materialize and store in memory. To avoid
   * OOM exceptions, this method will gradually unroll the iterator while periodically checking
   * whether there is enough free memory. If the block is successfully materialized, then the
   * temporary unroll memory used during the materialization is "transferred" to storage memory,
   * so we won't acquire more memory than is actually needed to store the block.
   *
   * @return in case of success, the estimated size of the stored data. In case of failure,
   *         return a handle which allows the caller to either finish the serialization by
   *         spilling to disk or to deserialize the partially-serialized block and reconstruct
   *         the original input iterator. The caller must either fully consume this result
   *         iterator or call `discard()` on it in order to free the storage memory consumed by the
   *         partially-unrolled block.
   */
  private[storage] def putIteratorAsBytes[T](
      blockId: BlockId,
      values: Iterator[T],
      classTag: ClassTag[T],
      memoryMode: MemoryMode): Either[PartiallySerializedBlock[T], Long] = {

    require(!contains(blockId), s"Block $blockId is already present in the MemoryStore")

    val allocator = memoryMode match {
      case MemoryMode.ON_HEAP => ByteBuffer.allocate _
      case MemoryMode.OFF_HEAP => Platform.allocateDirectBuffer _
    }

    // Whether there is still enough memory for us to continue unrolling this block
    var keepUnrolling = true
    // Initial per-task memory to request for unrolling blocks (bytes).
    val initialMemoryThreshold = unrollMemoryThreshold
    // Keep track of unroll memory used by this particular block / putIterator() operation
    var unrollMemoryUsedByThisBlock = 0L
    // Underlying buffer for unrolling the block
    val redirectableStream = new RedirectableOutputStream
    val chunkSize = if (initialMemoryThreshold > Int.MaxValue) {
      logWarning(s"Initial memory threshold of ${Utils.bytesToString(initialMemoryThreshold)} " +
        s"is too large to be set as chunk size. Chunk size has been capped to " +
        s"${Utils.bytesToString(Int.MaxValue)}")
      Int.MaxValue
    } else {
      initialMemoryThreshold.toInt
    }
    val bbos = new ChunkedByteBufferOutputStream(chunkSize, allocator)
    redirectableStream.setOutputStream(bbos)
    val serializationStream: SerializationStream = {
      val autoPick = !blockId.isInstanceOf[StreamBlockId]
      val ser = serializerManager.getSerializer(classTag, autoPick).newInstance()
<<<<<<< HEAD
      ser.serializeStream(serializerManager.wrapStream(blockId, redirectableStream))
=======
      ser.serializeStream(serializerManager.wrapForCompression(blockId, redirectableStream))
>>>>>>> 86cd3c08
    }

    // Request enough memory to begin unrolling
    keepUnrolling = reserveUnrollMemoryForThisTask(blockId, initialMemoryThreshold, memoryMode)

    if (!keepUnrolling) {
      logWarning(s"Failed to reserve initial memory threshold of " +
        s"${Utils.bytesToString(initialMemoryThreshold)} for computing block $blockId in memory.")
    } else {
      unrollMemoryUsedByThisBlock += initialMemoryThreshold
    }

    def reserveAdditionalMemoryIfNecessary(): Unit = {
      if (bbos.size > unrollMemoryUsedByThisBlock) {
        val amountToRequest = bbos.size - unrollMemoryUsedByThisBlock
        keepUnrolling = reserveUnrollMemoryForThisTask(blockId, amountToRequest, memoryMode)
        if (keepUnrolling) {
          unrollMemoryUsedByThisBlock += amountToRequest
        }
      }
    }

    // Unroll this block safely, checking whether we have exceeded our threshold
    while (values.hasNext && keepUnrolling) {
      serializationStream.writeObject(values.next())(classTag)
      reserveAdditionalMemoryIfNecessary()
    }

    // Make sure that we have enough memory to store the block. By this point, it is possible that
    // the block's actual memory usage has exceeded the unroll memory by a small amount, so we
    // perform one final call to attempt to allocate additional memory if necessary.
    if (keepUnrolling) {
      serializationStream.close()
      reserveAdditionalMemoryIfNecessary()
    }

    if (keepUnrolling) {
      val entry = SerializedMemoryEntry[T](bbos.toChunkedByteBuffer, memoryMode, classTag)
      // Synchronize so that transfer is atomic
      memoryManager.synchronized {
        releaseUnrollMemoryForThisTask(memoryMode, unrollMemoryUsedByThisBlock)
        val success = memoryManager.acquireStorageMemory(blockId, entry.size, memoryMode)
        assert(success, "transferring unroll memory to storage memory failed")
      }
      entries.synchronized {
        entries.put(blockId, entry)
      }
      logInfo("Block %s stored as bytes in memory (estimated size %s, free %s)".format(
        blockId, Utils.bytesToString(entry.size),
        Utils.bytesToString(maxMemory - blocksMemoryUsed)))
      Right(entry.size)
    } else {
      // We ran out of space while unrolling the values for this block
      logUnrollFailureMessage(blockId, bbos.size)
      Left(
        new PartiallySerializedBlock(
          this,
          serializerManager,
          blockId,
          serializationStream,
          redirectableStream,
          unrollMemoryUsedByThisBlock,
          memoryMode,
          bbos,
          values,
          classTag))
    }
  }

  def getBytes(blockId: BlockId): Option[ChunkedByteBuffer] = {
    val entry = entries.synchronized { entries.get(blockId) }
    entry match {
      case null => None
      case e: DeserializedMemoryEntry[_] =>
        throw new IllegalArgumentException("should only call getBytes on serialized blocks")
      case SerializedMemoryEntry(bytes, _, _) => Some(bytes)
    }
  }

  def getValues(blockId: BlockId): Option[Iterator[_]] = {
    val entry = entries.synchronized { entries.get(blockId) }
    entry match {
      case null => None
      case e: SerializedMemoryEntry[_] =>
        throw new IllegalArgumentException("should only call getValues on deserialized blocks")
      case DeserializedMemoryEntry(values, _, _) =>
        val x = Some(values)
        x.map(_.iterator)
    }
  }

  def remove(blockId: BlockId): Boolean = memoryManager.synchronized {
    val entry = entries.synchronized {
      entries.remove(blockId)
    }
    if (entry != null) {
      entry match {
        case SerializedMemoryEntry(buffer, _, _) => buffer.dispose()
        case _ =>
      }
      memoryManager.releaseStorageMemory(entry.size, entry.memoryMode)
      logDebug(s"Block $blockId of size ${entry.size} dropped " +
        s"from memory (free ${maxMemory - blocksMemoryUsed})")
      true
    } else {
      false
    }
  }

  def clear(): Unit = memoryManager.synchronized {
    entries.synchronized {
      entries.clear()
    }
    onHeapUnrollMemoryMap.clear()
    offHeapUnrollMemoryMap.clear()
    memoryManager.releaseAllStorageMemory()
    logInfo("MemoryStore cleared")
  }

  /**
   * Return the RDD ID that a given block ID is from, or None if it is not an RDD block.
   */
  private def getRddId(blockId: BlockId): Option[Int] = {
    blockId.asRDDId.map(_.rddId)
  }

  /**
   * Try to evict blocks to free up a given amount of space to store a particular block.
   * Can fail if either the block is bigger than our memory or it would require replacing
   * another block from the same RDD (which leads to a wasteful cyclic replacement pattern for
   * RDDs that don't fit into memory that we want to avoid).
   *
   * @param blockId the ID of the block we are freeing space for, if any
   * @param space the size of this block
   * @param memoryMode the type of memory to free (on- or off-heap)
   * @return the amount of memory (in bytes) freed by eviction
   */
  private[spark] def evictBlocksToFreeSpace(
      blockId: Option[BlockId],
      space: Long,
      memoryMode: MemoryMode): Long = {
    assert(space > 0)
    memoryManager.synchronized {
      var freedMemory = 0L
      val rddToAdd = blockId.flatMap(getRddId)
      val selectedBlocks = new ArrayBuffer[BlockId]
      def blockIsEvictable(blockId: BlockId, entry: MemoryEntry[_]): Boolean = {
        entry.memoryMode == memoryMode && (rddToAdd.isEmpty || rddToAdd != getRddId(blockId))
      }
      // This is synchronized to ensure that the set of entries is not changed
      // (because of getValue or getBytes) while traversing the iterator, as that
      // can lead to exceptions.
      entries.synchronized {
        val iterator = entries.entrySet().iterator()
        while (freedMemory < space && iterator.hasNext) {
          val pair = iterator.next()
          val blockId = pair.getKey
          val entry = pair.getValue
          if (blockIsEvictable(blockId, entry)) {
            // We don't want to evict blocks which are currently being read, so we need to obtain
            // an exclusive write lock on blocks which are candidates for eviction. We perform a
            // non-blocking "tryLock" here in order to ignore blocks which are locked for reading:
            if (blockInfoManager.lockForWriting(blockId, blocking = false).isDefined) {
              selectedBlocks += blockId
              freedMemory += pair.getValue.size
            }
          }
        }
      }

      def dropBlock[T](blockId: BlockId, entry: MemoryEntry[T]): Unit = {
        val data = entry match {
          case DeserializedMemoryEntry(values, _, _) => Left(values)
          case SerializedMemoryEntry(buffer, _, _) => Right(buffer)
        }
        val newEffectiveStorageLevel =
          blockEvictionHandler.dropFromMemory(blockId, () => data)(entry.classTag)
        if (newEffectiveStorageLevel.isValid) {
          // The block is still present in at least one store, so release the lock
          // but don't delete the block info
          blockInfoManager.unlock(blockId)
        } else {
          // The block isn't present in any store, so delete the block info so that the
          // block can be stored again
          blockInfoManager.removeBlock(blockId)
        }
      }

      if (freedMemory >= space) {
        logInfo(s"${selectedBlocks.size} blocks selected for dropping " +
          s"(${Utils.bytesToString(freedMemory)} bytes)")
        for (blockId <- selectedBlocks) {
          val entry = entries.synchronized { entries.get(blockId) }
          // This should never be null as only one task should be dropping
          // blocks and removing entries. However the check is still here for
          // future safety.
          if (entry != null) {
            dropBlock(blockId, entry)
          }
        }
        logInfo(s"After dropping ${selectedBlocks.size} blocks, " +
          s"free memory is ${Utils.bytesToString(maxMemory - blocksMemoryUsed)}")
        freedMemory
      } else {
        blockId.foreach { id =>
          logInfo(s"Will not store $id")
        }
        selectedBlocks.foreach { id =>
          blockInfoManager.unlock(id)
        }
        0L
      }
    }
  }

  def contains(blockId: BlockId): Boolean = {
    entries.synchronized { entries.containsKey(blockId) }
  }

  private def currentTaskAttemptId(): Long = {
    // In case this is called on the driver, return an invalid task attempt id.
    Option(TaskContext.get()).map(_.taskAttemptId()).getOrElse(-1L)
  }

  /**
   * Reserve memory for unrolling the given block for this task.
   *
   * @return whether the request is granted.
   */
  def reserveUnrollMemoryForThisTask(
      blockId: BlockId,
      memory: Long,
      memoryMode: MemoryMode): Boolean = {
    memoryManager.synchronized {
      val success = memoryManager.acquireUnrollMemory(blockId, memory, memoryMode)
      if (success) {
        val taskAttemptId = currentTaskAttemptId()
        val unrollMemoryMap = memoryMode match {
          case MemoryMode.ON_HEAP => onHeapUnrollMemoryMap
          case MemoryMode.OFF_HEAP => offHeapUnrollMemoryMap
        }
        unrollMemoryMap(taskAttemptId) = unrollMemoryMap.getOrElse(taskAttemptId, 0L) + memory
      }
      success
    }
  }

  /**
   * Release memory used by this task for unrolling blocks.
   * If the amount is not specified, remove the current task's allocation altogether.
   */
  def releaseUnrollMemoryForThisTask(memoryMode: MemoryMode, memory: Long = Long.MaxValue): Unit = {
    val taskAttemptId = currentTaskAttemptId()
    memoryManager.synchronized {
      val unrollMemoryMap = memoryMode match {
        case MemoryMode.ON_HEAP => onHeapUnrollMemoryMap
        case MemoryMode.OFF_HEAP => offHeapUnrollMemoryMap
      }
      if (unrollMemoryMap.contains(taskAttemptId)) {
        val memoryToRelease = math.min(memory, unrollMemoryMap(taskAttemptId))
        if (memoryToRelease > 0) {
          unrollMemoryMap(taskAttemptId) -= memoryToRelease
          memoryManager.releaseUnrollMemory(memoryToRelease, memoryMode)
        }
        if (unrollMemoryMap(taskAttemptId) == 0) {
          unrollMemoryMap.remove(taskAttemptId)
        }
      }
    }
  }

  /**
   * Return the amount of memory currently occupied for unrolling blocks across all tasks.
   */
  def currentUnrollMemory: Long = memoryManager.synchronized {
    onHeapUnrollMemoryMap.values.sum + offHeapUnrollMemoryMap.values.sum
  }

  /**
   * Return the amount of memory currently occupied for unrolling blocks by this task.
   */
  def currentUnrollMemoryForThisTask: Long = memoryManager.synchronized {
    onHeapUnrollMemoryMap.getOrElse(currentTaskAttemptId(), 0L) +
      offHeapUnrollMemoryMap.getOrElse(currentTaskAttemptId(), 0L)
  }

  /**
   * Return the number of tasks currently unrolling blocks.
   */
  private def numTasksUnrolling: Int = memoryManager.synchronized {
    (onHeapUnrollMemoryMap.keys ++ offHeapUnrollMemoryMap.keys).toSet.size
  }

  /**
   * Log information about current memory usage.
   */
  private def logMemoryUsage(): Unit = {
    logInfo(
      s"Memory use = ${Utils.bytesToString(blocksMemoryUsed)} (blocks) + " +
      s"${Utils.bytesToString(currentUnrollMemory)} (scratch space shared across " +
      s"$numTasksUnrolling tasks(s)) = ${Utils.bytesToString(memoryUsed)}. " +
      s"Storage limit = ${Utils.bytesToString(maxMemory)}."
    )
  }

  /**
   * Log a warning for failing to unroll a block.
   *
   * @param blockId ID of the block we are trying to unroll.
   * @param finalVectorSize Final size of the vector before unrolling failed.
   */
  private def logUnrollFailureMessage(blockId: BlockId, finalVectorSize: Long): Unit = {
    logWarning(
      s"Not enough space to cache $blockId in memory! " +
      s"(computed ${Utils.bytesToString(finalVectorSize)} so far)"
    )
    logMemoryUsage()
  }
}

/**
 * The result of a failed [[MemoryStore.putIteratorAsValues()]] call.
 *
 * @param memoryStore  the memoryStore, used for freeing memory.
 * @param memoryMode   the memory mode (on- or off-heap).
 * @param unrollMemory the amount of unroll memory used by the values in `unrolled`.
 * @param unrolled     an iterator for the partially-unrolled values.
 * @param rest         the rest of the original iterator passed to
 *                     [[MemoryStore.putIteratorAsValues()]].
 */
private[storage] class PartiallyUnrolledIterator[T](
    memoryStore: MemoryStore,
    memoryMode: MemoryMode,
    unrollMemory: Long,
    private[this] var unrolled: Iterator[T],
    rest: Iterator[T])
  extends Iterator[T] {

  private def releaseUnrollMemory(): Unit = {
    memoryStore.releaseUnrollMemoryForThisTask(memoryMode, unrollMemory)
    // SPARK-17503: Garbage collects the unrolling memory before the life end of
    // PartiallyUnrolledIterator.
    unrolled = null
  }

  override def hasNext: Boolean = {
    if (unrolled == null) {
      rest.hasNext
    } else if (!unrolled.hasNext) {
      releaseUnrollMemory()
      rest.hasNext
    } else {
      true
    }
  }

  override def next(): T = {
    if (unrolled == null || !unrolled.hasNext) {
      rest.next()
    } else {
      unrolled.next()
    }
  }

  /**
   * Called to dispose of this iterator and free its memory.
   */
  def close(): Unit = {
    if (unrolled != null) {
      releaseUnrollMemory()
    }
  }
}

/**
 * A wrapper which allows an open [[OutputStream]] to be redirected to a different sink.
 */
private[storage] class RedirectableOutputStream extends OutputStream {
  private[this] var os: OutputStream = _
  def setOutputStream(s: OutputStream): Unit = { os = s }
  override def write(b: Int): Unit = os.write(b)
  override def write(b: Array[Byte]): Unit = os.write(b)
  override def write(b: Array[Byte], off: Int, len: Int): Unit = os.write(b, off, len)
  override def flush(): Unit = os.flush()
  override def close(): Unit = os.close()
}

/**
 * The result of a failed [[MemoryStore.putIteratorAsBytes()]] call.
 *
 * @param memoryStore the MemoryStore, used for freeing memory.
 * @param serializerManager the SerializerManager, used for deserializing values.
 * @param blockId the block id.
 * @param serializationStream a serialization stream which writes to [[redirectableOutputStream]].
 * @param redirectableOutputStream an OutputStream which can be redirected to a different sink.
 * @param unrollMemory the amount of unroll memory used by the values in `unrolled`.
 * @param memoryMode whether the unroll memory is on- or off-heap
 * @param bbos byte buffer output stream containing the partially-serialized values.
 *                     [[redirectableOutputStream]] initially points to this output stream.
 * @param rest         the rest of the original iterator passed to
 *                     [[MemoryStore.putIteratorAsValues()]].
 * @param classTag the [[ClassTag]] for the block.
 */
private[storage] class PartiallySerializedBlock[T](
    memoryStore: MemoryStore,
    serializerManager: SerializerManager,
    blockId: BlockId,
    private val serializationStream: SerializationStream,
    private val redirectableOutputStream: RedirectableOutputStream,
    val unrollMemory: Long,
    memoryMode: MemoryMode,
    bbos: ChunkedByteBufferOutputStream,
    rest: Iterator[T],
    classTag: ClassTag[T]) {

  private lazy val unrolledBuffer: ChunkedByteBuffer = {
    bbos.close()
    bbos.toChunkedByteBuffer
  }

  // If the task does not fully consume `valuesIterator` or otherwise fails to consume or dispose of
  // this PartiallySerializedBlock then we risk leaking of direct buffers, so we use a task
  // completion listener here in order to ensure that `unrolled.dispose()` is called at least once.
  // The dispose() method is idempotent, so it's safe to call it unconditionally.
  Option(TaskContext.get()).foreach { taskContext =>
    taskContext.addTaskCompletionListener { _ =>
      // When a task completes, its unroll memory will automatically be freed. Thus we do not call
      // releaseUnrollMemoryForThisTask() here because we want to avoid double-freeing.
      unrolledBuffer.dispose()
    }
  }

  // Exposed for testing
  private[storage] def getUnrolledChunkedByteBuffer: ChunkedByteBuffer = unrolledBuffer

  private[this] var discarded = false
  private[this] var consumed = false

  private def verifyNotConsumedAndNotDiscarded(): Unit = {
    if (consumed) {
      throw new IllegalStateException(
        "Can only call one of finishWritingToStream() or valuesIterator() and can only call once.")
    }
    if (discarded) {
      throw new IllegalStateException("Cannot call methods on a discarded PartiallySerializedBlock")
    }
  }

  /**
   * Called to dispose of this block and free its memory.
   */
  def discard(): Unit = {
    if (!discarded) {
      try {
        // We want to close the output stream in order to free any resources associated with the
        // serializer itself (such as Kryo's internal buffers). close() might cause data to be
        // written, so redirect the output stream to discard that data.
        redirectableOutputStream.setOutputStream(ByteStreams.nullOutputStream())
        serializationStream.close()
      } finally {
        discarded = true
        unrolledBuffer.dispose()
        memoryStore.releaseUnrollMemoryForThisTask(memoryMode, unrollMemory)
      }
    }
  }

  /**
   * Finish writing this block to the given output stream by first writing the serialized values
   * and then serializing the values from the original input iterator.
   */
  def finishWritingToStream(os: OutputStream): Unit = {
    verifyNotConsumedAndNotDiscarded()
    consumed = true
    // `unrolled`'s underlying buffers will be freed once this input stream is fully read:
    ByteStreams.copy(unrolledBuffer.toInputStream(dispose = true), os)
    memoryStore.releaseUnrollMemoryForThisTask(memoryMode, unrollMemory)
    redirectableOutputStream.setOutputStream(os)
    while (rest.hasNext) {
      serializationStream.writeObject(rest.next())(classTag)
    }
    serializationStream.close()
  }

  /**
   * Returns an iterator over the values in this block by first deserializing the serialized
   * values and then consuming the rest of the original input iterator.
   *
   * If the caller does not plan to fully consume the resulting iterator then they must call
   * `close()` on it to free its resources.
   */
  def valuesIterator: PartiallyUnrolledIterator[T] = {
    verifyNotConsumedAndNotDiscarded()
    consumed = true
    // Close the serialization stream so that the serializer's internal buffers are freed and any
    // "end-of-stream" markers can be written out so that `unrolled` is a valid serialized stream.
    serializationStream.close()
    // `unrolled`'s underlying buffers will be freed once this input stream is fully read:
    val unrolledIter = serializerManager.dataDeserializeStream(
      blockId, unrolledBuffer.toInputStream(dispose = true))(classTag)
    // The unroll memory will be freed once `unrolledIter` is fully consumed in
    // PartiallyUnrolledIterator. If the iterator is not consumed by the end of the task then any
    // extra unroll memory will automatically be freed by a `finally` block in `Task`.
    new PartiallyUnrolledIterator(
      memoryStore,
      memoryMode,
      unrollMemory,
      unrolled = unrolledIter,
      rest = rest)
  }
}<|MERGE_RESOLUTION|>--- conflicted
+++ resolved
@@ -344,11 +344,7 @@
     val serializationStream: SerializationStream = {
       val autoPick = !blockId.isInstanceOf[StreamBlockId]
       val ser = serializerManager.getSerializer(classTag, autoPick).newInstance()
-<<<<<<< HEAD
-      ser.serializeStream(serializerManager.wrapStream(blockId, redirectableStream))
-=======
       ser.serializeStream(serializerManager.wrapForCompression(blockId, redirectableStream))
->>>>>>> 86cd3c08
     }
 
     // Request enough memory to begin unrolling
