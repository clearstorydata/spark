/*
 * Licensed to the Apache Software Foundation (ASF) under one or more
 * contributor license agreements.  See the NOTICE file distributed with
 * this work for additional information regarding copyright ownership.
 * The ASF licenses this file to You under the Apache License, Version 2.0
 * (the "License"); you may not use this file except in compliance with
 * the License.  You may obtain a copy of the License at
 *
 *    http://www.apache.org/licenses/LICENSE-2.0
 *
 * Unless required by applicable law or agreed to in writing, software
 * distributed under the License is distributed on an "AS IS" BASIS,
 * WITHOUT WARRANTIES OR CONDITIONS OF ANY KIND, either express or implied.
 * See the License for the specific language governing permissions and
 * limitations under the License.
 */

package org.apache.spark.scheduler.cluster

import java.util.concurrent.atomic.AtomicInteger

import scala.collection.mutable.{ArrayBuffer, HashMap, HashSet}
import scala.concurrent.Await
import scala.concurrent.duration._

import akka.actor._
import akka.pattern.ask
import akka.remote.{DisassociatedEvent, RemotingLifecycleEvent}

import org.apache.spark.{SparkEnv, Logging, SparkException, TaskState}
import org.apache.spark.scheduler.{SchedulerBackend, SlaveLost, TaskDescription, TaskSchedulerImpl, WorkerOffer}
import org.apache.spark.scheduler.cluster.CoarseGrainedClusterMessages._
import org.apache.spark.util.{SerializableBuffer, AkkaUtils, Utils}

/**
 * A scheduler backend that waits for coarse grained executors to connect to it through Akka.
 * This backend holds onto each executor for the duration of the Spark job rather than relinquishing
 * executors whenever a task is done and asking the scheduler to launch a new executor for
 * each new task. Executors may be launched in a variety of ways, such as Mesos tasks for the
 * coarse-grained Mesos mode or standalone processes for Spark's standalone deploy mode
 * (spark.deploy.*).
 */
private[spark]
class CoarseGrainedSchedulerBackend(scheduler: TaskSchedulerImpl, actorSystem: ActorSystem)
  extends SchedulerBackend with Logging
{
  // Use an atomic variable to track total number of cores in the cluster for simplicity and speed
  var totalCoreCount = new AtomicInteger(0)
  val conf = scheduler.sc.conf
  private val timeout = AkkaUtils.askTimeout(conf)
  private val akkaFrameSize = AkkaUtils.maxFrameSizeBytes(conf)

  class DriverActor(sparkProperties: Seq[(String, String)]) extends Actor {
    private val executorActor = new HashMap[String, ActorRef]
    private val executorAddress = new HashMap[String, Address]
    private val executorHost = new HashMap[String, String]
    private val freeCores = new HashMap[String, Int]
    private val totalCores = new HashMap[String, Int]
    private val addressToExecutorId = new HashMap[Address, String]

    override def preStart() {
      // Listen for remote client disconnection events, since they don't go through Akka's watch()
      context.system.eventStream.subscribe(self, classOf[RemotingLifecycleEvent])

      // Periodically revive offers to allow delay scheduling to work
      val reviveInterval = conf.getLong("spark.scheduler.revive.interval", 1000)
      import context.dispatcher
      context.system.scheduler.schedule(0.millis, reviveInterval.millis, self, ReviveOffers)
    }

    def receive = {
      case RegisterExecutor(executorId, hostPort, cores) =>
        Utils.checkHostPort(hostPort, "Host port expected " + hostPort)
        if (executorActor.contains(executorId)) {
          sender ! RegisterExecutorFailed("Duplicate executor ID: " + executorId)
        } else {
          logInfo("Registered executor: " + sender + " with ID " + executorId)
          sender ! RegisteredExecutor(sparkProperties)
          executorActor(executorId) = sender
          executorHost(executorId) = Utils.parseHostPort(hostPort)._1
          totalCores(executorId) = cores
          freeCores(executorId) = cores
          executorAddress(executorId) = sender.path.address
          addressToExecutorId(sender.path.address) = executorId
          totalCoreCount.addAndGet(cores)
          makeOffers()
        }

      case StatusUpdate(executorId, taskId, state, data) =>
        scheduler.statusUpdate(taskId, state, data.value)
        if (TaskState.isFinished(state)) {
          if (executorActor.contains(executorId)) {
            freeCores(executorId) += scheduler.CPUS_PER_TASK
            makeOffers(executorId)
          } else {
            // Ignoring the update since we don't know about the executor.
            val msg = "Ignored task status update (%d state %s) from unknown executor %s with ID %s"
            logWarning(msg.format(taskId, state, sender, executorId))
          }
        }

      case ReviveOffers =>
        makeOffers()

      case KillTask(taskId, executorId, interruptThread) =>
        executorActor(executorId) ! KillTask(taskId, executorId, interruptThread)

      case StopDriver =>
        sender ! true
        context.stop(self)

      case StopExecutors =>
        logInfo("Asking each executor to shut down")
        for (executor <- executorActor.values) {
          executor ! StopExecutor
        }
        sender ! true

      case RemoveExecutor(executorId, reason) =>
        removeExecutor(executorId, reason)
        sender ! true

      case DisassociatedEvent(_, address, _) =>
        addressToExecutorId.get(address).foreach(removeExecutor(_,
          "remote Akka client disassociated"))

    }

    // Make fake resource offers on all executors
    def makeOffers() {
      launchTasks(scheduler.resourceOffers(
        executorHost.toArray.map {case (id, host) => new WorkerOffer(id, host, freeCores(id))}))
    }

    // Make fake resource offers on just one executor
    def makeOffers(executorId: String) {
      launchTasks(scheduler.resourceOffers(
        Seq(new WorkerOffer(executorId, executorHost(executorId), freeCores(executorId)))))
    }

    // Launch tasks returned by a set of resource offers
    def launchTasks(tasks: Seq[Seq[TaskDescription]]) {
      for (task <- tasks.flatten) {
        val ser = SparkEnv.get.closureSerializer.newInstance()
        val serializedTask = ser.serialize(task)
<<<<<<< HEAD
        if (serializedTask.limit >= akkaFrameSize - AkkaUtils.reservedSizeBytes) {
=======
        if (serializedTask.limit >= akkaFrameSize - 1024) {
>>>>>>> 420c1c3e
          val taskSetId = scheduler.taskIdToTaskSetId(task.taskId)
          scheduler.activeTaskSets.get(taskSetId).foreach { taskSet =>
            try {
              var msg = "Serialized task %s:%d was %d bytes which " +
                "exceeds spark.akka.frameSize (%d bytes). " +
                "Consider using broadcast variables for large values."
              msg = msg.format(task.taskId, task.index, serializedTask.limit, akkaFrameSize)
              taskSet.abort(msg)
            } catch {
              case e: Exception => logError("Exception in error callback", e)
            }
          }
        }
        else {
          freeCores(task.executorId) -= scheduler.CPUS_PER_TASK
          executorActor(task.executorId) ! LaunchTask(new SerializableBuffer(serializedTask))
        }
      }
    }

    // Remove a disconnected slave from the cluster
    def removeExecutor(executorId: String, reason: String) {
      if (executorActor.contains(executorId)) {
        logInfo("Executor " + executorId + " disconnected, so removing it")
        val numCores = totalCores(executorId)
        executorActor -= executorId
        executorHost -= executorId
        addressToExecutorId -= executorAddress(executorId)
        executorAddress -= executorId
        totalCores -= executorId
        freeCores -= executorId
        totalCoreCount.addAndGet(-numCores)
        scheduler.executorLost(executorId, SlaveLost(reason))
      }
    }
  }

  var driverActor: ActorRef = null
  val taskIdsOnSlave = new HashMap[String, HashSet[String]]

  override def start() {
    val properties = new ArrayBuffer[(String, String)]
    for ((key, value) <- scheduler.sc.conf.getAll) {
      if (key.startsWith("spark.")) {
        properties += ((key, value))
      }
    }
    // TODO (prashant) send conf instead of properties
    driverActor = actorSystem.actorOf(
      Props(new DriverActor(properties)), name = CoarseGrainedSchedulerBackend.ACTOR_NAME)
  }

  def stopExecutors() {
    try {
      if (driverActor != null) {
        logInfo("Shutting down all executors")
        val future = driverActor.ask(StopExecutors)(timeout)
        Await.ready(future, timeout)
      }
    } catch {
      case e: Exception =>
        throw new SparkException("Error asking standalone scheduler to shut down executors", e)
    }
  }

  override def stop() {
    stopExecutors()
    try {
      if (driverActor != null) {
        val future = driverActor.ask(StopDriver)(timeout)
        Await.ready(future, timeout)
      }
    } catch {
      case e: Exception =>
        throw new SparkException("Error stopping standalone scheduler's driver actor", e)
    }
  }

  override def reviveOffers() {
    driverActor ! ReviveOffers
  }

  override def killTask(taskId: Long, executorId: String, interruptThread: Boolean) {
    driverActor ! KillTask(taskId, executorId, interruptThread)
  }

  override def defaultParallelism(): Int = {
    conf.getInt("spark.default.parallelism", math.max(totalCoreCount.get(), 2))
  }

  // Called by subclasses when notified of a lost worker
  def removeExecutor(executorId: String, reason: String) {
    try {
      val future = driverActor.ask(RemoveExecutor(executorId, reason))(timeout)
      Await.ready(future, timeout)
    } catch {
      case e: Exception =>
        throw new SparkException("Error notifying standalone scheduler's driver actor", e)
    }
  }
}

private[spark] object CoarseGrainedSchedulerBackend {
  val ACTOR_NAME = "CoarseGrainedScheduler"
}<|MERGE_RESOLUTION|>--- conflicted
+++ resolved
@@ -143,11 +143,7 @@
       for (task <- tasks.flatten) {
         val ser = SparkEnv.get.closureSerializer.newInstance()
         val serializedTask = ser.serialize(task)
-<<<<<<< HEAD
-        if (serializedTask.limit >= akkaFrameSize - AkkaUtils.reservedSizeBytes) {
-=======
         if (serializedTask.limit >= akkaFrameSize - 1024) {
->>>>>>> 420c1c3e
           val taskSetId = scheduler.taskIdToTaskSetId(task.taskId)
           scheduler.activeTaskSets.get(taskSetId).foreach { taskSet =>
             try {
