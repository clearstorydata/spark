/*
 * Licensed to the Apache Software Foundation (ASF) under one or more
 * contributor license agreements.  See the NOTICE file distributed with
 * this work for additional information regarding copyright ownership.
 * The ASF licenses this file to You under the Apache License, Version 2.0
 * (the "License"); you may not use this file except in compliance with
 * the License.  You may obtain a copy of the License at
 *
 *    http://www.apache.org/licenses/LICENSE-2.0
 *
 * Unless required by applicable law or agreed to in writing, software
 * distributed under the License is distributed on an "AS IS" BASIS,
 * WITHOUT WARRANTIES OR CONDITIONS OF ANY KIND, either express or implied.
 * See the License for the specific language governing permissions and
 * limitations under the License.
 */

package org.apache.spark.scheduler

import java.io.NotSerializableException
import java.util.Properties
import java.util.concurrent.{LinkedBlockingQueue, TimeUnit}
import java.util.concurrent.atomic.AtomicInteger

import scala.collection.mutable.{ArrayBuffer, HashMap, HashSet, Map}

import org.apache.spark._
import org.apache.spark.rdd.RDD
import org.apache.spark.executor.TaskMetrics
import org.apache.spark.partial.{ApproximateActionListener, ApproximateEvaluator, PartialResult}
import org.apache.spark.storage.{BlockId, BlockManager, BlockManagerMaster, RDDBlockId}
import org.apache.spark.util.{MetadataCleaner, MetadataCleanerType, TimeStampedHashMap}

/**
 * The high-level scheduling layer that implements stage-oriented scheduling. It computes a DAG of
 * stages for each job, keeps track of which RDDs and stage outputs are materialized, and finds a
 * minimal schedule to run the job. It then submits stages as TaskSets to an underlying
 * TaskScheduler implementation that runs them on the cluster.
 *
 * In addition to coming up with a DAG of stages, this class also determines the preferred
 * locations to run each task on, based on the current cache status, and passes these to the
 * low-level TaskScheduler. Furthermore, it handles failures due to shuffle output files being
 * lost, in which case old stages may need to be resubmitted. Failures *within* a stage that are
 * not caused by shuffle file loss are handled by the TaskScheduler, which will retry each task
 * a small number of times before cancelling the whole stage.
 *
 * THREADING: This class runs all its logic in a single thread executing the run() method, to which
 * events are submitted using a synchronized queue (eventQueue). The public API methods, such as
 * runJob, taskEnded and executorLost, post events asynchronously to this queue. All other methods
 * should be private.
 */
private[spark]
class DAGScheduler(
    taskSched: TaskScheduler,
    mapOutputTracker: MapOutputTracker,
    blockManagerMaster: BlockManagerMaster,
    env: SparkEnv)
  extends Logging {

  def this(taskSched: TaskScheduler) {
    this(taskSched, SparkEnv.get.mapOutputTracker, SparkEnv.get.blockManager.master, SparkEnv.get)
  }
  taskSched.setDAGScheduler(this)

  // Called by TaskScheduler to report task's starting.
  def taskStarted(task: Task[_], taskInfo: TaskInfo) {
    eventQueue.put(BeginEvent(task, taskInfo))
  }

  // Called by TaskScheduler to report task completions or failures.
  def taskEnded(
      task: Task[_],
      reason: TaskEndReason,
      result: Any,
      accumUpdates: Map[Long, Any],
      taskInfo: TaskInfo,
      taskMetrics: TaskMetrics) {
    eventQueue.put(CompletionEvent(task, reason, result, accumUpdates, taskInfo, taskMetrics))
  }

  // Called by TaskScheduler when an executor fails.
  def executorLost(execId: String) {
    eventQueue.put(ExecutorLost(execId))
  }

  // Called by TaskScheduler when a host is added
  def executorGained(execId: String, host: String) {
    eventQueue.put(ExecutorGained(execId, host))
  }

  // Called by TaskScheduler to cancel an entire TaskSet due to either repeated failures or
  // cancellation of the job itself.
  def taskSetFailed(taskSet: TaskSet, reason: String) {
    eventQueue.put(TaskSetFailed(taskSet, reason))
  }

  // The time, in millis, to wait for fetch failure events to stop coming in after one is detected;
  // this is a simplistic way to avoid resubmitting tasks in the non-fetchable map stage one by one
  // as more failure events come in
  val RESUBMIT_TIMEOUT = 50L

  // The time, in millis, to wake up between polls of the completion queue in order to potentially
  // resubmit failed stages
  val POLL_TIMEOUT = 10L

  private val eventQueue = new LinkedBlockingQueue[DAGSchedulerEvent]

  private[scheduler] val nextJobId = new AtomicInteger(0)

<<<<<<< HEAD
  val jobIdToStageIds = new HashMap[Int, HashSet[Int]]

  val nextStageId = new AtomicInteger(0)
=======
  def numTotalJobs: Int = nextJobId.get()
>>>>>>> 1c3f4bdb

  private val nextStageId = new AtomicInteger(0)

  private val stageIdToStage = new TimeStampedHashMap[Int, Stage]

  private val shuffleToMapStage = new TimeStampedHashMap[Int, Stage]

  private[spark] val stageToInfos = new TimeStampedHashMap[Stage, StageInfo]

  private[spark] val listenerBus = new SparkListenerBus()

  // Contains the locations that each RDD's partitions are cached on
  private val cacheLocs = new HashMap[Int, Array[Seq[TaskLocation]]]

  // For tracking failed nodes, we use the MapOutputTracker's epoch number, which is sent with
  // every task. When we detect a node failing, we note the current epoch number and failed
  // executor, increment it for new tasks, and use this to ignore stray ShuffleMapTask results.
  //
  // TODO: Garbage collect information about failure epochs when we know there are no more
  //       stray messages to detect.
  val failedEpoch = new HashMap[String, Long]

  // stage id to the active job
  val idToActiveJob = new HashMap[Int, ActiveJob]

  val waiting = new HashSet[Stage] // Stages we need to run whose parents aren't done
  val running = new HashSet[Stage] // Stages we are running right now
  val failed = new HashSet[Stage]  // Stages that must be resubmitted due to fetch failures
  val pendingTasks = new TimeStampedHashMap[Stage, HashSet[Task[_]]] // Missing tasks from each stage
  var lastFetchFailureTime: Long = 0  // Used to wait a bit to avoid repeated resubmits

  val activeJobs = new HashSet[ActiveJob]
  val resultStageToJob = new HashMap[Stage, ActiveJob]

  val metadataCleaner = new MetadataCleaner(MetadataCleanerType.DAG_SCHEDULER, this.cleanup)

  // Start a thread to run the DAGScheduler event loop
  def start() {
    new Thread("DAGScheduler") {
      setDaemon(true)
      override def run() {
        DAGScheduler.this.run()
      }
    }.start()
  }

  def addSparkListener(listener: SparkListener) {
    listenerBus.addListener(listener)
  }

  private def getCacheLocs(rdd: RDD[_]): Array[Seq[TaskLocation]] = {
    if (!cacheLocs.contains(rdd.id)) {
      val blockIds = rdd.partitions.indices.map(index=> RDDBlockId(rdd.id, index)).toArray[BlockId]
      val locs = BlockManager.blockIdsToBlockManagers(blockIds, env, blockManagerMaster)
      cacheLocs(rdd.id) = blockIds.map { id =>
        locs.getOrElse(id, Nil).map(bm => TaskLocation(bm.host, bm.executorId))
      }
    }
    cacheLocs(rdd.id)
  }

  private def clearCacheLocs() {
    cacheLocs.clear()
  }

  /**
   * Get or create a shuffle map stage for the given shuffle dependency's map side.
   * The jobId value passed in will be used if the stage doesn't already exist with
   * a lower jobId (jobId always increases across jobs.)
   */
  private def getShuffleMapStage(shuffleDep: ShuffleDependency[_,_], jobId: Int): Stage = {
    shuffleToMapStage.get(shuffleDep.shuffleId) match {
      case Some(stage) => stage
      case None =>
        val stage = newStage(shuffleDep.rdd, Some(shuffleDep), jobId)
        shuffleToMapStage(shuffleDep.shuffleId) = stage
        stage
    }
  }

  /**
   * Create a Stage for the given RDD, either as a shuffle map stage (for a ShuffleDependency) or
   * as a result stage for the final RDD used directly in an action. The stage will also be
   * associated with the provided jobId.
   */
  private def newStage(
      rdd: RDD[_],
      shuffleDep: Option[ShuffleDependency[_,_]],
      jobId: Int,
      callSite: Option[String] = None)
    : Stage =
  {
    if (shuffleDep != None) {
      // Kind of ugly: need to register RDDs with the cache and map output tracker here
      // since we can't do it in the RDD constructor because # of partitions is unknown
      logInfo("Registering RDD " + rdd.id + " (" + rdd.origin + ")")
      mapOutputTracker.registerShuffle(shuffleDep.get.shuffleId, rdd.partitions.size)
    }
    val id = nextStageId.getAndIncrement()
    val stage = new Stage(id, rdd, shuffleDep, getParentStages(rdd, jobId), jobId, callSite)
    stageIdToStage(id) = stage
    stageToInfos(stage) = StageInfo(stage)
    val stageIdSet = jobIdToStageIds.getOrElseUpdate(jobId, new HashSet)
    stageIdSet += id
    stage
  }

  /**
   * Get or create the list of parent stages for a given RDD. The stages will be assigned the
   * provided jobId if they haven't already been created with a lower jobId.
   */
  private def getParentStages(rdd: RDD[_], jobId: Int): List[Stage] = {
    val parents = new HashSet[Stage]
    val visited = new HashSet[RDD[_]]
    def visit(r: RDD[_]) {
      if (!visited(r)) {
        visited += r
        // Kind of ugly: need to register RDDs with the cache here since
        // we can't do it in its constructor because # of partitions is unknown
        for (dep <- r.dependencies) {
          dep match {
            case shufDep: ShuffleDependency[_,_] =>
              parents += getShuffleMapStage(shufDep, jobId)
            case _ =>
              visit(dep.rdd)
          }
        }
      }
    }
    visit(rdd)
    parents.toList
  }

  private def getMissingParentStages(stage: Stage): List[Stage] = {
    val missing = new HashSet[Stage]
    val visited = new HashSet[RDD[_]]
    def visit(rdd: RDD[_]) {
      if (!visited(rdd)) {
        visited += rdd
        if (getCacheLocs(rdd).contains(Nil)) {
          for (dep <- rdd.dependencies) {
            dep match {
              case shufDep: ShuffleDependency[_,_] =>
                val mapStage = getShuffleMapStage(shufDep, stage.jobId)
                if (!mapStage.isAvailable) {
                  missing += mapStage
                }
              case narrowDep: NarrowDependency[_] =>
                visit(narrowDep.rdd)
            }
          }
        }
      }
    }
    visit(stage.rdd)
    missing.toList
  }

  /**
   * Submit a job to the job scheduler and get a JobWaiter object back. The JobWaiter object
   * can be used to block until the the job finishes executing or can be used to cancel the job.
   */
  def submitJob[T, U](
      rdd: RDD[T],
      func: (TaskContext, Iterator[T]) => U,
      partitions: Seq[Int],
      callSite: String,
      allowLocal: Boolean,
      resultHandler: (Int, U) => Unit,
      properties: Properties = null): JobWaiter[U] =
  {
    // Check to make sure we are not launching a task on a partition that does not exist.
    val maxPartitions = rdd.partitions.length
    partitions.find(p => p >= maxPartitions).foreach { p =>
      throw new IllegalArgumentException(
        "Attempting to access a non-existent partition: " + p + ". " +
          "Total number of partitions: " + maxPartitions)
    }

    val jobId = nextJobId.getAndIncrement()
    if (partitions.size == 0) {
      return new JobWaiter[U](this, jobId, 0, resultHandler)
    }

    assert(partitions.size > 0)
    val func2 = func.asInstanceOf[(TaskContext, Iterator[_]) => _]
    val waiter = new JobWaiter(this, jobId, partitions.size, resultHandler)
    eventQueue.put(JobSubmitted(jobId, rdd, func2, partitions.toArray, allowLocal, callSite,
      waiter, properties))
    waiter
  }

  def runJob[T, U: ClassManifest](
      rdd: RDD[T],
      func: (TaskContext, Iterator[T]) => U,
      partitions: Seq[Int],
      callSite: String,
      allowLocal: Boolean,
      resultHandler: (Int, U) => Unit,
      properties: Properties = null)
  {
    val waiter = submitJob(rdd, func, partitions, callSite, allowLocal, resultHandler, properties)
    waiter.awaitResult() match {
      case JobSucceeded => {}
      case JobFailed(exception: Exception, _) =>
        logInfo("Failed to run " + callSite)
        throw exception
    }
  }

  def runApproximateJob[T, U, R](
      rdd: RDD[T],
      func: (TaskContext, Iterator[T]) => U,
      evaluator: ApproximateEvaluator[U, R],
      callSite: String,
      timeout: Long,
      properties: Properties = null)
    : PartialResult[R] =
  {
    val listener = new ApproximateActionListener(rdd, func, evaluator, timeout)
    val func2 = func.asInstanceOf[(TaskContext, Iterator[_]) => _]
    val partitions = (0 until rdd.partitions.size).toArray
    val jobId = nextJobId.getAndIncrement()
    eventQueue.put(JobSubmitted(jobId, rdd, func2, partitions, allowLocal = false, callSite,
      listener, properties))
    listener.awaitResult()    // Will throw an exception if the job fails
  }

  /**
   * Cancel a job that is running or waiting in the queue.
   */
  def cancelJob(jobId: Int) {
    logInfo("Asked to cancel job " + jobId)
    eventQueue.put(JobCancelled(jobId))
  }

  def cancelJobGroup(groupId: String) {
    logInfo("Asked to cancel job group " + groupId)
    eventQueue.put(JobGroupCancelled(groupId))
  }

  /**
   * Cancel all jobs that are running or waiting in the queue.
   */
  def cancelAllJobs() {
    eventQueue.put(AllJobsCancelled)
  }

  /**
   * Process one event retrieved from the event queue.
   * Returns true if we should stop the event loop.
   */
  private[scheduler] def processEvent(event: DAGSchedulerEvent): Boolean = {
    event match {
      case JobSubmitted(jobId, rdd, func, partitions, allowLocal, callSite, listener, properties) =>
        val finalStage = newStage(rdd, None, jobId, Some(callSite))
        val job = new ActiveJob(jobId, finalStage, func, partitions, callSite, listener, properties)
        clearCacheLocs()
        logInfo("Got job " + job.jobId + " (" + callSite + ") with " + partitions.length +
                " output partitions (allowLocal=" + allowLocal + ")")
        logInfo("Final stage: " + finalStage + " (" + finalStage.name + ")")
        logInfo("Parents of final stage: " + finalStage.parents)
        logInfo("Missing parents: " + getMissingParentStages(finalStage))
        if (allowLocal && finalStage.parents.size == 0 && partitions.length == 1) {
          // Compute very short actions like first() or take() with no parent stages locally.
          runLocally(job)
        } else {
          listenerBus.post(SparkListenerJobStart(job, properties))
          idToActiveJob(jobId) = job
          activeJobs += job
          resultStageToJob(finalStage) = job
          submitStage(finalStage)
        }

      case JobCancelled(jobId) =>
        // Cancel a job: find all the running stages that are linked to this job, and cancel them.
        running.filter(_.jobId == jobId).foreach { stage =>
          taskSched.cancelTasks(stage.id)
        }

      case JobGroupCancelled(groupId) =>
        // Cancel all jobs belonging to this job group.
        // First finds all active jobs with this group id, and then kill stages for them.
        val jobIds = activeJobs.filter(groupId == _.properties.get(SparkContext.SPARK_JOB_GROUP_ID))
          .map(_.jobId)
        if (!jobIds.isEmpty) {
          running.filter(stage => jobIds.contains(stage.jobId)).foreach { stage =>
            taskSched.cancelTasks(stage.id)
          }
        }

      case AllJobsCancelled =>
        // Cancel all running jobs.
        running.foreach { stage =>
          taskSched.cancelTasks(stage.id)
        }

      case ExecutorGained(execId, host) =>
        handleExecutorGained(execId, host)

      case ExecutorLost(execId) =>
        handleExecutorLost(execId)

      case begin: BeginEvent =>
        listenerBus.post(SparkListenerTaskStart(begin.task, begin.taskInfo))

      case completion: CompletionEvent =>
        listenerBus.post(SparkListenerTaskEnd(
          completion.task, completion.reason, completion.taskInfo, completion.taskMetrics))
        handleTaskCompletion(completion)

      case TaskSetFailed(taskSet, reason) =>
        abortStage(stageIdToStage.get(taskSet.stageId), reason)

      case StopDAGScheduler =>
        // Cancel any active jobs
        for (job <- activeJobs) {
          val error = new SparkException("Job cancelled because SparkContext was shut down")
          job.listener.jobFailed(error)
          listenerBus.post(SparkListenerJobEnd(job, JobFailed(error, None)))
        }
        return true
    }
    false
  }

  /**
   * Resubmit any failed stages. Ordinarily called after a small amount of time has passed since
   * the last fetch failure.
   */
  private[scheduler] def resubmitFailedStages() {
    logInfo("Resubmitting failed stages")
    clearCacheLocs()
    val failed2 = failed.toArray
    failed.clear()
    for (stage <- failed2.sortBy(_.jobId)) {
      submitStage(stage)
    }
  }

  /**
   * Check for waiting or failed stages which are now eligible for resubmission.
   * Ordinarily run on every iteration of the event loop.
   */
  private[scheduler] def submitWaitingStages() {
    // TODO: We might want to run this less often, when we are sure that something has become
    // runnable that wasn't before.
    logTrace("Checking for newly runnable parent stages")
    logTrace("running: " + running)
    logTrace("waiting: " + waiting)
    logTrace("failed: " + failed)
    val waiting2 = waiting.toArray
    waiting.clear()
    for (stage <- waiting2.sortBy(_.jobId)) {
      submitStage(stage)
    }
  }


  /**
   * The main event loop of the DAG scheduler, which waits for new-job / task-finished / failure
   * events and responds by launching tasks. This runs in a dedicated thread and receives events
   * via the eventQueue.
   */
  private def run() {
    SparkEnv.set(env)

    while (true) {
      val event = eventQueue.poll(POLL_TIMEOUT, TimeUnit.MILLISECONDS)
      if (event != null) {
        logDebug("Got event of type " + event.getClass.getName)
      }
      this.synchronized { // needed in case other threads makes calls into methods of this class
        if (event != null) {
          if (processEvent(event)) {
            return
          }
        }

        val time = System.currentTimeMillis() // TODO: use a pluggable clock for testability
        // Periodically resubmit failed stages if some map output fetches have failed and we have
        // waited at least RESUBMIT_TIMEOUT. We wait for this short time because when a node fails,
        // tasks on many other nodes are bound to get a fetch failure, and they won't all get it at
        // the same time, so we want to make sure we've identified all the reduce tasks that depend
        // on the failed node.
        if (failed.size > 0 && time > lastFetchFailureTime + RESUBMIT_TIMEOUT) {
          resubmitFailedStages()
        } else {
          submitWaitingStages()
        }
      }
    }
  }

  /**
   * Run a job on an RDD locally, assuming it has only a single partition and no dependencies.
   * We run the operation in a separate thread just in case it takes a bunch of time, so that we
   * don't block the DAGScheduler event loop or other concurrent jobs.
   */
  protected def runLocally(job: ActiveJob) {
    logInfo("Computing the requested partition locally")
    new Thread("Local computation of job " + job.jobId) {
      override def run() {
        runLocallyWithinThread(job)
      }
    }.start()
  }

  // Broken out for easier testing in DAGSchedulerSuite.
  protected def runLocallyWithinThread(job: ActiveJob) {
    try {
      SparkEnv.set(env)
      val rdd = job.finalStage.rdd
      val split = rdd.partitions(job.partitions(0))
      val taskContext =
        new TaskContext(job.finalStage.id, job.partitions(0), 0, runningLocally = true)
      try {
        val result = job.func(taskContext, rdd.iterator(split, taskContext))
        job.listener.taskSucceeded(0, result)
      } finally {
        taskContext.executeOnCompleteCallbacks()
      }
    } catch {
      case e: Exception =>
        job.listener.jobFailed(e)
    }
  }

  /** Submits stage, but first recursively submits any missing parents. */
  private def submitStage(stage: Stage) {
    logDebug("submitStage(" + stage + ")")
    if (!waiting(stage) && !running(stage) && !failed(stage)) {
      val missing = getMissingParentStages(stage).sortBy(_.id)
      logDebug("missing: " + missing)
      if (missing == Nil) {
        logInfo("Submitting " + stage + " (" + stage.rdd + "), which has no missing parents")
        submitMissingTasks(stage)
        running += stage
      } else {
        for (parent <- missing) {
          submitStage(parent)
        }
        waiting += stage
      }
    }
  }

  /** Called when stage's parents are available and we can now do its task. */
  private def submitMissingTasks(stage: Stage) {
    logDebug("submitMissingTasks(" + stage + ")")
    // Get our pending tasks and remember them in our pendingTasks entry
    val myPending = pendingTasks.getOrElseUpdate(stage, new HashSet)
    myPending.clear()
    var tasks = ArrayBuffer[Task[_]]()
    if (stage.isShuffleMap) {
      for (p <- 0 until stage.numPartitions if stage.outputLocs(p) == Nil) {
        val locs = getPreferredLocs(stage.rdd, p)
        tasks += new ShuffleMapTask(stage.id, stage.rdd, stage.shuffleDep.get, p, locs)
      }
    } else {
      // This is a final stage; figure out its job's missing partitions
      val job = resultStageToJob(stage)
      for (id <- 0 until job.numPartitions if !job.finished(id)) {
        val partition = job.partitions(id)
        val locs = getPreferredLocs(stage.rdd, partition)
        tasks += new ResultTask(stage.id, stage.rdd, job.func, partition, locs, id)
      }
    }

    val properties = if (idToActiveJob.contains(stage.jobId)) {
      idToActiveJob(stage.jobId).properties
    } else {
      //this stage will be assigned to "default" pool
      null
    }

    // must be run listener before possible NotSerializableException
    // should be "StageSubmitted" first and then "JobEnded"
    listenerBus.post(SparkListenerStageSubmitted(stage, tasks.size, properties))

    if (tasks.size > 0) {
      // Preemptively serialize a task to make sure it can be serialized. We are catching this
      // exception here because it would be fairly hard to catch the non-serializable exception
      // down the road, where we have several different implementations for local scheduler and
      // cluster schedulers.
      try {
        SparkEnv.get.closureSerializer.newInstance().serialize(tasks.head)
      } catch {
        case e: NotSerializableException =>
<<<<<<< HEAD
          abortStage(Some(stage), e.toString)
=======
          abortStage(stage, "Task not serializable: " + e.toString)
>>>>>>> 1c3f4bdb
          running -= stage
          return
      }

      logInfo("Submitting " + tasks.size + " missing tasks from " + stage + " (" + stage.rdd + ")")
      myPending ++= tasks
      logDebug("New pending tasks: " + myPending)
      taskSched.submitTasks(
        new TaskSet(tasks.toArray, stage.id, stage.newAttemptId(), stage.jobId, properties))
      if (!stage.submissionTime.isDefined) {
        stage.submissionTime = Some(System.currentTimeMillis())
      }
    } else {
      logDebug("Stage " + stage + " is actually done; %b %d %d".format(
        stage.isAvailable, stage.numAvailableOutputs, stage.numPartitions))
      running -= stage
    }
  }

  /**
   * Responds to a task finishing. This is called inside the event loop so it assumes that it can
   * modify the scheduler's internal state. Use taskEnded() to post a task end event from outside.
   */
  private def handleTaskCompletion(event: CompletionEvent) {
    val task = event.task
<<<<<<< HEAD
    val stage = stageIdToStage.getOrElse(task.stageId, {
      logInfo("Redundant task %s completed for stage %s.".format(task, task.stageId))
      return
    })
=======

    if (!stageIdToStage.contains(task.stageId)) {
      // Skip all the actions if the stage has been cancelled.
      return
    }
    val stage = stageIdToStage(task.stageId)
>>>>>>> 1c3f4bdb

    def markStageAsFinished(stage: Stage) = {
      val serviceTime = stage.submissionTime match {
        case Some(t) => "%.03f".format((System.currentTimeMillis() - t) / 1000.0)
        case _ => "Unkown"
      }
      logInfo("%s (%s) finished in %s s".format(stage, stage.name, serviceTime))
      stage.completionTime = Some(System.currentTimeMillis)
      listenerBus.post(StageCompleted(stageToInfos(stage)))
      running -= stage
    }
    event.reason match {
      case Success =>
        logInfo("Completed " + task)
        if (event.accumUpdates != null) {
          Accumulators.add(event.accumUpdates) // TODO: do this only if task wasn't resubmitted
        }
        pendingTasks(stage) -= task
        stageToInfos(stage).taskInfos += event.taskInfo -> event.taskMetrics
        task match {
          case rt: ResultTask[_, _] =>
            resultStageToJob.get(stage) match {
              case Some(job) =>
                if (!job.finished(rt.outputId)) {
                  job.finished(rt.outputId) = true
                  job.numFinished += 1
                  // If the whole job has finished, remove it
                  if (job.numFinished == job.numPartitions) {
                    idToActiveJob -= stage.jobId
                    activeJobs -= job
                    resultStageToJob -= stage
                    markStageAsFinished(stage)
                    listenerBus.post(SparkListenerJobEnd(job, JobSucceeded))
                    removeStages(job)
                  }
                  job.listener.taskSucceeded(rt.outputId, event.result)
                }
              case None =>
                logInfo("Ignoring result from " + rt + " because its job has finished")
            }

          case smt: ShuffleMapTask =>
            val status = event.result.asInstanceOf[MapStatus]
            val execId = status.location.executorId
            logDebug("ShuffleMapTask finished on " + execId)
            if (failedEpoch.contains(execId) && smt.epoch <= failedEpoch(execId)) {
              logInfo("Ignoring possibly bogus ShuffleMapTask completion from " + execId)
            } else {
              stage.addOutputLoc(smt.partitionId, status)
            }
            if (running.contains(stage) && pendingTasks(stage).isEmpty) {
              markStageAsFinished(stage)
              logInfo("looking for newly runnable stages")
              logInfo("running: " + running)
              logInfo("waiting: " + waiting)
              logInfo("failed: " + failed)
              if (stage.shuffleDep != None) {
                // We supply true to increment the epoch number here in case this is a
                // recomputation of the map outputs. In that case, some nodes may have cached
                // locations with holes (from when we detected the error) and will need the
                // epoch incremented to refetch them.
                // TODO: Only increment the epoch number if this is not the first time
                //       we registered these map outputs.
                mapOutputTracker.registerMapOutputs(
                  stage.shuffleDep.get.shuffleId,
                  stage.outputLocs.map(list => if (list.isEmpty) null else list.head).toArray,
                  changeEpoch = true)
              }
              clearCacheLocs()
              if (stage.outputLocs.count(_ == Nil) != 0) {
                // Some tasks had failed; let's resubmit this stage
                // TODO: Lower-level scheduler should also deal with this
                logInfo("Resubmitting " + stage + " (" + stage.name +
                  ") because some of its tasks had failed: " +
                  stage.outputLocs.zipWithIndex.filter(_._1 == Nil).map(_._2).mkString(", "))
                submitStage(stage)
              } else {
                val newlyRunnable = new ArrayBuffer[Stage]
                for (stage <- waiting) {
                  logInfo("Missing parents for " + stage + ": " + getMissingParentStages(stage))
                }
                for (stage <- waiting if getMissingParentStages(stage) == Nil) {
                  newlyRunnable += stage
                }
                waiting --= newlyRunnable
                running ++= newlyRunnable
                for (stage <- newlyRunnable.sortBy(_.id)) {
                  logInfo("Submitting " + stage + " (" + stage.rdd + "), which is now runnable")
                  submitMissingTasks(stage)
                }
              }
            }
          }

      case Resubmitted =>
        logInfo("Resubmitted " + task + ", so marking it as still running")
        pendingTasks(stage) += task

      case FetchFailed(bmAddress, shuffleId, mapId, reduceId) =>
        // Mark the stage that the reducer was in as unrunnable
        stageIdToStage.get(task.stageId).foreach { failedStage =>
          running -= failedStage
          failed += failedStage
          // TODO: Cancel running tasks in the stage
          logInfo("Marking " + failedStage + " (" + failedStage.name +
            ") for resubmision due to a fetch failure")
        }
        // Mark the map whose fetch failed as broken in the map stage
        val mapStage = shuffleToMapStage(shuffleId)
        if (mapId != -1) {
          mapStage.removeOutputLoc(mapId, bmAddress)
          mapOutputTracker.unregisterMapOutput(shuffleId, mapId, bmAddress)
        }
        logInfo("The failed fetch was from " + mapStage + " (" + mapStage.name +
          "); marking it for resubmission")
        failed += mapStage
        // Remember that a fetch failed now; this is used to resubmit the broken
        // stages later, after a small wait (to give other tasks the chance to fail)
        lastFetchFailureTime = System.currentTimeMillis() // TODO: Use pluggable clock
        // TODO: mark the executor as failed only if there were lots of fetch failures on it
        if (bmAddress != null) {
          handleExecutorLost(bmAddress.executorId, Some(task.epoch))
        }

      case ExceptionFailure(className, description, stackTrace, metrics) =>
        // Do nothing here, left up to the TaskScheduler to decide how to handle user failures

      case TaskResultLost =>
        // Do nothing here; the TaskScheduler handles these failures and resubmits the task.

      case other =>
        // Unrecognized failure - abort all jobs depending on this stage
        abortStage(stageIdToStage.get(task.stageId), task + " failed: " + other)
    }
  }

  /**
   * Responds to an executor being lost. This is called inside the event loop, so it assumes it can
   * modify the scheduler's internal state. Use executorLost() to post a loss event from outside.
   *
   * Optionally the epoch during which the failure was caught can be passed to avoid allowing
   * stray fetch failures from possibly retriggering the detection of a node as lost.
   */
  private def handleExecutorLost(execId: String, maybeEpoch: Option[Long] = None) {
    val currentEpoch = maybeEpoch.getOrElse(mapOutputTracker.getEpoch)
    if (!failedEpoch.contains(execId) || failedEpoch(execId) < currentEpoch) {
      failedEpoch(execId) = currentEpoch
      logInfo("Executor lost: %s (epoch %d)".format(execId, currentEpoch))
      blockManagerMaster.removeExecutor(execId)
      // TODO: This will be really slow if we keep accumulating shuffle map stages
      for ((shuffleId, stage) <- shuffleToMapStage) {
        stage.removeOutputsOnExecutor(execId)
        val locs = stage.outputLocs.map(list => if (list.isEmpty) null else list.head).toArray
        mapOutputTracker.registerMapOutputs(shuffleId, locs, changeEpoch = true)
      }
      if (shuffleToMapStage.isEmpty) {
        mapOutputTracker.incrementEpoch()
      }
      clearCacheLocs()
    } else {
      logDebug("Additional executor lost message for " + execId +
               "(epoch " + currentEpoch + ")")
    }
  }

  private def handleExecutorGained(execId: String, host: String) {
    // remove from failedEpoch(execId) ?
    if (failedEpoch.contains(execId)) {
      logInfo("Host gained which was in lost list earlier: " + host)
      failedEpoch -= execId
    }
  }

  /**
   * Aborts all jobs depending on a particular Stage. This is called in response to a task set
   * being canceled by the TaskScheduler. Use taskSetFailed() to inject this event from outside.
   */
<<<<<<< HEAD
  private def abortStage(failedStage: Option[Stage], reason: String) {
    val dependentStages = if (failedStage.isDefined)
      resultStageToJob.keys.filter(x => stageDependsOn(x, failedStage.get)).toSeq else Seq()
    failedStage.foreach {stage =>
      stage.completionTime = Some(System.currentTimeMillis())
      for (resultStage <- dependentStages) {
        val job = resultStageToJob(resultStage)
        val error = new SparkException("Job failed: " + reason)
        job.listener.jobFailed(error)
        listenerBus.post(SparkListenerJobEnd(job, JobFailed(error, failedStage)))
        idToActiveJob -= resultStage.jobId
        activeJobs -= job
        resultStageToJob -= resultStage
        removeStages(job)
      }
=======
  private def abortStage(failedStage: Stage, reason: String) {
    val dependentStages = resultStageToJob.keys.filter(x => stageDependsOn(x, failedStage)).toSeq
    failedStage.completionTime = Some(System.currentTimeMillis())
    for (resultStage <- dependentStages) {
      val job = resultStageToJob(resultStage)
      val error = new SparkException("Job aborted: " + reason)
      job.listener.jobFailed(error)
      listenerBus.post(SparkListenerJobEnd(job, JobFailed(error, Some(failedStage))))
      idToActiveJob -= resultStage.jobId
      activeJobs -= job
      resultStageToJob -= resultStage
>>>>>>> 1c3f4bdb
    }
    if (dependentStages.isEmpty) {
      logInfo("Ignoring failure of " + failedStage + " because all jobs depending on it are done")
    }
  }

  /**
   * Return true if one of stage's ancestors is target.
   */
  private def stageDependsOn(stage: Stage, target: Stage): Boolean = {
    if (stage == target) {
      return true
    }
    val visitedRdds = new HashSet[RDD[_]]
    val visitedStages = new HashSet[Stage]
    def visit(rdd: RDD[_]) {
      if (!visitedRdds(rdd)) {
        visitedRdds += rdd
        for (dep <- rdd.dependencies) {
          dep match {
            case shufDep: ShuffleDependency[_,_] =>
              val mapStage = getShuffleMapStage(shufDep, stage.jobId)
              if (!mapStage.isAvailable) {
                visitedStages += mapStage
                visit(mapStage.rdd)
              }  // Otherwise there's no need to follow the dependency back
            case narrowDep: NarrowDependency[_] =>
              visit(narrowDep.rdd)
          }
        }
      }
    }
    visit(stage.rdd)
    visitedRdds.contains(target.rdd)
  }

  /**
   * Synchronized method that might be called from other threads.
   * @param rdd whose partitions are to be looked at
   * @param partition to lookup locality information for
   * @return list of machines that are preferred by the partition
   */
  private[spark]
  def getPreferredLocs(rdd: RDD[_], partition: Int): Seq[TaskLocation] = synchronized {
    // If the partition is cached, return the cache locations
    val cached = getCacheLocs(rdd)(partition)
    if (!cached.isEmpty) {
      return cached
    }
    // If the RDD has some placement preferences (as is the case for input RDDs), get those
    val rddPrefs = rdd.preferredLocations(rdd.partitions(partition)).toList
    if (!rddPrefs.isEmpty) {
      return rddPrefs.map(host => TaskLocation(host))
    }
    // If the RDD has narrow dependencies, pick the first partition of the first narrow dep
    // that has any placement preferences. Ideally we would choose based on transfer sizes,
    // but this will do for now.
    rdd.dependencies.foreach(_ match {
      case n: NarrowDependency[_] =>
        for (inPart <- n.getParents(partition)) {
          val locs = getPreferredLocs(n.rdd, inPart)
          if (locs != Nil)
            return locs
        }
      case _ =>
    })
    Nil
  }

  private def cleanup(cleanupTime: Long) {
    var sizeBefore = stageIdToStage.size
    stageIdToStage.clearOldValues(cleanupTime)
    logInfo("stageIdToStage " + sizeBefore + " --> " + stageIdToStage.size)

    sizeBefore = shuffleToMapStage.size
    shuffleToMapStage.clearOldValues(cleanupTime)
    logInfo("shuffleToMapStage " + sizeBefore + " --> " + shuffleToMapStage.size)

    sizeBefore = pendingTasks.size
    pendingTasks.clearOldValues(cleanupTime)
    logInfo("pendingTasks " + sizeBefore + " --> " + pendingTasks.size)

    sizeBefore = stageToInfos.size
    stageToInfos.clearOldValues(cleanupTime)
    logInfo("stageToInfos " + sizeBefore + " --> " + stageToInfos.size)
  }

  def removeStages(job: ActiveJob) = {
    jobIdToStageIds(job.jobId).foreach(stageId => {
      stageIdToStage.get(stageId).map( stage => {
        pendingTasks -= stage
        waiting -= stage
        running -= stage
        failed -= stage
      })
      stageIdToStage -= stageId
    })
    jobIdToStageIds -= job.jobId
  }

  def stop() {
    eventQueue.put(StopDAGScheduler)
    metadataCleaner.cancel()
    taskSched.stop()
  }
}<|MERGE_RESOLUTION|>--- conflicted
+++ resolved
@@ -107,19 +107,15 @@
 
   private[scheduler] val nextJobId = new AtomicInteger(0)
 
-<<<<<<< HEAD
+  def numTotalJobs: Int = nextJobId.get()
+
   val jobIdToStageIds = new HashMap[Int, HashSet[Int]]
 
-  val nextStageId = new AtomicInteger(0)
-=======
-  def numTotalJobs: Int = nextJobId.get()
->>>>>>> 1c3f4bdb
-
   private val nextStageId = new AtomicInteger(0)
 
-  private val stageIdToStage = new TimeStampedHashMap[Int, Stage]
-
-  private val shuffleToMapStage = new TimeStampedHashMap[Int, Stage]
+  private[scheduler] val stageIdToStage = new TimeStampedHashMap[Int, Stage]
+
+  private[scheduler] val shuffleToMapStage = new TimeStampedHashMap[Int, Stage]
 
   private[spark] val stageToInfos = new TimeStampedHashMap[Stage, StageInfo]
 
@@ -603,11 +599,7 @@
         SparkEnv.get.closureSerializer.newInstance().serialize(tasks.head)
       } catch {
         case e: NotSerializableException =>
-<<<<<<< HEAD
-          abortStage(Some(stage), e.toString)
-=======
-          abortStage(stage, "Task not serializable: " + e.toString)
->>>>>>> 1c3f4bdb
+          abortStage(Some(stage), "Task not serializable: " + e.toString)
           running -= stage
           return
       }
@@ -633,19 +625,10 @@
    */
   private def handleTaskCompletion(event: CompletionEvent) {
     val task = event.task
-<<<<<<< HEAD
     val stage = stageIdToStage.getOrElse(task.stageId, {
       logInfo("Redundant task %s completed for stage %s.".format(task, task.stageId))
       return
     })
-=======
-
-    if (!stageIdToStage.contains(task.stageId)) {
-      // Skip all the actions if the stage has been cancelled.
-      return
-    }
-    val stage = stageIdToStage(task.stageId)
->>>>>>> 1c3f4bdb
 
     def markStageAsFinished(stage: Stage) = {
       val serviceTime = stage.submissionTime match {
@@ -823,7 +806,6 @@
    * Aborts all jobs depending on a particular Stage. This is called in response to a task set
    * being canceled by the TaskScheduler. Use taskSetFailed() to inject this event from outside.
    */
-<<<<<<< HEAD
   private def abortStage(failedStage: Option[Stage], reason: String) {
     val dependentStages = if (failedStage.isDefined)
       resultStageToJob.keys.filter(x => stageDependsOn(x, failedStage.get)).toSeq else Seq()
@@ -839,19 +821,6 @@
         resultStageToJob -= resultStage
         removeStages(job)
       }
-=======
-  private def abortStage(failedStage: Stage, reason: String) {
-    val dependentStages = resultStageToJob.keys.filter(x => stageDependsOn(x, failedStage)).toSeq
-    failedStage.completionTime = Some(System.currentTimeMillis())
-    for (resultStage <- dependentStages) {
-      val job = resultStageToJob(resultStage)
-      val error = new SparkException("Job aborted: " + reason)
-      job.listener.jobFailed(error)
-      listenerBus.post(SparkListenerJobEnd(job, JobFailed(error, Some(failedStage))))
-      idToActiveJob -= resultStage.jobId
-      activeJobs -= job
-      resultStageToJob -= resultStage
->>>>>>> 1c3f4bdb
     }
     if (dependentStages.isEmpty) {
       logInfo("Ignoring failure of " + failedStage + " because all jobs depending on it are done")
