--- conflicted
+++ resolved
@@ -58,16 +58,8 @@
   private val shouldOverwrite = sparkConf.getBoolean("spark.eventLog.overwrite", false)
   private val testing = sparkConf.getBoolean("spark.eventLog.testing", false)
   private val outputBufferSize = sparkConf.getInt("spark.eventLog.buffer.kb", 100) * 1024
-<<<<<<< HEAD
-  private val logBaseDir = sparkConf.get("spark.eventLog.dir", DEFAULT_LOG_DIR).stripSuffix("/")
-  private val name = appName.replaceAll("[ :/]", "-").replaceAll("[${}'\"]", "_")
-    .toLowerCase + "-" + System.currentTimeMillis
-  val logDir = Utils.resolveURI(logBaseDir) + "/" + name.stripSuffix("/")
-
-=======
   val logDir = EventLoggingListener.getLogDirPath(logBaseDir, appId)
   val logDirName: String = logDir.split("/").last
->>>>>>> 1056e9ec
   protected val logger = new FileLogger(logDir, sparkConf, hadoopConf, outputBufferSize,
     shouldCompress, shouldOverwrite, Some(LOG_FILE_PERMISSIONS))
 
