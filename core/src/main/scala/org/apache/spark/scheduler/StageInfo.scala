/*
 * Licensed to the Apache Software Foundation (ASF) under one or more
 * contributor license agreements.  See the NOTICE file distributed with
 * this work for additional information regarding copyright ownership.
 * The ASF licenses this file to You under the Apache License, Version 2.0
 * (the "License"); you may not use this file except in compliance with
 * the License.  You may obtain a copy of the License at
 *
 *    http://www.apache.org/licenses/LICENSE-2.0
 *
 * Unless required by applicable law or agreed to in writing, software
 * distributed under the License is distributed on an "AS IS" BASIS,
 * WITHOUT WARRANTIES OR CONDITIONS OF ANY KIND, either express or implied.
 * See the License for the specific language governing permissions and
 * limitations under the License.
 */

package org.apache.spark.scheduler

import scala.collection._

import org.apache.spark.executor.TaskMetrics

class StageInfo(
    stage: Stage,
    val taskInfos: mutable.Buffer[(TaskInfo, TaskMetrics)] = mutable.Buffer[(TaskInfo, TaskMetrics)]()
) {
  val stageId = stage.id
  /** When this stage was submitted from the DAGScheduler to a TaskScheduler. */
  var submissionTime: Option[Long] = None
  var completionTime: Option[Long] = None
  val rddName = stage.rdd.name
  val name = stage.name
  val numPartitions = stage.numPartitions
  val numTasks = stage.numTasks
<<<<<<< HEAD
=======
  var emittedTaskSizeWarning = false
>>>>>>> 2fd781d3
}<|MERGE_RESOLUTION|>--- conflicted
+++ resolved
@@ -33,8 +33,5 @@
   val name = stage.name
   val numPartitions = stage.numPartitions
   val numTasks = stage.numTasks
-<<<<<<< HEAD
-=======
   var emittedTaskSizeWarning = false
->>>>>>> 2fd781d3
 }