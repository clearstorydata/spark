--- conflicted
+++ resolved
@@ -20,20 +20,12 @@
 import java.io.{ByteArrayInputStream, File, FileInputStream, FileOutputStream}
 import java.net.{HttpURLConnection, URI, URL}
 import java.nio.charset.StandardCharsets
-<<<<<<< HEAD
-import java.nio.file.Paths
-=======
->>>>>>> 86cd3c08
 import java.security.SecureRandom
 import java.security.cert.X509Certificate
 import java.util.Arrays
 import java.util.concurrent.{CountDownLatch, TimeUnit}
 import java.util.jar.{JarEntry, JarOutputStream}
 import javax.net.ssl._
-<<<<<<< HEAD
-import javax.servlet.http.HttpServletResponse
-=======
->>>>>>> 86cd3c08
 import javax.tools.{JavaFileObject, SimpleJavaFileObject, ToolProvider}
 
 import scala.collection.JavaConverters._
@@ -198,14 +190,6 @@
   }
 
   /**
-<<<<<<< HEAD
-   * Returns the response code and url (if redirected) from an HTTP(S) URL.
-   */
-  def httpResponseCodeAndURL(
-      url: URL,
-      method: String = "GET",
-      headers: Seq[(String, String)] = Nil): (Int, Option[String]) = {
-=======
    * Test if a command is available.
    */
   def testCommandAvailable(command: String): Boolean = {
@@ -220,7 +204,6 @@
       url: URL,
       method: String = "GET",
       headers: Seq[(String, String)] = Nil): Int = {
->>>>>>> 86cd3c08
     val connection = url.openConnection().asInstanceOf[HttpURLConnection]
     connection.setRequestMethod(method)
     headers.foreach { case (k, v) => connection.setRequestProperty(k, v) }
@@ -239,40 +222,16 @@
       sslCtx.init(null, Array(trustManager), new SecureRandom())
       connection.asInstanceOf[HttpsURLConnection].setSSLSocketFactory(sslCtx.getSocketFactory())
       connection.asInstanceOf[HttpsURLConnection].setHostnameVerifier(verifier)
-<<<<<<< HEAD
-      connection.setInstanceFollowRedirects(false)
-=======
->>>>>>> 86cd3c08
     }
 
     try {
       connection.connect()
-<<<<<<< HEAD
-      if (connection.getResponseCode == HttpServletResponse.SC_FOUND) {
-        (connection.getResponseCode, Option(connection.getHeaderField("Location")))
-      } else {
-        (connection.getResponseCode(), None)
-      }
-=======
       connection.getResponseCode()
->>>>>>> 86cd3c08
     } finally {
       connection.disconnect()
     }
   }
 
-<<<<<<< HEAD
-  /**
-   * Returns the response code from an HTTP(S) URL.
-   */
-  def httpResponseCode(
-      url: URL,
-      method: String = "GET",
-      headers: Seq[(String, String)] = Nil): Int = {
-    httpResponseCodeAndURL(url, method, headers)._1
-  }
-=======
->>>>>>> 86cd3c08
 }
 
 
