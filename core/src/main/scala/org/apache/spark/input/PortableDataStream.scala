--- conflicted
+++ resolved
@@ -29,10 +29,7 @@
 
 import org.apache.spark.internal.config
 import org.apache.spark.SparkContext
-<<<<<<< HEAD
-=======
 import org.apache.spark.annotation.Since
->>>>>>> 86cd3c08
 
 /**
  * A general format for reading whole files in as streams, byte arrays,
