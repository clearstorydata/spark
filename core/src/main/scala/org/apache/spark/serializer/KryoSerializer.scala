/*
 * Licensed to the Apache Software Foundation (ASF) under one or more
 * contributor license agreements.  See the NOTICE file distributed with
 * this work for additional information regarding copyright ownership.
 * The ASF licenses this file to You under the Apache License, Version 2.0
 * (the "License"); you may not use this file except in compliance with
 * the License.  You may obtain a copy of the License at
 *
 *    http://www.apache.org/licenses/LICENSE-2.0
 *
 * Unless required by applicable law or agreed to in writing, software
 * distributed under the License is distributed on an "AS IS" BASIS,
 * WITHOUT WARRANTIES OR CONDITIONS OF ANY KIND, either express or implied.
 * See the License for the specific language governing permissions and
 * limitations under the License.
 */

package org.apache.spark.serializer

import java.io.{EOFException, InputStream, OutputStream}
import java.nio.ByteBuffer

import com.esotericsoftware.kryo.{Kryo, KryoException}
import com.esotericsoftware.kryo.io.{Input => KryoInput, Output => KryoOutput}
import com.esotericsoftware.kryo.serializers.{JavaSerializer => KryoJavaSerializer}
import com.twitter.chill.{AllScalaRegistrar, EmptyScalaKryoInstantiator}

import org.apache.spark._
import org.apache.spark.broadcast.HttpBroadcast
import org.apache.spark.network.nio.{PutBlock, GotBlock, GetBlock}
import org.apache.spark.scheduler.MapStatus
import org.apache.spark.storage._
import org.apache.spark.util.BoundedPriorityQueue
import org.apache.spark.util.collection.CompactBuffer

import scala.reflect.ClassTag

/**
 * A Spark serializer that uses the [[https://code.google.com/p/kryo/ Kryo serialization library]].
 *
 * Note that this serializer is not guaranteed to be wire-compatible across different versions of
 * Spark. It is intended to be used to serialize/de-serialize data within a single
 * Spark application.
 */
class KryoSerializer(conf: SparkConf)
  extends org.apache.spark.serializer.Serializer
  with Logging
  with Serializable {

  private val bufferSize =
    (conf.getDouble("spark.kryoserializer.buffer.mb", 0.064) * 1024 * 1024).toInt

  private val maxBufferSize = conf.getInt("spark.kryoserializer.buffer.max.mb", 64) * 1024 * 1024
  private val referenceTracking = conf.getBoolean("spark.kryo.referenceTracking", true)
  private val registrationRequired = conf.getBoolean("spark.kryo.registrationRequired", false)
  private val userRegistrator = conf.getOption("spark.kryo.registrator")
  private val classesToRegister = conf.get("spark.kryo.classesToRegister", "")
    .split(',')
    .filter(!_.isEmpty)
    .map { className =>
      try {
        Class.forName(className)
      } catch {
        case e: Exception =>
          throw new SparkException("Failed to load class to register with Kryo", e)
      }
    }

  def newKryoOutput() = new KryoOutput(bufferSize, math.max(bufferSize, maxBufferSize))

  def newKryo(): Kryo = {
    val instantiator = new EmptyScalaKryoInstantiator
    val kryo = instantiator.newKryo()
    kryo.setRegistrationRequired(registrationRequired)

    val oldClassLoader = Thread.currentThread.getContextClassLoader
    val classLoader = defaultClassLoader.getOrElse(Thread.currentThread.getContextClassLoader)

    // Allow disabling Kryo reference tracking if user knows their object graphs don't have loops.
    // Do this before we invoke the user registrator so the user registrator can override this.
    kryo.setReferences(referenceTracking)

    for (cls <- KryoSerializer.toRegister) {
      kryo.register(cls)
    }

    // For results returned by asJavaIterable. See JavaIterableWrapperSerializer.
    kryo.register(JavaIterableWrapperSerializer.wrapperClass, new JavaIterableWrapperSerializer)

    // Allow sending SerializableWritable
    kryo.register(classOf[SerializableWritable[_]], new KryoJavaSerializer())
    kryo.register(classOf[HttpBroadcast[_]], new KryoJavaSerializer())

<<<<<<< HEAD
    // Allow the user to register their own classes by setting spark.kryo.registrator
    for (regCls <- registrator) {
      logDebug("Running user registrator: " + regCls)
      try {
        val reg = Class.forName(regCls, true, classLoader).newInstance()
          .asInstanceOf[KryoRegistrator]

        // Use the default classloader when calling the user registrator.
        Thread.currentThread.setContextClassLoader(classLoader)
        reg.registerClasses(kryo)
      } catch {
        case e: Exception =>
          throw new SparkException(s"Failed to invoke $regCls", e)
      } finally {
        Thread.currentThread.setContextClassLoader(oldClassLoader)
      }
=======
    try {
      // Use the default classloader when calling the user registrator.
      Thread.currentThread.setContextClassLoader(classLoader)
      // Register classes given through spark.kryo.classesToRegister.
      classesToRegister.foreach { clazz => kryo.register(clazz) }
      // Allow the user to register their own classes by setting spark.kryo.registrator.
      userRegistrator
        .map(Class.forName(_, true, classLoader).newInstance().asInstanceOf[KryoRegistrator])
        .foreach { reg => reg.registerClasses(kryo) }
    } catch {
      case e: Exception =>
        throw new SparkException(s"Failed to register classes with Kryo", e)
    } finally {
      Thread.currentThread.setContextClassLoader(oldClassLoader)
>>>>>>> 1056e9ec
    }

    // Register Chill's classes; we do this after our ranges and the user's own classes to let
    // our code override the generic serializers in Chill for things like Seq
    new AllScalaRegistrar().apply(kryo)

    kryo.setClassLoader(classLoader)
    kryo
  }

  override def newInstance(): SerializerInstance = {
    new KryoSerializerInstance(this)
  }
}

private[spark]
class KryoSerializationStream(kryo: Kryo, outStream: OutputStream) extends SerializationStream {
  val output = new KryoOutput(outStream)

  override def writeObject[T: ClassTag](t: T): SerializationStream = {
    kryo.writeClassAndObject(output, t)
    this
  }

  override def flush() { output.flush() }
  override def close() { output.close() }
}

private[spark]
class KryoDeserializationStream(kryo: Kryo, inStream: InputStream) extends DeserializationStream {
  private val input = new KryoInput(inStream)

  override def readObject[T: ClassTag](): T = {
    try {
      kryo.readClassAndObject(input).asInstanceOf[T]
    } catch {
      // DeserializationStream uses the EOF exception to indicate stopping condition.
      case e: KryoException if e.getMessage.toLowerCase.contains("buffer underflow") =>
        throw new EOFException
    }
  }

  override def close() {
    // Kryo's Input automatically closes the input stream it is using.
    input.close()
  }
}

private[spark] class KryoSerializerInstance(ks: KryoSerializer) extends SerializerInstance {
  private val kryo = ks.newKryo()

  // Make these lazy vals to avoid creating a buffer unless we use them
  private lazy val output = ks.newKryoOutput()
  private lazy val input = new KryoInput()

  override def serialize[T: ClassTag](t: T): ByteBuffer = {
    output.clear()
    kryo.writeClassAndObject(output, t)
    ByteBuffer.wrap(output.toBytes)
  }

  override def deserialize[T: ClassTag](bytes: ByteBuffer): T = {
    input.setBuffer(bytes.array)
    kryo.readClassAndObject(input).asInstanceOf[T]
  }

  override def deserialize[T: ClassTag](bytes: ByteBuffer, loader: ClassLoader): T = {
    val oldClassLoader = kryo.getClassLoader
    kryo.setClassLoader(loader)
    input.setBuffer(bytes.array)
    val obj = kryo.readClassAndObject(input).asInstanceOf[T]
    kryo.setClassLoader(oldClassLoader)
    obj
  }

  override def serializeStream(s: OutputStream): SerializationStream = {
    new KryoSerializationStream(kryo, s)
  }

  override def deserializeStream(s: InputStream): DeserializationStream = {
    new KryoDeserializationStream(kryo, s)
  }
}

/**
 * Interface implemented by clients to register their classes with Kryo when using Kryo
 * serialization.
 */
trait KryoRegistrator {
  def registerClasses(kryo: Kryo)
}

private[serializer] object KryoSerializer {
  // Commonly used classes.
  private val toRegister: Seq[Class[_]] = Seq(
    ByteBuffer.allocate(1).getClass,
    classOf[StorageLevel],
    classOf[PutBlock],
    classOf[GotBlock],
    classOf[GetBlock],
    classOf[MapStatus],
    classOf[CompactBuffer[_]],
    classOf[BlockManagerId],
    classOf[Array[Byte]],
    classOf[BoundedPriorityQueue[_]],
    classOf[SparkConf]
  )
}

/**
 * A Kryo serializer for serializing results returned by asJavaIterable.
 *
 * The underlying object is scala.collection.convert.Wrappers$IterableWrapper.
 * Kryo deserializes this into an AbstractCollection, which unfortunately doesn't work.
 */
private class JavaIterableWrapperSerializer
  extends com.esotericsoftware.kryo.Serializer[java.lang.Iterable[_]] {

  import JavaIterableWrapperSerializer._

  override def write(kryo: Kryo, out: KryoOutput, obj: java.lang.Iterable[_]): Unit = {
    // If the object is the wrapper, simply serialize the underlying Scala Iterable object.
    // Otherwise, serialize the object itself.
    if (obj.getClass == wrapperClass && underlyingMethodOpt.isDefined) {
      kryo.writeClassAndObject(out, underlyingMethodOpt.get.invoke(obj))
    } else {
      kryo.writeClassAndObject(out, obj)
    }
  }

  override def read(kryo: Kryo, in: KryoInput, clz: Class[java.lang.Iterable[_]])
    : java.lang.Iterable[_] = {
    kryo.readClassAndObject(in) match {
      case scalaIterable: Iterable[_] =>
        scala.collection.JavaConversions.asJavaIterable(scalaIterable)
      case javaIterable: java.lang.Iterable[_] =>
        javaIterable
    }
  }
}

private object JavaIterableWrapperSerializer extends Logging {
  // The class returned by asJavaIterable (scala.collection.convert.Wrappers$IterableWrapper).
  val wrapperClass =
    scala.collection.convert.WrapAsJava.asJavaIterable(Seq(1)).getClass

  // Get the underlying method so we can use it to get the Scala collection for serialization.
  private val underlyingMethodOpt = {
    try Some(wrapperClass.getDeclaredMethod("underlying")) catch {
      case e: Exception =>
        logError("Failed to find the underlying field in " + wrapperClass, e)
        None
    }
  }
}<|MERGE_RESOLUTION|>--- conflicted
+++ resolved
@@ -91,24 +91,6 @@
     kryo.register(classOf[SerializableWritable[_]], new KryoJavaSerializer())
     kryo.register(classOf[HttpBroadcast[_]], new KryoJavaSerializer())
 
-<<<<<<< HEAD
-    // Allow the user to register their own classes by setting spark.kryo.registrator
-    for (regCls <- registrator) {
-      logDebug("Running user registrator: " + regCls)
-      try {
-        val reg = Class.forName(regCls, true, classLoader).newInstance()
-          .asInstanceOf[KryoRegistrator]
-
-        // Use the default classloader when calling the user registrator.
-        Thread.currentThread.setContextClassLoader(classLoader)
-        reg.registerClasses(kryo)
-      } catch {
-        case e: Exception =>
-          throw new SparkException(s"Failed to invoke $regCls", e)
-      } finally {
-        Thread.currentThread.setContextClassLoader(oldClassLoader)
-      }
-=======
     try {
       // Use the default classloader when calling the user registrator.
       Thread.currentThread.setContextClassLoader(classLoader)
@@ -123,7 +105,6 @@
         throw new SparkException(s"Failed to register classes with Kryo", e)
     } finally {
       Thread.currentThread.setContextClassLoader(oldClassLoader)
->>>>>>> 1056e9ec
     }
 
     // Register Chill's classes; we do this after our ranges and the user's own classes to let
