--- conflicted
+++ resolved
@@ -31,7 +31,7 @@
 
 private[spark] class HttpBroadcast[T](@transient var value_ : T, isLocal: Boolean, id: Long)
   extends Broadcast[T](id) with Logging with Serializable {
-  
+
   def value = value_
 
   def blockId = BroadcastBlockId(id)
@@ -40,7 +40,7 @@
     SparkEnv.get.blockManager.putSingle(blockId, value_, StorageLevel.MEMORY_AND_DISK, false)
   }
 
-  if (!isLocal) { 
+  if (!isLocal) {
     HttpBroadcast.write(id, value_)
   }
 
@@ -83,11 +83,8 @@
 
   private val files = new TimeStampedHashSet[String]
   private val cleaner = new MetadataCleaner(MetadataCleanerType.HTTP_BROADCAST, cleanup)
-<<<<<<< HEAD
-=======
 
   private val httpReadTimeout = TimeUnit.MILLISECONDS.convert(5,TimeUnit.MINUTES).toInt
->>>>>>> 2fd781d3
 
   private lazy val compressionCodec = CompressionCodec.createCodec()
 
@@ -104,7 +101,7 @@
       }
     }
   }
-  
+
   def stop() {
     synchronized {
       if (server != null) {
