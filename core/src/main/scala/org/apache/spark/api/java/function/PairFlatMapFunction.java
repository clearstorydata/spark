/*
 * Licensed to the Apache Software Foundation (ASF) under one or more
 * contributor license agreements.  See the NOTICE file distributed with
 * this work for additional information regarding copyright ownership.
 * The ASF licenses this file to You under the Apache License, Version 2.0
 * (the "License"); you may not use this file except in compliance with
 * the License.  You may obtain a copy of the License at
 *
 *    http://www.apache.org/licenses/LICENSE-2.0
 *
 * Unless required by applicable law or agreed to in writing, software
 * distributed under the License is distributed on an "AS IS" BASIS,
 * WITHOUT WARRANTIES OR CONDITIONS OF ANY KIND, either express or implied.
 * See the License for the specific language governing permissions and
 * limitations under the License.
 */

package org.apache.spark.api.java.function;

import scala.Tuple2;
<<<<<<< HEAD
import scala.reflect.ClassManifest;
import scala.reflect.ClassManifest$;
=======
import scala.reflect.ClassTag;
import scala.reflect.ClassTag$;
>>>>>>> 2fd781d3

import java.io.Serializable;

/**
 * A function that returns zero or more key-value pair records from each input record. The
 * key-value pairs are represented as scala.Tuple2 objects.
 */
// PairFlatMapFunction does not extend FlatMapFunction because flatMap is
// overloaded for both FlatMapFunction and PairFlatMapFunction.
public abstract class PairFlatMapFunction<T, K, V>
  extends WrappedFunction1<T, Iterable<Tuple2<K, V>>>
  implements Serializable {

<<<<<<< HEAD
  public ClassManifest<K> keyType() {
    return (ClassManifest<K>) ClassManifest$.MODULE$.fromClass(Object.class);
=======
  public ClassTag<K> keyType() {
    return (ClassTag<K>) ClassTag$.MODULE$.apply(Object.class);
>>>>>>> 2fd781d3
  }

  public ClassTag<V> valueType() {
    return (ClassTag<V>) ClassTag$.MODULE$.apply(Object.class);
  }
}<|MERGE_RESOLUTION|>--- conflicted
+++ resolved
@@ -18,13 +18,8 @@
 package org.apache.spark.api.java.function;
 
 import scala.Tuple2;
-<<<<<<< HEAD
-import scala.reflect.ClassManifest;
-import scala.reflect.ClassManifest$;
-=======
 import scala.reflect.ClassTag;
 import scala.reflect.ClassTag$;
->>>>>>> 2fd781d3
 
 import java.io.Serializable;
 
@@ -38,13 +33,8 @@
   extends WrappedFunction1<T, Iterable<Tuple2<K, V>>>
   implements Serializable {
 
-<<<<<<< HEAD
-  public ClassManifest<K> keyType() {
-    return (ClassManifest<K>) ClassManifest$.MODULE$.fromClass(Object.class);
-=======
   public ClassTag<K> keyType() {
     return (ClassTag<K>) ClassTag$.MODULE$.apply(Object.class);
->>>>>>> 2fd781d3
   }
 
   public ClassTag<V> valueType() {
