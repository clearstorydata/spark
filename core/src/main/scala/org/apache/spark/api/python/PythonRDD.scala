--- conflicted
+++ resolved
@@ -232,11 +232,7 @@
           }
         case string: String =>
           newIter.asInstanceOf[Iterator[String]].foreach { str =>
-<<<<<<< HEAD
-            dataOut.writeUTF(str)
-=======
             writeUTF(str, dataOut)
->>>>>>> b0dab1bb
           }
         case pair: Tuple2[_, _] =>
           pair._1 match {
@@ -249,13 +245,8 @@
               }
             case stringPair: String =>
               newIter.asInstanceOf[Iterator[Tuple2[String, String]]].foreach { pair =>
-<<<<<<< HEAD
-                dataOut.writeUTF(pair._1)
-                dataOut.writeUTF(pair._2)
-=======
                 writeUTF(pair._1, dataOut)
                 writeUTF(pair._2, dataOut)
->>>>>>> b0dab1bb
               }
             case other =>
               throw new SparkException("Unexpected Tuple2 element type " + pair._1.getClass)
