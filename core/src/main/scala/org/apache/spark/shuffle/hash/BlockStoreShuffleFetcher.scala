--- conflicted
+++ resolved
@@ -74,9 +74,6 @@
       }
     }
 
-<<<<<<< HEAD
-    val blockFetcherItr = blockManager.getMultiple(blocksByAddress, serializer, shuffleMetrics)
-=======
     val blockFetcherItr = new ShuffleBlockFetcherIterator(
       context,
       SparkEnv.get.blockManager.shuffleClient,
@@ -84,7 +81,6 @@
       blocksByAddress,
       serializer,
       SparkEnv.get.conf.getLong("spark.reducer.maxMbInFlight", 48) * 1024 * 1024)
->>>>>>> 1056e9ec
     val itr = blockFetcherItr.flatMap(unpackBlock)
 
     val completionIter = CompletionIterator[T, Iterator[T]](itr, {
