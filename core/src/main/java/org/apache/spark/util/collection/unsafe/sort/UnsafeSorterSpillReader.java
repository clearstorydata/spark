--- conflicted
+++ resolved
@@ -24,10 +24,6 @@
 
 import org.apache.spark.SparkEnv;
 import org.apache.spark.TaskContext;
-<<<<<<< HEAD
-import org.apache.spark.TaskKilledException;
-=======
->>>>>>> 86cd3c08
 import org.apache.spark.io.NioBufferedFileInputStream;
 import org.apache.spark.serializer.SerializerManager;
 import org.apache.spark.storage.BlockId;
@@ -105,13 +101,8 @@
     // to avoid performance overhead. This check is added here in `loadNext()` instead of in
     // `hasNext()` because it's technically possible for the caller to be relying on
     // `getNumRecords()` instead of `hasNext()` to know when to stop.
-<<<<<<< HEAD
-    if (taskContext != null && taskContext.isInterrupted()) {
-      throw new TaskKilledException();
-=======
     if (taskContext != null) {
       taskContext.killTaskIfInterrupted();
->>>>>>> 86cd3c08
     }
     recordLength = din.readInt();
     keyPrefix = din.readLong();
