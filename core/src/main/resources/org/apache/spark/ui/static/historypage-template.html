<!--
 Licensed to the Apache Software Foundation (ASF) under one or more
 contributor license agreements.  See the NOTICE file distributed with
 this work for additional information regarding copyright ownership.
 The ASF licenses this file to You under the Apache License, Version 2.0
 (the "License"); you may not use this file except in compliance with
 the License.  You may obtain a copy of the License at

     http://www.apache.org/licenses/LICENSE-2.0

 Unless required by applicable law or agreed to in writing, software
 distributed under the License is distributed on an "AS IS" BASIS,
 WITHOUT WARRANTIES OR CONDITIONS OF ANY KIND, either express or implied.
 See the License for the specific language governing permissions and
 limitations under the License.
-->

<script id="history-summary-template" type="text/html">
<table id="history-summary-table" class="table table-striped compact">
  <thead>
    <tr>
      <th>
        <span data-toggle="tooltip" data-placement="top" title="ID of this application.">
          App ID
        </span>
      </th>
      <th>
        <span data-toggle="tooltip" data-placement="top" title="Name of this application.">
          App Name
        </span>
      </th>
      <th class="attemptIDSpan">
        <span data-toggle="tooltip" data-placement="top" title="The attempt ID of this application since one application might be launched several times">
          Attempt ID
        </span>
      </th>
      <th>
        <span data-toggle="tooltip" data-placement="top" title="Started time of this application.">
          Started
        </span>
      </th>
      <th class="completedColumn">
<<<<<<< HEAD
        <span data-toggle="tooltip" data-placement="above" title="The completed time of this application.">
=======
        <span data-toggle="tooltip" data-placement="top" title="The completed time of this application.">
>>>>>>> 86cd3c08
          Completed
        </span>
      </th>
      <th>
        <span data-toggle="tooltip" data-placement="top" title="The duration time of this application.">
          Duration
        </span>
      </th>
      <th>
        <span data-toggle="tooltip" data-placement="top" title="The Spark user of this application">
          Spark User
        </span>
      </th>
      <th>
        <span data-toggle="tooltip" data-placement="top" title="The timestamp of the last updating on this application">
          Last Updated
        </span>
      </th>
      <th>
        <span data-toggle="tooltip" data-placement="top" title="Download the event log for this application">
          Event Log
        </span>
      </th>
  </thead>
  <tbody>
  {{#applications}}
    <tr>
      <td class="rowGroupColumn"><span title="{{id}}"><a href="{{uiroot}}/history/{{id}}/{{num}}/jobs/">{{id}}</a></span></td>
      <td class="rowGroupColumn">{{name}}</td>
      {{#attempts}}
      <td class="attemptIDSpan"><a href="{{uiroot}}/history/{{id}}/{{attemptId}}/jobs/">{{attemptId}}</a></td>
      <td>{{startTime}}</td>
      <td class="completedColumn">{{endTime}}</td>
      <td><span title="{{duration}}" class="durationClass">{{duration}}</span></td>
      <td>{{sparkUser}}</td>
      <td>{{lastUpdated}}</td>
      <td><a href="{{log}}" class="btn btn-info btn-mini">Download</a></td>
      {{/attempts}}
    </tr>
  {{/applications}}
  </tbody>
</table>
</script><|MERGE_RESOLUTION|>--- conflicted
+++ resolved
@@ -40,11 +40,7 @@
         </span>
       </th>
       <th class="completedColumn">
-<<<<<<< HEAD
-        <span data-toggle="tooltip" data-placement="above" title="The completed time of this application.">
-=======
         <span data-toggle="tooltip" data-placement="top" title="The completed time of this application.">
->>>>>>> 86cd3c08
           Completed
         </span>
       </th>
