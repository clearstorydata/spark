/*
 * Licensed to the Apache Software Foundation (ASF) under one or more
 * contributor license agreements.  See the NOTICE file distributed with
 * this work for additional information regarding copyright ownership.
 * The ASF licenses this file to You under the Apache License, Version 2.0
 * (the "License"); you may not use this file except in compliance with
 * the License.  You may obtain a copy of the License at
 *
 *    http://www.apache.org/licenses/LICENSE-2.0
 *
 * Unless required by applicable law or agreed to in writing, software
 * distributed under the License is distributed on an "AS IS" BASIS,
 * WITHOUT WARRANTIES OR CONDITIONS OF ANY KIND, either express or implied.
 * See the License for the specific language governing permissions and
 * limitations under the License.
 */

package org.apache.spark.broadcast

import java.util.Locale

import scala.util.Random

import org.scalatest.Assertions

import org.apache.spark._
import org.apache.spark.io.SnappyCompressionCodec
import org.apache.spark.rdd.RDD
import org.apache.spark.security.EncryptionFunSuite
import org.apache.spark.serializer.JavaSerializer
import org.apache.spark.storage._
import org.apache.spark.util.io.ChunkedByteBuffer

// Dummy class that creates a broadcast variable but doesn't use it
class DummyBroadcastClass(rdd: RDD[Int]) extends Serializable {
  @transient val list = List(1, 2, 3, 4)
  val broadcast = rdd.context.broadcast(list)
  val bid = broadcast.id

  def doSomething(): Set[(Int, Boolean)] = {
    rdd.map { x =>
      val bm = SparkEnv.get.blockManager
      // Check if broadcast block was fetched
      val isFound = bm.getLocalValues(BroadcastBlockId(bid)).isDefined
      (x, isFound)
    }.collect().toSet
  }
}

class BroadcastSuite extends SparkFunSuite with LocalSparkContext with EncryptionFunSuite {

  test("Using TorrentBroadcast locally") {
    sc = new SparkContext("local", "test")
    val list = List[Int](1, 2, 3, 4)
    val broadcast = sc.broadcast(list)
    val results = sc.parallelize(1 to 2).map(x => (x, broadcast.value.sum))
    assert(results.collect().toSet === Set((1, 10), (2, 10)))
  }

  test("Accessing TorrentBroadcast variables from multiple threads") {
    sc = new SparkContext("local[10]", "test")
    val list = List[Int](1, 2, 3, 4)
    val broadcast = sc.broadcast(list)
    val results = sc.parallelize(1 to 10).map(x => (x, broadcast.value.sum))
    assert(results.collect().toSet === (1 to 10).map(x => (x, 10)).toSet)
  }

  encryptionTest("Accessing TorrentBroadcast variables in a local cluster") { conf =>
    val numSlaves = 4
    conf.set("spark.serializer", "org.apache.spark.serializer.KryoSerializer")
    conf.set("spark.broadcast.compress", "true")
    sc = new SparkContext("local-cluster[%d, 1, 1024]".format(numSlaves), "test", conf)
    val list = List[Int](1, 2, 3, 4)
    val broadcast = sc.broadcast(list)
    val results = sc.parallelize(1 to numSlaves).map(x => (x, broadcast.value.sum))
    assert(results.collect().toSet === (1 to numSlaves).map(x => (x, 10)).toSet)
  }

  test("TorrentBroadcast's blockifyObject and unblockifyObject are inverses") {
    import org.apache.spark.broadcast.TorrentBroadcast._
    val blockSize = 1024
    val conf = new SparkConf()
    val compressionCodec = Some(new SnappyCompressionCodec(conf))
    val serializer = new JavaSerializer(conf)
    val seed = 42
    val rand = new Random(seed)
    for (trial <- 1 to 100) {
      val size = 1 + rand.nextInt(1024 * 10)
      val data: Array[Byte] = new Array[Byte](size)
      rand.nextBytes(data)
      val blocks = blockifyObject(data, blockSize, serializer, compressionCodec).map { b =>
        new ChunkedByteBuffer(b).toInputStream(dispose = true)
      }
      val unblockified = unBlockifyObject[Array[Byte]](blocks, serializer, compressionCodec)
      assert(unblockified === data)
    }
  }

  test("Test Lazy Broadcast variables with TorrentBroadcast") {
    val numSlaves = 2
    sc = new SparkContext("local-cluster[%d, 1, 1024]".format(numSlaves), "test")
    val rdd = sc.parallelize(1 to numSlaves)
    val results = new DummyBroadcastClass(rdd).doSomething()

    assert(results.toSet === (1 to numSlaves).map(x => (x, false)).toSet)
  }

  test("Unpersisting TorrentBroadcast on executors only in local mode") {
    testUnpersistTorrentBroadcast(distributed = false, removeFromDriver = false)
  }

  test("Unpersisting TorrentBroadcast on executors and driver in local mode") {
    testUnpersistTorrentBroadcast(distributed = false, removeFromDriver = true)
  }

  test("Unpersisting TorrentBroadcast on executors only in distributed mode") {
    testUnpersistTorrentBroadcast(distributed = true, removeFromDriver = false)
  }

  test("Unpersisting TorrentBroadcast on executors and driver in distributed mode") {
    testUnpersistTorrentBroadcast(distributed = true, removeFromDriver = true)
  }

  test("Using broadcast after destroy prints callsite") {
    sc = new SparkContext("local", "test")
    testPackage.runCallSiteTest(sc)
  }

  test("Broadcast variables cannot be created after SparkContext is stopped (SPARK-5065)") {
    sc = new SparkContext("local", "test")
    sc.stop()
    val thrown = intercept[IllegalStateException] {
      sc.broadcast(Seq(1, 2, 3))
    }
    assert(thrown.getMessage.toLowerCase(Locale.ROOT).contains("stopped"))
  }

  test("Forbid broadcasting RDD directly") {
    sc = new SparkContext(new SparkConf().setAppName("test").setMaster("local"))
    val rdd = sc.parallelize(1 to 4)
    intercept[IllegalArgumentException] { sc.broadcast(rdd) }
    sc.stop()
  }

<<<<<<< HEAD
  test("Cache broadcast to disk") {
    val conf = new SparkConf()
      .setMaster("local")
=======
  encryptionTest("Cache broadcast to disk") { conf =>
    conf.setMaster("local")
>>>>>>> 86cd3c08
      .setAppName("test")
      .set("spark.memory.useLegacyMode", "true")
      .set("spark.storage.memoryFraction", "0.0")
    sc = new SparkContext(conf)
    val list = List[Int](1, 2, 3, 4)
    val broadcast = sc.broadcast(list)
    assert(broadcast.value.sum === 10)
  }

  /**
   * Verify the persistence of state associated with a TorrentBroadcast in a local-cluster.
   *
   * This test creates a broadcast variable, uses it on all executors, and then unpersists it.
   * In between each step, this test verifies that the broadcast blocks are present only on the
   * expected nodes.
   */
  private def testUnpersistTorrentBroadcast(distributed: Boolean, removeFromDriver: Boolean) {
    val numSlaves = if (distributed) 2 else 0

    // Verify that blocks are persisted only on the driver
    def afterCreation(broadcastId: Long, bmm: BlockManagerMaster) {
      var blockId = BroadcastBlockId(broadcastId)
      var statuses = bmm.getBlockStatus(blockId, askSlaves = true)
      assert(statuses.size === 1)

      blockId = BroadcastBlockId(broadcastId, "piece0")
      statuses = bmm.getBlockStatus(blockId, askSlaves = true)
      assert(statuses.size === 1)
    }

    // Verify that blocks are persisted in both the executors and the driver
    def afterUsingBroadcast(broadcastId: Long, bmm: BlockManagerMaster) {
      var blockId = BroadcastBlockId(broadcastId)
      val statuses = bmm.getBlockStatus(blockId, askSlaves = true)
      assert(statuses.size === numSlaves + 1)

      blockId = BroadcastBlockId(broadcastId, "piece0")
      assert(statuses.size === numSlaves + 1)
    }

    // Verify that blocks are unpersisted on all executors, and on all nodes if removeFromDriver
    // is true.
    def afterUnpersist(broadcastId: Long, bmm: BlockManagerMaster) {
      var blockId = BroadcastBlockId(broadcastId)
      var expectedNumBlocks = if (removeFromDriver) 0 else 1
      var statuses = bmm.getBlockStatus(blockId, askSlaves = true)
      assert(statuses.size === expectedNumBlocks)

      blockId = BroadcastBlockId(broadcastId, "piece0")
      expectedNumBlocks = if (removeFromDriver) 0 else 1
      statuses = bmm.getBlockStatus(blockId, askSlaves = true)
      assert(statuses.size === expectedNumBlocks)
    }

    testUnpersistBroadcast(distributed, numSlaves, afterCreation,
      afterUsingBroadcast, afterUnpersist, removeFromDriver)
  }

  /**
   * This test runs in 4 steps:
   *
   * 1) Create broadcast variable, and verify that all state is persisted on the driver.
   * 2) Use the broadcast variable on all executors, and verify that all state is persisted
   *    on both the driver and the executors.
   * 3) Unpersist the broadcast, and verify that all state is removed where they should be.
   * 4) [Optional] If removeFromDriver is false, we verify that the broadcast is re-usable.
   */
  private def testUnpersistBroadcast(
      distributed: Boolean,
      numSlaves: Int,  // used only when distributed = true
      afterCreation: (Long, BlockManagerMaster) => Unit,
      afterUsingBroadcast: (Long, BlockManagerMaster) => Unit,
      afterUnpersist: (Long, BlockManagerMaster) => Unit,
      removeFromDriver: Boolean) {

    sc = if (distributed) {
      val _sc =
        new SparkContext("local-cluster[%d, 1, 1024]".format(numSlaves), "test")
      // Wait until all salves are up
      try {
        _sc.jobProgressListener.waitUntilExecutorsUp(numSlaves, 60000)
        _sc
      } catch {
        case e: Throwable =>
          _sc.stop()
          throw e
      }
    } else {
      new SparkContext("local", "test")
    }
    val blockManagerMaster = sc.env.blockManager.master
    val list = List[Int](1, 2, 3, 4)

    // Create broadcast variable
    val broadcast = sc.broadcast(list)
    afterCreation(broadcast.id, blockManagerMaster)

    // Use broadcast variable on all executors
    val partitions = 10
    assert(partitions > numSlaves)
    val results = sc.parallelize(1 to partitions, partitions).map(x => (x, broadcast.value.sum))
    assert(results.collect().toSet === (1 to partitions).map(x => (x, list.sum)).toSet)
    afterUsingBroadcast(broadcast.id, blockManagerMaster)

    // Unpersist broadcast
    if (removeFromDriver) {
      broadcast.destroy(blocking = true)
    } else {
      broadcast.unpersist(blocking = true)
    }
    afterUnpersist(broadcast.id, blockManagerMaster)

    // If the broadcast is removed from driver, all subsequent uses of the broadcast variable
    // should throw SparkExceptions. Otherwise, the result should be the same as before.
    if (removeFromDriver) {
      // Using this variable on the executors crashes them, which hangs the test.
      // Instead, crash the driver by directly accessing the broadcast value.
      intercept[SparkException] { broadcast.value }
      intercept[SparkException] { broadcast.unpersist() }
      intercept[SparkException] { broadcast.destroy(blocking = true) }
    } else {
      val results = sc.parallelize(1 to partitions, partitions).map(x => (x, broadcast.value.sum))
      assert(results.collect().toSet === (1 to partitions).map(x => (x, list.sum)).toSet)
    }
  }
}

package object testPackage extends Assertions {

  def runCallSiteTest(sc: SparkContext) {
    val broadcast = sc.broadcast(Array(1, 2, 3, 4))
    broadcast.destroy()
    val thrown = intercept[SparkException] { broadcast.value }
    assert(thrown.getMessage.contains("BroadcastSuite.scala"))
  }

}<|MERGE_RESOLUTION|>--- conflicted
+++ resolved
@@ -142,14 +142,8 @@
     sc.stop()
   }
 
-<<<<<<< HEAD
-  test("Cache broadcast to disk") {
-    val conf = new SparkConf()
-      .setMaster("local")
-=======
   encryptionTest("Cache broadcast to disk") { conf =>
     conf.setMaster("local")
->>>>>>> 86cd3c08
       .setAppName("test")
       .set("spark.memory.useLegacyMode", "true")
       .set("spark.storage.memoryFraction", "0.0")
