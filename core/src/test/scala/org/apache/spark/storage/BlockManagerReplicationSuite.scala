--- conflicted
+++ resolved
@@ -376,13 +376,8 @@
 
     storageLevels.foreach { storageLevel =>
       // Put the block into one of the stores
-<<<<<<< HEAD
-      val blockId = new TestBlockId(
-        "block-with-" + storageLevel.description.replace(" ", "-").toLowerCase)
-=======
       val blockId = TestBlockId(
         "block-with-" + storageLevel.description.replace(" ", "-").toLowerCase(Locale.ROOT))
->>>>>>> 86cd3c08
       val testValue = Array.fill[Byte](blockSize)(1)
       stores(0).putSingle(blockId, testValue, storageLevel)
 
