--- conflicted
+++ resolved
@@ -29,11 +29,6 @@
 class JobProgressListenerSuite extends FunSuite with LocalSparkContext with Matchers {
 
 
-<<<<<<< HEAD
-    def createStageStartEvent(stageId: Int) = {
-      val stageInfo = new StageInfo(stageId, 0, stageId.toString, 0, null, "")
-      SparkListenerStageSubmitted(stageInfo)
-=======
   private def createStageStartEvent(stageId: Int) = {
     val stageInfo = new StageInfo(stageId, 0, stageId.toString, 0, null, "")
     SparkListenerStageSubmitted(stageInfo)
@@ -43,20 +38,13 @@
     val stageInfo = new StageInfo(stageId, 0, stageId.toString, 0, null, "")
     if (failed) {
       stageInfo.failureReason = Some("Failed!")
->>>>>>> 1056e9ec
     }
     SparkListenerStageCompleted(stageInfo)
   }
 
-<<<<<<< HEAD
-    def createStageEndEvent(stageId: Int) = {
-      val stageInfo = new StageInfo(stageId, 0, stageId.toString, 0, null, "")
-      SparkListenerStageCompleted(stageInfo)
-=======
   private def createJobStartEvent(jobId: Int, stageIds: Seq[Int]) = {
     val stageInfos = stageIds.map { stageId =>
       new StageInfo(stageId, 0, stageId.toString, 0, null, "")
->>>>>>> 1056e9ec
     }
     SparkListenerJobStart(jobId, stageInfos)
   }
@@ -245,12 +233,9 @@
       val inputMetrics = new InputMetrics(DataReadMethod.Hadoop)
       taskMetrics.inputMetrics = Some(inputMetrics)
       inputMetrics.bytesRead = base + 7
-<<<<<<< HEAD
-=======
       val outputMetrics = new OutputMetrics(DataWriteMethod.Hadoop)
       taskMetrics.outputMetrics = Some(outputMetrics)
       outputMetrics.bytesWritten = base + 8
->>>>>>> 1056e9ec
       taskMetrics
     }
 
@@ -285,11 +270,8 @@
     assert(stage1Data.memoryBytesSpilled == 206)
     assert(stage0Data.inputBytes == 114)
     assert(stage1Data.inputBytes == 207)
-<<<<<<< HEAD
-=======
     assert(stage0Data.outputBytes == 116)
     assert(stage1Data.outputBytes == 208)
->>>>>>> 1056e9ec
     assert(stage0Data.taskData.get(1234L).get.taskMetrics.get.shuffleReadMetrics.get
       .totalBlocksFetched == 2)
     assert(stage0Data.taskData.get(1235L).get.taskMetrics.get.shuffleReadMetrics.get
@@ -318,11 +300,8 @@
     assert(stage1Data.memoryBytesSpilled == 612)
     assert(stage0Data.inputBytes == 414)
     assert(stage1Data.inputBytes == 614)
-<<<<<<< HEAD
-=======
     assert(stage0Data.outputBytes == 416)
     assert(stage1Data.outputBytes == 616)
->>>>>>> 1056e9ec
     assert(stage0Data.taskData.get(1234L).get.taskMetrics.get.shuffleReadMetrics.get
       .totalBlocksFetched == 302)
     assert(stage1Data.taskData.get(1237L).get.taskMetrics.get.shuffleReadMetrics.get
