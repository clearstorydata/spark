/*
 * Licensed to the Apache Software Foundation (ASF) under one or more
 * contributor license agreements.  See the NOTICE file distributed with
 * this work for additional information regarding copyright ownership.
 * The ASF licenses this file to You under the Apache License, Version 2.0
 * (the "License"); you may not use this file except in compliance with
 * the License.  You may obtain a copy of the License at
 *
 *    http://www.apache.org/licenses/LICENSE-2.0
 *
 * Unless required by applicable law or agreed to in writing, software
 * distributed under the License is distributed on an "AS IS" BASIS,
 * WITHOUT WARRANTIES OR CONDITIONS OF ANY KIND, either express or implied.
 * See the License for the specific language governing permissions and
 * limitations under the License.
 */

package org.apache.spark.scheduler

import java.util.Properties
import java.util.concurrent.LinkedBlockingQueue

import scala.collection.mutable

import org.scalatest.FunSuite
import org.scalatest.matchers.ShouldMatchers

import org.apache.spark._
import org.apache.spark.SparkContext._
import org.apache.spark.rdd.RDD


class JobLoggerSuite extends FunSuite with LocalSparkContext with ShouldMatchers {
<<<<<<< HEAD
  /** Length of time to wait while draining listener events. */
=======
>>>>>>> 2fd781d3
  val WAIT_TIMEOUT_MILLIS = 10000

  test("inner method") {
    sc = new SparkContext("local", "joblogger")
    val joblogger = new JobLogger {
      def createLogWriterTest(jobID: Int) = createLogWriter(jobID)
      def closeLogWriterTest(jobID: Int) = closeLogWriter(jobID)
      def getRddNameTest(rdd: RDD[_]) = getRddName(rdd)
      def buildJobDepTest(jobID: Int, stage: Stage) = buildJobDep(jobID, stage) 
    }
    type MyRDD = RDD[(Int, Int)]
    def makeRdd(
        numPartitions: Int,
        dependencies: List[Dependency[_]]
      ): MyRDD = {
      val maxPartition = numPartitions - 1
      return new MyRDD(sc, dependencies) {
        override def compute(split: Partition, context: TaskContext): Iterator[(Int, Int)] =
          throw new RuntimeException("should not be reached")
        override def getPartitions = (0 to maxPartition).map(i => new Partition {
          override def index = i
        }).toArray
      }
    }
    val jobID = 5
    val parentRdd = makeRdd(4, Nil)
    val shuffleDep = new ShuffleDependency(parentRdd, null)
    val rootRdd = makeRdd(4, List(shuffleDep))
    val shuffleMapStage =
      new Stage(1, parentRdd, parentRdd.partitions.size, Some(shuffleDep), Nil, jobID, None)
    val rootStage =
      new Stage(0, rootRdd, rootRdd.partitions.size, None, List(shuffleMapStage), jobID, None)
    val rootStageInfo = new StageInfo(rootStage)

    joblogger.onStageSubmitted(SparkListenerStageSubmitted(rootStageInfo, null))
    joblogger.getRddNameTest(parentRdd) should be (parentRdd.getClass.getSimpleName)
    parentRdd.setName("MyRDD")
    joblogger.getRddNameTest(parentRdd) should be ("MyRDD")
    joblogger.createLogWriterTest(jobID)
    joblogger.getJobIDtoPrintWriter.size should be (1)
    joblogger.buildJobDepTest(jobID, rootStage)
    joblogger.getJobIDToStages.get(jobID).get.size should be (2)
    joblogger.getStageIDToJobID.get(0) should be (Some(jobID))
    joblogger.getStageIDToJobID.get(1) should be (Some(jobID))
    joblogger.closeLogWriterTest(jobID)
    joblogger.getStageIDToJobID.size should be (0)
    joblogger.getJobIDToStages.size should be (0)
    joblogger.getJobIDtoPrintWriter.size should be (0)
  }
  
  test("inner variables") {
    sc = new SparkContext("local[4]", "joblogger")
    val joblogger = new JobLogger {
      override protected def closeLogWriter(jobID: Int) = 
        getJobIDtoPrintWriter.get(jobID).foreach { fileWriter => 
          fileWriter.close()
        }
    }
    sc.addSparkListener(joblogger)
    val rdd = sc.parallelize(1 to 1e2.toInt, 4).map{ i => (i % 12, 2 * i) }
    rdd.reduceByKey(_+_).collect()
<<<<<<< HEAD
=======

>>>>>>> 2fd781d3
    assert(sc.dagScheduler.listenerBus.waitUntilEmpty(WAIT_TIMEOUT_MILLIS))

    val user = System.getProperty("user.name", SparkContext.SPARK_UNKNOWN_USER)
    
    joblogger.getLogDir should be ("/tmp/spark-%s".format(user))
    joblogger.getJobIDtoPrintWriter.size should be (1)
    joblogger.getStageIDToJobID.size should be (2)
    joblogger.getStageIDToJobID.get(0) should be (Some(0))
    joblogger.getStageIDToJobID.get(1) should be (Some(0))
    joblogger.getJobIDToStages.size should be (1)
  }
  
  
  test("interface functions") {
    sc = new SparkContext("local[4]", "joblogger")
    val joblogger = new JobLogger {
      var onTaskEndCount = 0
      var onJobEndCount = 0 
      var onJobStartCount = 0
      var onStageCompletedCount = 0
      var onStageSubmittedCount = 0
      override def onTaskEnd(taskEnd: SparkListenerTaskEnd)  = onTaskEndCount += 1
      override def onJobEnd(jobEnd: SparkListenerJobEnd) = onJobEndCount += 1
      override def onJobStart(jobStart: SparkListenerJobStart) = onJobStartCount += 1
      override def onStageCompleted(stageCompleted: StageCompleted) = onStageCompletedCount += 1
      override def onStageSubmitted(stageSubmitted: SparkListenerStageSubmitted) = onStageSubmittedCount += 1
    }
    sc.addSparkListener(joblogger)
    val rdd = sc.parallelize(1 to 1e2.toInt, 4).map{ i => (i % 12, 2 * i) }
<<<<<<< HEAD
    rdd.reduceByKey(_+_).collect() 
=======
    rdd.reduceByKey(_+_).collect()

>>>>>>> 2fd781d3
    assert(sc.dagScheduler.listenerBus.waitUntilEmpty(WAIT_TIMEOUT_MILLIS))

    joblogger.onJobStartCount should be (1)
    joblogger.onJobEndCount should be (1)
    joblogger.onTaskEndCount should be (8)
    joblogger.onStageSubmittedCount should be (2)
    joblogger.onStageCompletedCount should be (2)
  }
}<|MERGE_RESOLUTION|>--- conflicted
+++ resolved
@@ -31,10 +31,6 @@
 
 
 class JobLoggerSuite extends FunSuite with LocalSparkContext with ShouldMatchers {
-<<<<<<< HEAD
-  /** Length of time to wait while draining listener events. */
-=======
->>>>>>> 2fd781d3
   val WAIT_TIMEOUT_MILLIS = 10000
 
   test("inner method") {
@@ -43,7 +39,7 @@
       def createLogWriterTest(jobID: Int) = createLogWriter(jobID)
       def closeLogWriterTest(jobID: Int) = closeLogWriter(jobID)
       def getRddNameTest(rdd: RDD[_]) = getRddName(rdd)
-      def buildJobDepTest(jobID: Int, stage: Stage) = buildJobDep(jobID, stage) 
+      def buildJobDepTest(jobID: Int, stage: Stage) = buildJobDep(jobID, stage)
     }
     type MyRDD = RDD[(Int, Int)]
     def makeRdd(
@@ -84,26 +80,23 @@
     joblogger.getJobIDToStages.size should be (0)
     joblogger.getJobIDtoPrintWriter.size should be (0)
   }
-  
+
   test("inner variables") {
     sc = new SparkContext("local[4]", "joblogger")
     val joblogger = new JobLogger {
-      override protected def closeLogWriter(jobID: Int) = 
-        getJobIDtoPrintWriter.get(jobID).foreach { fileWriter => 
+      override protected def closeLogWriter(jobID: Int) =
+        getJobIDtoPrintWriter.get(jobID).foreach { fileWriter =>
           fileWriter.close()
         }
     }
     sc.addSparkListener(joblogger)
     val rdd = sc.parallelize(1 to 1e2.toInt, 4).map{ i => (i % 12, 2 * i) }
     rdd.reduceByKey(_+_).collect()
-<<<<<<< HEAD
-=======
 
->>>>>>> 2fd781d3
     assert(sc.dagScheduler.listenerBus.waitUntilEmpty(WAIT_TIMEOUT_MILLIS))
 
     val user = System.getProperty("user.name", SparkContext.SPARK_UNKNOWN_USER)
-    
+
     joblogger.getLogDir should be ("/tmp/spark-%s".format(user))
     joblogger.getJobIDtoPrintWriter.size should be (1)
     joblogger.getStageIDToJobID.size should be (2)
@@ -111,13 +104,13 @@
     joblogger.getStageIDToJobID.get(1) should be (Some(0))
     joblogger.getJobIDToStages.size should be (1)
   }
-  
-  
+
+
   test("interface functions") {
     sc = new SparkContext("local[4]", "joblogger")
     val joblogger = new JobLogger {
       var onTaskEndCount = 0
-      var onJobEndCount = 0 
+      var onJobEndCount = 0
       var onJobStartCount = 0
       var onStageCompletedCount = 0
       var onStageSubmittedCount = 0
@@ -129,12 +122,8 @@
     }
     sc.addSparkListener(joblogger)
     val rdd = sc.parallelize(1 to 1e2.toInt, 4).map{ i => (i % 12, 2 * i) }
-<<<<<<< HEAD
-    rdd.reduceByKey(_+_).collect() 
-=======
     rdd.reduceByKey(_+_).collect()
 
->>>>>>> 2fd781d3
     assert(sc.dagScheduler.listenerBus.waitUntilEmpty(WAIT_TIMEOUT_MILLIS))
 
     joblogger.onJobStartCount should be (1)
