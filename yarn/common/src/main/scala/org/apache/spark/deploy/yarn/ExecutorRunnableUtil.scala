/*
 * Licensed to the Apache Software Foundation (ASF) under one or more
 * contributor license agreements.  See the NOTICE file distributed with
 * this work for additional information regarding copyright ownership.
 * The ASF licenses this file to You under the Apache License, Version 2.0
 * (the "License"); you may not use this file except in compliance with
 * the License.  You may obtain a copy of the License at
 *
 *    http://www.apache.org/licenses/LICENSE-2.0
 *
 * Unless required by applicable law or agreed to in writing, software
 * distributed under the License is distributed on an "AS IS" BASIS,
 * WITHOUT WARRANTIES OR CONDITIONS OF ANY KIND, either express or implied.
 * See the License for the specific language governing permissions and
 * limitations under the License.
 */

package org.apache.spark.deploy.yarn

import java.net.URI

import scala.collection.JavaConversions._
import scala.collection.mutable.{HashMap, ListBuffer}

import org.apache.hadoop.fs.Path
import org.apache.hadoop.yarn.api._
import org.apache.hadoop.yarn.api.ApplicationConstants.Environment
import org.apache.hadoop.yarn.api.records._
import org.apache.hadoop.yarn.conf.YarnConfiguration
import org.apache.hadoop.yarn.util.{ConverterUtils, Records}

import org.apache.spark.{Logging, SparkConf}
import org.apache.spark.util.Utils

trait ExecutorRunnableUtil extends Logging {

  val yarnConf: YarnConfiguration
  val sparkConf: SparkConf
  lazy val env = prepareEnvironment

  def prepareCommand(
      masterAddress: String,
      slaveId: String,
      hostname: String,
      executorMemory: Int,
      executorCores: Int,
      appId: String,
      localResources: HashMap[String, LocalResource]): List[String] = {
    // Extra options for the JVM
    val javaOpts = ListBuffer[String]()

    // Set the environment variable through a command prefix
    // to append to the existing value of the variable
    var prefixEnv: Option[String] = None

    // Set the JVM memory
    val executorMemoryString = executorMemory + "m"
    javaOpts += "-Xms" + executorMemoryString + " -Xmx" + executorMemoryString + " "

    // Set extra Java options for the executor, if defined
    sys.props.get("spark.executor.extraJavaOptions").foreach { opts =>
      javaOpts += opts
    }
    sys.env.get("SPARK_JAVA_OPTS").foreach { opts =>
      javaOpts += opts
    }
    sys.props.get("spark.executor.extraLibraryPath").foreach { p =>
      prefixEnv = Some(Utils.libraryPathEnvPrefix(Seq(p)))
    }

    javaOpts += "-Djava.io.tmpdir=" +
      new Path(Environment.PWD.$(), YarnConfiguration.DEFAULT_CONTAINER_TEMP_DIR)

    // Certain configs need to be passed here because they are needed before the Executor
    // registers with the Scheduler and transfers the spark configs. Since the Executor backend
    // uses Akka to connect to the scheduler, the akka settings are needed as well as the
    // authentication settings.
    sparkConf.getAll.
      filter { case (k, v) => k.startsWith("spark.auth") || k.startsWith("spark.akka") }.
      foreach { case (k, v) => javaOpts += YarnSparkHadoopUtil.escapeForShell(s"-D$k=$v") }

    sparkConf.getAkkaConf.
      foreach { case (k, v) => javaOpts += YarnSparkHadoopUtil.escapeForShell(s"-D$k=$v") }

    // Commenting it out for now - so that people can refer to the properties if required. Remove
    // it once cpuset version is pushed out.
    // The context is, default gc for server class machines end up using all cores to do gc - hence
    // if there are multiple containers in same node, spark gc effects all other containers
    // performance (which can also be other spark containers)
    // Instead of using this, rely on cpusets by YARN to enforce spark behaves 'properly' in
    // multi-tenant environments. Not sure how default java gc behaves if it is limited to subset
    // of cores on a node.
    /*
        else {
          // If no java_opts specified, default to using -XX:+CMSIncrementalMode
          // It might be possible that other modes/config is being done in spark.executor.extraJavaOptions,
          // so we dont want to mess with it.
          // In our expts, using (default) throughput collector has severe perf ramnifications in
          // multi-tennent machines
          // The options are based on
          // http://www.oracle.com/technetwork/java/gc-tuning-5-138395.html#0.0.0.%20When%20to%20Use%20the%20Concurrent%20Low%20Pause%20Collector|outline
          javaOpts += " -XX:+UseConcMarkSweepGC "
          javaOpts += " -XX:+CMSIncrementalMode "
          javaOpts += " -XX:+CMSIncrementalPacing "
          javaOpts += " -XX:CMSIncrementalDutyCycleMin=0 "
          javaOpts += " -XX:CMSIncrementalDutyCycle=10 "
        }
    */

    // For log4j configuration to reference
    javaOpts += ("-Dspark.yarn.app.container.log.dir=" + ApplicationConstants.LOG_DIR_EXPANSION_VAR)

    val commands = prefixEnv ++ Seq(Environment.JAVA_HOME.$() + "/bin/java",
      "-server",
      // Kill if OOM is raised - leverage yarn's failure handling to cause rescheduling.
      // Not killing the task leaves various aspects of the executor and (to some extent) the jvm in
      // an inconsistent state.
      // TODO: If the OOM is not recoverable by rescheduling it on different node, then do
      // 'something' to fail job ... akin to blacklisting trackers in mapred ?
      "-XX:OnOutOfMemoryError='kill %p'") ++
      javaOpts ++
      Seq("org.apache.spark.executor.CoarseGrainedExecutorBackend",
      masterAddress.toString,
      slaveId.toString,
      hostname.toString,
      executorCores.toString,
      appId,
      "1>", ApplicationConstants.LOG_DIR_EXPANSION_VAR + "/stdout",
      "2>", ApplicationConstants.LOG_DIR_EXPANSION_VAR + "/stderr")

    // TODO: it would be nicer to just make sure there are no null commands here
    commands.map(s => if (s == null) "null" else s).toList
  }

  private def setupDistributedCache(
      file: String,
      rtype: LocalResourceType,
      localResources: HashMap[String, LocalResource],
      timestamp: String,
      size: String,
      vis: String): Unit = {
    val uri = new URI(file)
    val amJarRsrc = Records.newRecord(classOf[LocalResource])
    amJarRsrc.setType(rtype)
    amJarRsrc.setVisibility(LocalResourceVisibility.valueOf(vis))
    amJarRsrc.setResource(ConverterUtils.getYarnUrlFromURI(uri))
    amJarRsrc.setTimestamp(timestamp.toLong)
    amJarRsrc.setSize(size.toLong)
    localResources(uri.getFragment()) = amJarRsrc
  }

  def prepareLocalResources: HashMap[String, LocalResource] = {
    logInfo("Preparing Local resources")
    val localResources = HashMap[String, LocalResource]()

    if (System.getenv("SPARK_YARN_CACHE_FILES") != null) {
      val timeStamps = System.getenv("SPARK_YARN_CACHE_FILES_TIME_STAMPS").split(',')
      val fileSizes = System.getenv("SPARK_YARN_CACHE_FILES_FILE_SIZES").split(',')
      val distFiles = System.getenv("SPARK_YARN_CACHE_FILES").split(',')
      val visibilities = System.getenv("SPARK_YARN_CACHE_FILES_VISIBILITIES").split(',')
      for( i <- 0 to distFiles.length - 1) {
        setupDistributedCache(distFiles(i), LocalResourceType.FILE, localResources, timeStamps(i),
          fileSizes(i), visibilities(i))
      }
    }

    if (System.getenv("SPARK_YARN_CACHE_ARCHIVES") != null) {
      val timeStamps = System.getenv("SPARK_YARN_CACHE_ARCHIVES_TIME_STAMPS").split(',')
      val fileSizes = System.getenv("SPARK_YARN_CACHE_ARCHIVES_FILE_SIZES").split(',')
      val distArchives = System.getenv("SPARK_YARN_CACHE_ARCHIVES").split(',')
      val visibilities = System.getenv("SPARK_YARN_CACHE_ARCHIVES_VISIBILITIES").split(',')
      for( i <- 0 to distArchives.length - 1) {
        setupDistributedCache(distArchives(i), LocalResourceType.ARCHIVE, localResources,
          timeStamps(i), fileSizes(i), visibilities(i))
      }
    }

    logInfo("Prepared Local resources " + localResources)
    localResources
  }

  def prepareEnvironment: HashMap[String, String] = {
    val env = new HashMap[String, String]()
    val extraCp = sparkConf.getOption("spark.executor.extraClassPath")
    ClientBase.populateClasspath(null, yarnConf, sparkConf, env, extraCp)

    sparkConf.getExecutorEnv.foreach { case (key, value) =>
<<<<<<< HEAD
      YarnSparkHadoopUtil.addToEnvironment(env, key, value, File.pathSeparator)
    }

    // Keep this for backwards compatibility but users should move to the config
    YarnSparkHadoopUtil.setEnvFromInputString(env, System.getenv("SPARK_YARN_USER_ENV"),
      File.pathSeparator)
=======
      // This assumes each executor environment variable set here is a path
      // This is kept for backward compatibility and consistency with hadoop
      YarnSparkHadoopUtil.addPathToEnvironment(env, key, value)
    }

    // Keep this for backwards compatibility but users should move to the config
    sys.env.get("SPARK_YARN_USER_ENV").foreach { userEnvs =>
      YarnSparkHadoopUtil.setEnvFromInputString(env, userEnvs)
    }
>>>>>>> 1056e9ec

    System.getenv().filterKeys(_.startsWith("SPARK")).foreach { case (k, v) => env(k) = v }
    env
  }

}<|MERGE_RESOLUTION|>--- conflicted
+++ resolved
@@ -185,14 +185,6 @@
     ClientBase.populateClasspath(null, yarnConf, sparkConf, env, extraCp)
 
     sparkConf.getExecutorEnv.foreach { case (key, value) =>
-<<<<<<< HEAD
-      YarnSparkHadoopUtil.addToEnvironment(env, key, value, File.pathSeparator)
-    }
-
-    // Keep this for backwards compatibility but users should move to the config
-    YarnSparkHadoopUtil.setEnvFromInputString(env, System.getenv("SPARK_YARN_USER_ENV"),
-      File.pathSeparator)
-=======
       // This assumes each executor environment variable set here is a path
       // This is kept for backward compatibility and consistency with hadoop
       YarnSparkHadoopUtil.addPathToEnvironment(env, key, value)
@@ -202,7 +194,6 @@
     sys.env.get("SPARK_YARN_USER_ENV").foreach { userEnvs =>
       YarnSparkHadoopUtil.setEnvFromInputString(env, userEnvs)
     }
->>>>>>> 1056e9ec
 
     System.getenv().filterKeys(_.startsWith("SPARK")).foreach { case (k, v) => env(k) = v }
     env
