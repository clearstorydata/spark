--- conflicted
+++ resolved
@@ -240,11 +240,7 @@
       }
     }
 
-<<<<<<< HEAD
-    var cachedSecondaryJarLinks = ListBuffer.empty[String]
-=======
     val cachedSecondaryJarLinks = ListBuffer.empty[String]
->>>>>>> 420c1c3e
     val fileLists = List( (args.addJars, LocalResourceType.FILE, true),
       (args.files, LocalResourceType.FILE, false),
       (args.archives, LocalResourceType.ARCHIVE, false) )
@@ -261,12 +257,6 @@
             if (addToClasspath) {
               cachedSecondaryJarLinks += linkname
             }
-<<<<<<< HEAD
-          }
-        }
-      }
-    }
-=======
           } else if (addToClasspath) {
             cachedSecondaryJarLinks += file.trim()
           }
@@ -274,7 +264,6 @@
       }
     }
     logInfo("Prepared Local resources " + localResources)
->>>>>>> 420c1c3e
     sparkConf.set(ClientBase.CONF_SPARK_YARN_SECONDARY_JARS, cachedSecondaryJarLinks.mkString(","))
 
     UserGroupInformation.getCurrentUser().addCredentials(credentials)
@@ -431,15 +420,6 @@
   }
 }
 
-<<<<<<< HEAD
-object ClientBase {
-  val SPARK_JAR: String = "__spark__.jar"
-  val APP_JAR: String = "__app__.jar"
-  val LOG4J_PROP: String = "log4j.properties"
-  val LOG4J_CONF_ENV_KEY: String = "SPARK_LOG4J_CONF"
-  val LOCAL_SCHEME = "local"
-  val CONF_SPARK_YARN_SECONDARY_JARS = "spark.yarn.secondary.jars"
-=======
 object ClientBase extends Logging {
   val SPARK_JAR: String = "__spark__.jar"
   val APP_JAR: String = "__app__.jar"
@@ -456,7 +436,6 @@
    */
   val CONF_SPARK_YARN_SECONDARY_JARS = "spark.yarn.secondary.jars"
   val ENV_SPARK_JAR = "SPARK_JAR"
->>>>>>> 420c1c3e
 
   /**
    * Find the user-defined Spark jar if configured, or return the jar containing this
@@ -554,55 +533,14 @@
     extraClassPath.foreach(addClasspathEntry(_, env))
     addClasspathEntry(Environment.PWD.$(), env)
 
-<<<<<<< HEAD
-    if (log4jConf != null) {
-      // If a custom log4j config file is provided as a local: URI, add its parent directory to the
-      // classpath. Note that this only works if the custom config's file name is
-      // "log4j.properties".
-      val localPath = getLocalPath(log4jConf)
-      if (localPath != null) {
-        val parentPath = new File(localPath).getParent()
-        YarnSparkHadoopUtil.addToEnvironment(env, Environment.CLASSPATH.name, parentPath,
-          File.pathSeparator)
-      }
-    }
-
-    /** Add entry to the classpath. */
-    def addClasspathEntry(path: String) = YarnSparkHadoopUtil.addToEnvironment(env,
-      Environment.CLASSPATH.name, path, File.pathSeparator)
-    /** Add entry to the classpath. Interpreted as a path relative to the working directory. */
-    def addPwdClasspathEntry(entry: String) = addClasspathEntry(Environment.PWD.$() + Path.SEPARATOR + entry)
-
-    extraClassPath.foreach(addClasspathEntry)
-
-    val cachedSecondaryJarLinks =
-      sparkConf.getOption(CONF_SPARK_YARN_SECONDARY_JARS).getOrElse("").split(",")
-    // Normally the users app.jar is last in case conflicts with spark jars
-    if (sparkConf.get("spark.yarn.user.classpath.first", "false").toBoolean) {
-      addPwdClasspathEntry(APP_JAR)
-      cachedSecondaryJarLinks.foreach(addPwdClasspathEntry)
-      addPwdClasspathEntry(SPARK_JAR)
-=======
     // Normally the users app.jar is last in case conflicts with spark jars
     if (sparkConf.get("spark.yarn.user.classpath.first", "false").toBoolean) {
       addUserClasspath(args, sparkConf, env)
       addFileToClasspath(sparkJar(sparkConf), SPARK_JAR, env)
->>>>>>> 420c1c3e
       ClientBase.populateHadoopClasspath(conf, env)
     } else {
       addFileToClasspath(sparkJar(sparkConf), SPARK_JAR, env)
       ClientBase.populateHadoopClasspath(conf, env)
-<<<<<<< HEAD
-      addPwdClasspathEntry(APP_JAR)
-      cachedSecondaryJarLinks.foreach(addPwdClasspathEntry)
-    }
-    // Append all class files and jar files under the working directory to the classpath.
-    addClasspathEntry(Environment.PWD.$())
-    addPwdClasspathEntry("*")
-  }
-
-  /**
-=======
       addUserClasspath(args, sparkConf, env)
     }
 
@@ -661,7 +599,6 @@
   }
 
   /**
->>>>>>> 420c1c3e
    * Returns the local path if the URI is a "local:" URI, or null otherwise.
    */
   private def getLocalPath(resource: String): String = {
