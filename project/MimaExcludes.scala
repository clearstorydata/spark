/*
 * Licensed to the Apache Software Foundation (ASF) under one or more
 * contributor license agreements.  See the NOTICE file distributed with
 * this work for additional information regarding copyright ownership.
 * The ASF licenses this file to You under the Apache License, Version 2.0
 * (the "License"); you may not use this file except in compliance with
 * the License.  You may obtain a copy of the License at
 *
 *    http://www.apache.org/licenses/LICENSE-2.0
 *
 * Unless required by applicable law or agreed to in writing, software
 * distributed under the License is distributed on an "AS IS" BASIS,
 * WITHOUT WARRANTIES OR CONDITIONS OF ANY KIND, either express or implied.
 * See the License for the specific language governing permissions and
 * limitations under the License.
 */

import com.typesafe.tools.mima.core._

/**
 * Additional excludes for checking of Spark's binary compatibility.
 *
 * The Mima build will automatically exclude @DeveloperApi and @Experimental classes. This acts
 * as an official audit of cases where we excluded other classes. Please use the narrowest
 * possible exclude here. MIMA will usually tell you what exclude to use, e.g.:
 *
 * ProblemFilters.exclude[MissingMethodProblem]("org.apache.spark.rdd.RDD.take")
 *
 * It is also possible to exclude Spark classes and packages. This should be used sparingly:
 *
 * MimaBuild.excludeSparkClass("graphx.util.collection.GraphXPrimitiveKeyOpenHashMap")
 */
object MimaExcludes {
    def excludes(version: String) =
      version match {
        case v if v.startsWith("1.2") =>
          Seq(
            MimaBuild.excludeSparkPackage("deploy"),
            MimaBuild.excludeSparkPackage("graphx")
          ) ++
          MimaBuild.excludeSparkClass("mllib.linalg.Matrix") ++
          MimaBuild.excludeSparkClass("mllib.linalg.Vector") ++
          Seq(
            ProblemFilters.exclude[IncompatibleTemplateDefProblem](
              "org.apache.spark.scheduler.TaskLocation"),
            // Added normL1 and normL2 to trait MultivariateStatisticalSummary
            ProblemFilters.exclude[MissingMethodProblem](
              "org.apache.spark.mllib.stat.MultivariateStatisticalSummary.normL1"),
            ProblemFilters.exclude[MissingMethodProblem](
              "org.apache.spark.mllib.stat.MultivariateStatisticalSummary.normL2"),
            // MapStatus should be private[spark]
            ProblemFilters.exclude[IncompatibleTemplateDefProblem](
              "org.apache.spark.scheduler.MapStatus"),
            ProblemFilters.exclude[MissingClassProblem](
              "org.apache.spark.network.netty.PathResolver"),
            ProblemFilters.exclude[MissingClassProblem](
              "org.apache.spark.network.netty.client.BlockClientListener"),

            // TaskContext was promoted to Abstract class
            ProblemFilters.exclude[AbstractClassProblem](
              "org.apache.spark.TaskContext"),
            ProblemFilters.exclude[IncompatibleTemplateDefProblem](
              "org.apache.spark.util.collection.SortDataFormat")
          ) ++ Seq(
            // Adding new methods to the JavaRDDLike trait:
            ProblemFilters.exclude[MissingMethodProblem](
              "org.apache.spark.api.java.JavaRDDLike.takeAsync"),
            ProblemFilters.exclude[MissingMethodProblem](
              "org.apache.spark.api.java.JavaRDDLike.foreachPartitionAsync"),
            ProblemFilters.exclude[MissingMethodProblem](
              "org.apache.spark.api.java.JavaRDDLike.countAsync"),
            ProblemFilters.exclude[MissingMethodProblem](
              "org.apache.spark.api.java.JavaRDDLike.foreachAsync"),
            ProblemFilters.exclude[MissingMethodProblem](
              "org.apache.spark.api.java.JavaRDDLike.collectAsync")
          ) ++ Seq(
            // SPARK-3822
            ProblemFilters.exclude[IncompatibleResultTypeProblem](
              "org.apache.spark.SparkContext.org$apache$spark$SparkContext$$createTaskScheduler")
          ) ++ Seq(
            // SPARK-1209
            ProblemFilters.exclude[MissingClassProblem](
              "org.apache.hadoop.mapreduce.SparkHadoopMapReduceUtil"),
            ProblemFilters.exclude[MissingClassProblem](
              "org.apache.hadoop.mapred.SparkHadoopMapRedUtil"),
            ProblemFilters.exclude[MissingTypesProblem](
              "org.apache.spark.rdd.PairRDDFunctions")
          ) ++ Seq(
            // SPARK-4062
            ProblemFilters.exclude[MissingMethodProblem](
              "org.apache.spark.streaming.kafka.KafkaReceiver#MessageHandler.this")
          )

        case v if v.startsWith("1.1") =>
          Seq(
            MimaBuild.excludeSparkPackage("deploy"),
            MimaBuild.excludeSparkPackage("graphx")
          ) ++
          Seq(
            // Adding new method to JavaRDLike trait - we should probably mark this as a developer API.
            ProblemFilters.exclude[MissingMethodProblem]("org.apache.spark.api.java.JavaRDDLike.partitions"),
            // Should probably mark this as Experimental
            ProblemFilters.exclude[MissingMethodProblem](
              "org.apache.spark.api.java.JavaRDDLike.foreachAsync"),
            // We made a mistake earlier (ed06500d3) in the Java API to use default parameter values
            // for countApproxDistinct* functions, which does not work in Java. We later removed
            // them, and use the following to tell Mima to not care about them.
            ProblemFilters.exclude[IncompatibleResultTypeProblem](
              "org.apache.spark.api.java.JavaPairRDD.countApproxDistinctByKey"),
            ProblemFilters.exclude[IncompatibleResultTypeProblem](
              "org.apache.spark.api.java.JavaPairRDD.countApproxDistinctByKey"),
            ProblemFilters.exclude[MissingMethodProblem](
              "org.apache.spark.api.java.JavaPairRDD.countApproxDistinct$default$1"),
            ProblemFilters.exclude[MissingMethodProblem](
              "org.apache.spark.api.java.JavaPairRDD.countApproxDistinctByKey$default$1"),
            ProblemFilters.exclude[MissingMethodProblem](
              "org.apache.spark.api.java.JavaRDD.countApproxDistinct$default$1"),
            ProblemFilters.exclude[MissingMethodProblem](
              "org.apache.spark.api.java.JavaRDDLike.countApproxDistinct$default$1"),
            ProblemFilters.exclude[MissingMethodProblem](
              "org.apache.spark.api.java.JavaDoubleRDD.countApproxDistinct$default$1"),
            ProblemFilters.exclude[MissingMethodProblem](
              "org.apache.spark.storage.DiskStore.getValues"),
            ProblemFilters.exclude[MissingMethodProblem](
              "org.apache.spark.storage.MemoryStore.Entry")
          ) ++
          Seq(
            // Serializer interface change. See SPARK-3045.
            ProblemFilters.exclude[IncompatibleTemplateDefProblem](
              "org.apache.spark.serializer.DeserializationStream"),
            ProblemFilters.exclude[IncompatibleTemplateDefProblem](
              "org.apache.spark.serializer.Serializer"),
            ProblemFilters.exclude[IncompatibleTemplateDefProblem](
              "org.apache.spark.serializer.SerializationStream"),
            ProblemFilters.exclude[IncompatibleTemplateDefProblem](
              "org.apache.spark.serializer.SerializerInstance")
          )++
          Seq(
            // Renamed putValues -> putArray + putIterator
            ProblemFilters.exclude[MissingMethodProblem](
              "org.apache.spark.storage.MemoryStore.putValues"),
            ProblemFilters.exclude[MissingMethodProblem](
              "org.apache.spark.storage.DiskStore.putValues"),
            ProblemFilters.exclude[MissingMethodProblem](
              "org.apache.spark.storage.TachyonStore.putValues")
          ) ++
          Seq(
            ProblemFilters.exclude[MissingMethodProblem](
              "org.apache.spark.streaming.flume.FlumeReceiver.this"),
            ProblemFilters.exclude[IncompatibleMethTypeProblem](
              "org.apache.spark.streaming.kafka.KafkaUtils.createStream"),
            ProblemFilters.exclude[IncompatibleMethTypeProblem](
              "org.apache.spark.streaming.kafka.KafkaReceiver.this")
          ) ++
          Seq( // Ignore some private methods in ALS.
            ProblemFilters.exclude[MissingMethodProblem](
              "org.apache.spark.mllib.recommendation.ALS.org$apache$spark$mllib$recommendation$ALS$^dateFeatures"),
            ProblemFilters.exclude[MissingMethodProblem]( // The only public constructor is the one without arguments.
              "org.apache.spark.mllib.recommendation.ALS.this"),
            ProblemFilters.exclude[MissingMethodProblem](
              "org.apache.spark.mllib.recommendation.ALS.org$apache$spark$mllib$recommendation$ALS$$<init>$default$7"),
            ProblemFilters.exclude[IncompatibleMethTypeProblem](
              "org.apache.spark.mllib.recommendation.ALS.org$apache$spark$mllib$recommendation$ALS$^dateFeatures")
          ) ++
          MimaBuild.excludeSparkClass("mllib.linalg.distributed.ColumnStatisticsAggregator") ++
          MimaBuild.excludeSparkClass("rdd.ZippedRDD") ++
          MimaBuild.excludeSparkClass("rdd.ZippedPartition") ++
          MimaBuild.excludeSparkClass("util.SerializableHyperLogLog") ++
          MimaBuild.excludeSparkClass("storage.Values") ++
          MimaBuild.excludeSparkClass("storage.Entry") ++
          MimaBuild.excludeSparkClass("storage.MemoryStore$Entry") ++
          // Class was missing "@DeveloperApi" annotation in 1.0.
          MimaBuild.excludeSparkClass("scheduler.SparkListenerApplicationStart") ++
          Seq(
            ProblemFilters.exclude[IncompatibleMethTypeProblem](
              "org.apache.spark.mllib.tree.impurity.Gini.calculate"),
            ProblemFilters.exclude[IncompatibleMethTypeProblem](
              "org.apache.spark.mllib.tree.impurity.Entropy.calculate"),
            ProblemFilters.exclude[IncompatibleMethTypeProblem](
              "org.apache.spark.mllib.tree.impurity.Variance.calculate")
          ) ++
          Seq( // Package-private classes removed in SPARK-2341
            ProblemFilters.exclude[MissingClassProblem]("org.apache.spark.mllib.util.BinaryLabelParser"),
            ProblemFilters.exclude[MissingClassProblem]("org.apache.spark.mllib.util.BinaryLabelParser$"),
            ProblemFilters.exclude[MissingClassProblem]("org.apache.spark.mllib.util.LabelParser"),
            ProblemFilters.exclude[MissingClassProblem]("org.apache.spark.mllib.util.LabelParser$"),
            ProblemFilters.exclude[MissingClassProblem]("org.apache.spark.mllib.util.MulticlassLabelParser"),
            ProblemFilters.exclude[MissingClassProblem]("org.apache.spark.mllib.util.MulticlassLabelParser$")
<<<<<<< HEAD
          ) ++ 
=======
          ) ++
>>>>>>> 1056e9ec
          Seq( // package-private classes removed in MLlib
            ProblemFilters.exclude[MissingMethodProblem](
              "org.apache.spark.mllib.regression.GeneralizedLinearAlgorithm.org$apache$spark$mllib$regression$GeneralizedLinearAlgorithm$$prependOne")
          ) ++
          Seq( // new Vector methods in MLlib (binary compatible assuming users do not implement Vector)
            ProblemFilters.exclude[MissingMethodProblem]("org.apache.spark.mllib.linalg.Vector.copy")
          ) ++
          Seq( // synthetic methods generated in LabeledPoint
            ProblemFilters.exclude[MissingTypesProblem]("org.apache.spark.mllib.regression.LabeledPoint$"),
            ProblemFilters.exclude[IncompatibleMethTypeProblem]("org.apache.spark.mllib.regression.LabeledPoint.apply"),
            ProblemFilters.exclude[MissingMethodProblem]("org.apache.spark.mllib.regression.LabeledPoint.toString")
          ) ++
          Seq ( // Scala 2.11 compatibility fix
            ProblemFilters.exclude[MissingMethodProblem]("org.apache.spark.streaming.StreamingContext.<init>$default$2")
          )
        case v if v.startsWith("1.0") =>
          Seq(
            MimaBuild.excludeSparkPackage("api.java"),
            MimaBuild.excludeSparkPackage("mllib"),
            MimaBuild.excludeSparkPackage("streaming")
          ) ++
          MimaBuild.excludeSparkClass("rdd.ClassTags") ++
          MimaBuild.excludeSparkClass("util.XORShiftRandom") ++
          MimaBuild.excludeSparkClass("graphx.EdgeRDD") ++
          MimaBuild.excludeSparkClass("graphx.VertexRDD") ++
          MimaBuild.excludeSparkClass("graphx.impl.GraphImpl") ++
          MimaBuild.excludeSparkClass("graphx.impl.RoutingTable") ++
          MimaBuild.excludeSparkClass("graphx.util.collection.PrimitiveKeyOpenHashMap") ++
          MimaBuild.excludeSparkClass("graphx.util.collection.GraphXPrimitiveKeyOpenHashMap") ++
          MimaBuild.excludeSparkClass("mllib.recommendation.MFDataGenerator") ++
          MimaBuild.excludeSparkClass("mllib.optimization.SquaredGradient") ++
          MimaBuild.excludeSparkClass("mllib.regression.RidgeRegressionWithSGD") ++
          MimaBuild.excludeSparkClass("mllib.regression.LassoWithSGD") ++
          MimaBuild.excludeSparkClass("mllib.regression.LinearRegressionWithSGD")
        case _ => Seq()
      }
}<|MERGE_RESOLUTION|>--- conflicted
+++ resolved
@@ -186,11 +186,7 @@
             ProblemFilters.exclude[MissingClassProblem]("org.apache.spark.mllib.util.LabelParser$"),
             ProblemFilters.exclude[MissingClassProblem]("org.apache.spark.mllib.util.MulticlassLabelParser"),
             ProblemFilters.exclude[MissingClassProblem]("org.apache.spark.mllib.util.MulticlassLabelParser$")
-<<<<<<< HEAD
-          ) ++ 
-=======
-          ) ++
->>>>>>> 1056e9ec
+          ) ++
           Seq( // package-private classes removed in MLlib
             ProblemFilters.exclude[MissingMethodProblem](
               "org.apache.spark.mllib.regression.GeneralizedLinearAlgorithm.org$apache$spark$mllib$regression$GeneralizedLinearAlgorithm$$prependOne")
